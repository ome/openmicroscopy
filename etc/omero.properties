--- conflicted
+++ resolved
@@ -364,11 +364,8 @@
 #  - Murmur3-32
 #  - Murmur3-128
 #  - SHA1-160
-<<<<<<< HEAD
 #  - File-Size-64
-=======
-#
->>>>>>> 720f9a2c
+#
 # In negotiation with clients, this list is interpreted as being in
 # descending order of preference.
 omero.checksum.supported=SHA1-160, MD5-128, Murmur3-128, Murmur3-32, CRC-32, Adler-32
