--- conflicted
+++ resolved
@@ -664,41 +664,6 @@
             if len(rv) == 0:
                 break
             else:
-<<<<<<< HEAD
-                for column, plate in row:
-                    if column.__class__ is PlateColumn:
-                        images_by_id = self.images_by_id[
-                            self.plates_by_name[plate].id.val
-                        ]
-                        log.debug(
-                            "Got plate %i", self.plates_by_name[plate].id.val
-                        )
-                    break
-            if images_by_id is None:
-                raise MetadataError(
-                    'Unable to locate Plate column in Row: %r' % row
-                )
-            try:
-                return images_by_id[long(value)].id.val
-            except KeyError:
-                log.error('Image Id: %s not found!' % (value))
-                return -1L
-            return
-        if WellColumn is column_class:
-            m = self.WELL_REGEX.match(value)
-            if m is None or len(m.groups()) != 2:
-                msg = 'Cannot parse well identifier "%s" from row: %r'
-                msg = msg % (value, [o[1] for o in row])
-                raise MetadataError(msg)
-            plate_row = m.group(1).lower()
-            plate_column = str(long(m.group(2)))
-            wells_by_location = None
-            if len(self.wells_by_location) == 1:
-                wells_by_location = self.wells_by_location.values()[0]
-                log.debug(
-                    'Parsed "%s" row: %s column: %s' % (
-                        value, plate_row, plate_column))
-=======
                 data.extend(rv)
         if not data:
             raise MetadataError('Could not find target object!')
@@ -750,7 +715,6 @@
                 parameters, {'omero.group': '-1'}))
             if len(rv) == 0:
                 break
->>>>>>> 1f47e36b
             else:
                 data.extend(rv)
         if not data:
