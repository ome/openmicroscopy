--- conflicted
+++ resolved
@@ -42,14 +42,6 @@
 import omero.clients
 from omero.rtypes import *
 import omero.util.pixelstypetopython as pixelstypetopython
-<<<<<<< HEAD
-from omero.util.OmeroPopo import EllipseData as EllipseData
-from omero.util.OmeroPopo import RectangleData as RectangleData
-from omero.util.OmeroPopo import MaskData as MaskData
-from omero.util.OmeroPopo import ROIData as ROIData
-
-=======
->>>>>>> bd6fcc47
 
 try:
     import hashlib
@@ -1161,8 +1153,6 @@
     for index in range(len(list)):
         list[index] = list[index].strip();
     return list;
-<<<<<<< HEAD
-=======
   
 def registerNamespace(iQuery, iUpdate, namespace, keywords):
     """
@@ -1189,7 +1179,6 @@
     SU_LOG.debug(workflowData.asIObject())
     workflow = iUpdate.saveAndReturnObject(workflowData.asIObject());
     return WorkflowData(workflow);
->>>>>>> bd6fcc47
 
 def findROIByImage(roiService, image, namespace):
     """
