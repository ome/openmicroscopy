--- conflicted
+++ resolved
@@ -138,16 +138,12 @@
         Action(
             "ice", "Drop user into icegridadmin console or execute arguments")
 
-<<<<<<< HEAD
+        fixpyramids = Action("fixpyramids", """Remove empty pyramid pixels files""").parser
+        # See cleanse options below
+
         Action(
             "diagnostics",
             "Run a set of checks on the current, preferably active server")
-=======
-        fixpyramids = Action("fixpyramids", """Remove empty pyramid pixels files""").parser
-        # See cleanse options below
-
-        Action("diagnostics", """Run a set of checks on the current, preferably active server""")
->>>>>>> 5b39285e
 
         Action(
             "waitup",
@@ -261,21 +257,11 @@
 location.
 
 """).parser
-<<<<<<< HEAD
-        cleanse.add_argument(
-            "--dry-run", action="store_true",
-            help="Print out which files would be deleted")
-        cleanse.add_argument(
-            "data_dir", type=DirectoryType(),
-            help="omero.data.dir directory value (e.g. /OMERO")
-        cleanse.add_login_arguments()
-=======
 
         for x in (cleanse, fixpyramids):
             x.add_argument("--dry-run", action = "store_true", help = "Print out which files would be deleted")
             x.add_argument("data_dir", type=DirectoryType(), help = "omero.data.dir directory value (e.g. /OMERO")
             x.add_login_arguments()
->>>>>>> 5b39285e
 
         Action("checkwindows", "Run simple check of the local installation "
                "(Windows-only)")
