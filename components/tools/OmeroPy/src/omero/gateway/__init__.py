
# !/usr/bin/env python
# -*- coding: utf-8 -*-
#
# blitz_gateway - python bindings and wrappers to access an OMERO blitz server
#
# Copyright (c) 2007-2015 Glencoe Software, Inc. All rights reserved.
#
# This software is distributed under the terms described by the LICENCE file
# you can find at the root of the distribution bundle, which states you are
# free to use it only for non commercial purposes.
# If the file is missing please request a copy by contacting
# jason@glencoesoftware.com.

# Set up the python include paths
import os

import warnings
from collections import defaultdict
from types import IntType, LongType, UnicodeType, ListType
from types import BooleanType, TupleType, StringType, StringTypes
from datetime import datetime
from cStringIO import StringIO
import ConfigParser

import omero
import omero.clients
from omero.util.decorators import timeit
from omero.cmd import Chgrp2, Delete2, DoAll, SkipHead
from omero.cmd.graphs import ChildOption
from omero.api import Save
from omero.gateway.utils import ServiceOptsDict, GatewayConfig, toBoolean
import omero.scripts as scripts

import Ice
import Glacier2

import traceback
import time
import array
import math
from decimal import Decimal

from gettext import gettext as _

import logging
from math import sqrt

from omero.rtypes import rstring, rint, rlong, rbool
from omero.rtypes import rtime, rlist, rdouble, unwrap

logger = logging.getLogger(__name__)
THISPATH = os.path.dirname(os.path.abspath(__file__))

try:
    from PIL import Image, ImageDraw, ImageFont     # see ticket:2597
except:  # pragma: nocover
    try:
        # see ticket:2597
        import Image
        import ImageDraw
        import ImageFont
    except:
        logger.error(
            'No Pillow installed, line plots and split channel will fail!')


def omero_type(val):
    """
    Converts rtypes from static factory methods:
     - StringType to rstring
     - UnicodeType to rstring
     - BooleanType to rbool
     - IntType to rint
     - LongType to rlong

    else return the argument itself

    :param val: value
    :rtype:     omero.rtype
    :return:    matched RType or value
    """

    if isinstance(val, StringType):
        return rstring(val)
    elif isinstance(val, UnicodeType):
        return rstring(val.encode('utf-8'))
    elif isinstance(val, BooleanType):
        return rbool(val)
    elif isinstance(val, IntType):
        return rint(val)
    elif isinstance(val, LongType):
        return rlong(val)
    else:
        return val


def fileread(fin, fsize, bufsize):
    """
    Reads everything from fin, in chunks of bufsize.


    :type fin: file
    :param fin: filelike readable object
    :type fsize: int
    :param fsize: total number of bytes to read
    :type bufsize: int
    :param fsize: size of each chunk of data read from fin
    :rtype: string
    :return: string buffer holding the contents read from the file
    """
    # Read it all in one go
    p = 0
    rv = ''
    while p < fsize:
        s = min(bufsize, fsize-p)
        rv += fin.read(p, s)
        p += s
    fin.close()
    return rv


def fileread_gen(fin, fsize, bufsize):
    """
    Generator helper function that yields chunks of the file of size fsize.

    :type fin: file
    :param fin: filelike readable object
    :type fsize: int
    :param fsize: total number of bytes to read
    :type bufsize: int
    :param fsize: size of each chunk of data read from fin that gets yielded
    :rtype: generator
    :return: generator of string buffers of size up to bufsize read from fin
    """
    p = 0
    while p < fsize:
        s = min(bufsize, fsize-p)
        yield fin.read(p, s)
        p += s
    fin.close()


def getAnnotationLinkTableName(objecttype):
    """
    Get the name of the *AnnotationLink table
    for the given objecttype
    """
    objecttype = objecttype.lower()

    if objecttype == "project":
        return "ProjectAnnotationLink"
    if objecttype == "dataset":
        return"DatasetAnnotationLink"
    if objecttype == "image":
        return"ImageAnnotationLink"
    if objecttype == "screen":
        return "ScreenAnnotationLink"
    if objecttype == "plate":
        return "PlateAnnotationLink"
    if objecttype == "plateacquisition":
        return "PlateAcquisitionAnnotationLink"
    if objecttype == "well":
        return "WellAnnotationLink"
    return None


def getPixelsQuery(imageName):
    """Helper for building Query for Images or Wells & Images"""
    return (' left outer join fetch %s.pixels as pixels'
            ' left outer join fetch pixels.pixelsType' % imageName)


def getChannelsQuery():
    """Helper for building Query for Images or Wells & Images"""
    return (' join fetch pixels.channels as channels'
            ' join fetch channels.logicalChannel as logicalChannel'
            ' left outer join fetch '
            ' logicalChannel.photometricInterpretation'
            ' left outer join fetch logicalChannel.illumination'
            ' left outer join fetch logicalChannel.mode'
            ' left outer join fetch logicalChannel.contrastMethod')


def add_plate_filter(clauses, params, opts):
    """Helper for adding 'plate' to filtering clauses and parameters."""
    if opts is not None and 'plate' in opts:
        clauses.append('obj.plate.id = :pid')
        params.add('pid', rlong(opts['plate']))


class OmeroRestrictionWrapper (object):

    def canDownload(self):
        """
        Determines if the current user can Download raw data linked to this
        object. The canDownload() property is set on objects:
        Image, Plate and FileAnnotation as it is read from the server, based
        on the current user, event context and group permissions.

        :rtype:     Boolean
        :return:    True if user can download.
        """
        return not self.getDetails().getPermissions().isRestricted(
            omero.constants.permissions.BINARYACCESS)


class BlitzObjectWrapper (object):
    """
    Object wrapper class which provides various methods for hierarchy
    traversing, saving, handling permissions etc. This is the 'abstract' super
    class which is subclassed by E.g. _ProjectWrapper, _DatasetWrapper etc.
    All objects have a reference to the :class:`BlitzGateway` connection, and
    therefore all services are available for handling calls on the object
    wrapper. E.g listChildren() uses queryservice etc.
    """

    # E.g. 'Project', 'Dataset', 'Experimenter' etc.
    OMERO_CLASS = None
    LINK_CLASS = None
    LINK_CHILD = 'child'
    CHILD_WRAPPER_CLASS = None
    PARENT_WRAPPER_CLASS = None

    @staticmethod
    def LINK_PARENT(x):
        return x.parent

    def __init__(self, conn=None, obj=None, cache=None, **kwargs):
        """
        Initialises the wrapper object, setting the various class variables etc

        :param conn:    The :class:`BlitzGateway` connection.
        :type conn:     :class:`BlitzGateway`
        :param obj:     The object to wrap. E.g. omero.model.Image
        :type obj:      omero.model object
        :param cache:   Cache which is passed to new child wrappers
        """
        self.__bstrap__()
        self._obj = obj
        self._cache = cache
        if self._cache is None:
            self._cache = {}
        self._conn = conn
        self._creationDate = None
        if conn is None:
            return
        if hasattr(obj, 'id') and obj.id is not None:
            self._oid = obj.id.val
            if not self._obj.loaded:
                self._obj = self._conn.getQueryService().get(
                    self._obj.__class__.__name__, self._oid,
                    self._conn.SERVICE_OPTS)
        self.__prepare__(**kwargs)

    def __eq__(self, a):
        """
        Returns true if the object is of the same type and has same id and name

        :param a:   The object to compare to this one
        :return:    True if objects are same - see above
        :rtype:     Boolean
        """
        return (type(a) == type(self) and
                self._obj.id == a._obj.id and
                self.getName() == a.getName())

    def __bstrap__(self):
        """
        Initialisation method which is implemented by subclasses to set their
        class variables etc.
        """
        pass

    def __prepare__(self, **kwargs):
        """
        Initialisation method which is implemented by subclasses to handle
        various init tasks
        """
        pass

    def __repr__(self):
        """
        Returns a String representation of the Object, including ID if set.

        :return:    String E.g. '<DatasetWrapper id=123>'
        :rtype:     String
        """
        if hasattr(self, '_oid'):
            return '<%s id=%s>' % (self.__class__.__name__, str(self._oid))
        return super(BlitzObjectWrapper, self).__repr__()

    def _unwrapunits(self, obj, units=None):
        """
        Returns the value of the Value + Unit object.
        If units is true, return the omero model unit object,
        e.g. omero.model.LengthI
        e.g. _unwrapunits(obj).getValue() == 10
        e.g. _unwrapunits(obj).getUnit() == NANOMETER # unit enum
        e.g. _unwrapunits(obj).getSymbol() == "nm"
        If units specifies a valid unit for the type of value, then we convert
        E.g. _unwrapunits(obj, units="MICROMETER").getValue() == 10000

        :param obj:         The Value + Unit object
        :param default:     Default value if obj is None
        :param units:       If true, return (value, unit) tuple
        :return:            Value or omero.model units
        """
        if obj is None:
            return None
        if units is not None:
            # If units is an attribute of the same Class as our obj...
            if isinstance(units, basestring):
                unitClass = obj.getUnit().__class__
                unitEnum = getattr(unitClass, str(units))
                # ... we can convert units
                obj = obj.__class__(obj, unitEnum)
            return obj
        return obj.getValue()

    @classmethod
    def _getQueryString(cls, opts=None):
        """
        Used for building queries in generic methods
        such as getObjects("Project").
        Returns a tuple of (query, clauses, params).
        Overridden by sub-classes to specify loading of different
        portions of the graph.
        Different sub-classes may allow some control over what's loaded
        and filtering of the query using various opts arguments.
        Opts:
        See different sub-classes for additional opts.

        :param opts:        Dictionary of optional parameters.
        :return:            Tuple of string, list, ParametersI
        """
        query = ("select obj from %s obj "
                 "join fetch obj.details.owner as owner "
                 "join fetch obj.details.creationEvent" % cls.OMERO_CLASS)

        params = omero.sys.ParametersI()
        clauses = []
        return (query, clauses, params)

    def _getChildWrapper(self):
        """
        Returns the wrapper class of children of this object.
        Checks that this is one of the Wrapper objects in the
        :mod:`omero.gateway` module
        Raises NotImplementedError if this is not true
        or class is not defined (None)
        This is used internally by the :meth:`listChildren` and
        :meth:`countChildren` methods.

        :return:    The child wrapper class.
                    E.g. omero.gateway.DatasetWrapper.__class__
        :rtype:     class
        """
        if self.CHILD_WRAPPER_CLASS is None:  # pragma: no cover
            raise NotImplementedError(
                '%s has no child wrapper defined' % self.__class__)
        if isinstance(self.CHILD_WRAPPER_CLASS, StringTypes):
            # resolve class
            if hasattr(omero.gateway, self.CHILD_WRAPPER_CLASS):
                self.__class__.CHILD_WRAPPER_CLASS \
                    = self.CHILD_WRAPPER_CLASS \
                    = getattr(omero.gateway, self.CHILD_WRAPPER_CLASS)
            else:  # pragma: no cover
                raise NotImplementedError
        return self.CHILD_WRAPPER_CLASS

    def _getParentWrappers(self):
        """
        Returns the wrapper classes of the parent of this object.
        This is used internally by the :meth:`listParents` method.

        :return:    List of parent wrapper classes.
                    E.g. omero.gateway.DatasetWrapper.__class__
        :rtype:     class
        """
        if self.PARENT_WRAPPER_CLASS is None:  # pragma: no cover
            raise NotImplementedError
        pwc = self.PARENT_WRAPPER_CLASS
        if not isinstance(pwc, ListType):
            pwc = [pwc, ]
        for i in range(len(pwc)):
            if isinstance(pwc[i], StringTypes):
                # resolve class
                g = globals()
                if not pwc[i] in g:  # pragma: no cover
                    raise NotImplementedError
                pwc[i] = g[pwc[i]]

        # Cache this so we don't need to resolve classes again
        if (pwc != self.PARENT_WRAPPER_CLASS or
                pwc != self.__class__.PARENT_WRAPPER_CLASS):
            self.__class__.PARENT_WRAPPER_CLASS \
                = self.PARENT_WRAPPER_CLASS = pwc
        return self.PARENT_WRAPPER_CLASS

    def __loadedHotSwap__(self):
        """
        Loads the object that is wrapped by this class. This includes linked
        objects. This method can be overwritten by subclasses that want to
        specify how/which linked objects are loaded
        """
        self._obj = self._conn.getContainerService().loadContainerHierarchy(
            self.OMERO_CLASS, (self._oid,), None, self._conn.SERVICE_OPTS)[0]

    def _moveLink(self, newParent):
        """
        Moves this object from a parent container (first one if there are more
        than one) to a new parent. TODO: might be more useful if it didn't
        assume only 1 parent - option allowed you to specify the oldParent.

        :param newParent:   The new parent Object Wrapper.
        :return:            True if moved from parent to parent.
                            False if no parent exists
                            or newParent has mismatching type
        :rtype:             Boolean
        """
        p = self.getParent()
        # p._obj.__class__ == p._obj.__class__
        # ImageWrapper(omero.model.DatasetI())
        if p.OMERO_CLASS == newParent.OMERO_CLASS:
            link = self._conn.getQueryService().findAllByQuery(
                "select l from %s as l where l.parent.id=%i and l.child.id=%i"
                % (p.LINK_CLASS, p.id, self.id), None, self._conn.SERVICE_OPTS)
            if len(link):
                link[0].parent = newParent._obj
                self._conn.getUpdateService().saveObject(
                    link[0], self._conn.SERVICE_OPTS)
                return True
            logger.debug(
                "## query didn't return objects: 'select l from %s as l "
                "where l.parent.id=%i and l.child.id=%i'"
                % (p.LINK_CLASS, p.id, self.id))
        else:
            logger.debug("## %s != %s ('%s' - '%s')" %
                         (type(p), type(newParent), str(p), str(newParent)))
        return False

    def findChildByName(self, name, description=None):
        """
        Find the first child object with a matching name, and description if
        specified.

        :param name:    The name which must match the child name
        :param description: If specified, child description must match too
        :return:        The wrapped child object
        :rtype:         :class:`BlitzObjectWrapper`
        """
        for c in self.listChildren():
            if c.getName() == name:
                if (description is None or
                        omero_type(description) ==
                        omero_type(c.getDescription())):
                    return c
        return None

    def getDetails(self):
        """
        Gets the details of the wrapped object

        :return:    :class:`DetailsWrapper` or None if object not loaded
        :rtype:     :class:`DetailsWrapper`
        """
        if self._obj.loaded:
            return omero.gateway.DetailsWrapper(self._conn,
                                                self._obj.getDetails())
        return None

    def getDate(self):
        """
        Returns the object's acquisitionDate, or creation date
        (details.creationEvent.time)

        :return:    A :meth:`datetime.datetime` object
        :rtype:     datetime
        """

        try:
            if (self._obj.acquisitionDate.val is not None and
                    self._obj.acquisitionDate.val > 0):
                t = self._obj.acquisitionDate.val
                return datetime.fromtimestamp(t/1000)
        except:
            # object doesn't have acquisitionDate
            pass

        return self.creationEventDate()

    def save(self):
        """
        Uses the updateService to save the wrapped object.

        :rtype:     None
        """
        ctx = self._conn.SERVICE_OPTS.copy()
        if self.getDetails() and self.getDetails().getGroup():
            # This is a save for an object that already exists, make sure group
            # matches
            ctx.setOmeroGroup(self.getDetails().getGroup().getId())
        self._obj = self._conn.getUpdateService().saveAndReturnObject(
            self._obj, ctx)

    def saveAs(self, details):
        """
        Save this object, keeping the object owner the same as the one on
        provided details If the current user is an admin but is NOT the owner
        specified in 'details', then create a new connection for that owner,
        clone the current object under that connection and save. Otherwise,
        simply save.

        :param details:     The Details specifying owner to save to
        :type details:      :class:`DetailsWrapper`
        :return:            None
        """
        if self._conn.isAdmin():
            d = self.getDetails()
            if (d.getOwner() and
                    d.getOwner().omeName == details.getOwner().omeName and
                    d.getGroup().name == details.getGroup().name):
                return self.save()
            else:
                newConn = self._conn.suConn(
                    details.getOwner().omeName, details.getGroup().name)
                # p = omero.sys.Principal()
                # p.name = details.getOwner().omeName
                # p.group = details.getGroup().name
                # p.eventType = "User"
                # newConnId = self._conn.getSessionService(
                #     ).createSessionWithTimeout(p, 60000)
                # newConn = self._conn.clone()
                # newConn.connect(sUuid=newConnId.getUuid().val)
            clone = self.__class__(newConn, self._obj)
            clone.save()
            self._obj = clone._obj
            return
        else:
            return self.save()

    def canWrite(self):
        """
        Delegates to the connection :meth:`BlitzGateway.canWrite` method

        :rtype:     Boolean
        """
        return self._conn.canWrite(self)

    def canOwnerWrite(self):
        """
        Delegates to the connection :meth:`BlitzGateway.canWrite` method

        :rtype:     Boolean
        :return:    True if the objects's permissions allow owner to write
        """
        return self._conn.canOwnerWrite(self)

    def isOwned(self):
        """
        Returns True if the object owner is the same user specified in the
        connection's Event Context

        :rtype:     Boolean
        :return:    True if current user owns this object
        """
        return (self._obj.details.owner.id.val == self._conn.getUserId())

    def isLeaded(self):
        """
        Returns True if the group that this object belongs to is lead by the
        currently logged-in user

        :rtype:     Boolean
        :return:    see above
        """
        g = self._obj.details.group or self._obj.details
        if g.id.val in self._conn.getEventContext().leaderOfGroups:
            return True
        return False

    def isPublic(self):
        """
        Determines if the object permissions are world readable, ie
        permissions.isWorldRead()

        :rtype:     Boolean
        :return:    see above
        """
        g = self.getDetails().getGroup()
        g = g and g.details or self._obj.details
        return g.permissions.isWorldRead()

    def isShared(self):
        """
        Determines if the object is sharable between groups (but not public)

        :rtype:     Boolean
        :return:    True if the object is not :meth:`public <isPublic>` AND
                    the object permissions allow group read.
        """
        if not self.isPublic():
            g = self.getDetails().getGroup()
            g = g and g.details or self._obj.details
            return g.permissions.isGroupRead()
        return False

    def isPrivate(self):
        """
        Determines if the object is private

        :rtype:     Boolean
        :returns:   True if the object is not :meth:`public <isPublic>` and
                    not :meth:`shared <isShared>` and permissions allow user
                    to read.
        """
        if not self.isPublic() and not self.isShared():
            g = self.getDetails().getGroup()
            g = g and g.details or self._obj.details
            return g.permissions.isUserRead()
        return False

    def canEdit(self):
        """
        Determines if the current user can Edit (E.g. name, description) link
        (E.g. Project, Dataset, Image etc) or Delete this object. The
        canEdit() property is set on the permissions of every object as it is
        read from the server, based on the current user, event context and
        group permissions.

        :rtype:     Boolean
        :return:    True if user can Edit this object Delete, link etc.
        """
        return self.getDetails().getPermissions().canEdit()

    def canDelete(self):
        """
        Determines if the current user can Delete the object
        """
        return self.getDetails().getPermissions().canDelete()

    def canLink(self):
        """
        Determines whether user can create 'hard' links (Not annotation
        links). E.g. Between Project/Dataset/Image etc. Previously (4.4.6 and
        earlier) we only allowed this for object owners, but now we delegate
        to what the server will allow.
        """
        return self.getDetails().getPermissions().canLink()

    def canAnnotate(self):
        """
        Determines if the current user can annotate this object: ie create
        annotation links. The canAnnotate() property is set on the permissions
        of every object as it is read from the server, based on the current
        user, event context and group permissions.

        :rtype:     Boolean
        :return:    True if user can Annotate this object
        """
        return self.getDetails().getPermissions().canAnnotate()

    def canChgrp(self):
        """
        Specifies whether the current user can move this object to another
        group. Web client will only allow this for the data Owner. Admin CAN
        move other user's data, but we don't support this in Web yet.
        """
        return self.isOwned() or self._conn.isAdmin()   # See #8974

    def countChildren(self):
        """
        Counts available number of child objects.

        :return:    The number of child objects available
        :rtype:     Long
        """

        childw = self._getChildWrapper()
        klass = "%sLinks" % childw().OMERO_CLASS.lower()
        # self._cached_countChildren = len(
        #     self._conn.getQueryService().findAllByQuery(
        #         "from %s as c where c.parent.id=%i"
        #         % (self.LINK_CLASS, self._oid), None))
        self._cached_countChildren = self._conn.getContainerService(
            ).getCollectionCount(
                self.OMERO_CLASS, klass, [self._oid], None,
                self._conn.SERVICE_OPTS)[self._oid]
        return self._cached_countChildren

    def countChildren_cached(self):
        """
        countChildren, but caching the first result, useful if you need to
        call this multiple times in a single sequence, but have no way of
        storing the value between them. It is actually a hack to support
        django template's lack of break in for loops

        :return:    The number of child objects available
        :rtype:     Long
        """

        if not hasattr(self, '_cached_countChildren'):
            return self.countChildren()
        return self._cached_countChildren

    def _listChildren(self, ns=None, val=None, params=None):
        """
        Lists available child objects.

        :rtype: generator of Ice client proxy objects for the child nodes
        :return: child objects.
        """
        if not params:
            params = omero.sys.Parameters()
        if not params.map:
            params.map = {}
        params.map["dsid"] = omero_type(self._oid)
        query = "select c from %s as c" % self.LINK_CLASS
        if ns is not None:
            params.map["ns"] = omero_type(ns)
        query += """ join fetch c.child as ch
                     left outer join fetch ch.annotationLinks as ial
                     left outer join fetch ial.child as a """
        query += " where c.parent.id=:dsid"
        if ns is not None:
            query += " and a.ns=:ns"
            if val is not None:
                if isinstance(val, StringTypes):
                    params.map["val"] = omero_type(val)
                    query += " and a.textValue=:val"
        query += " order by c.child.name"
        for child in (x.child for x in self._conn.getQueryService(
                ).findAllByQuery(query, params, self._conn.SERVICE_OPTS)):
            yield child

    def listChildren(self, ns=None, val=None, params=None):
        """
        Lists available child objects.

        :rtype: generator of :class:`BlitzObjectWrapper` objs
        :return: child objects.
        """
        childw = self._getChildWrapper()
        for child in self._listChildren(ns=ns, val=val, params=params):
            yield childw(self._conn, child, self._cache)

    def getParent(self, withlinks=False):
        """
        List a single parent, if available.

        While the model supports many to many relationships between most
        objects, there are implementations that assume a single project per
        dataset, a single dataset per image, etc. This is just a shortcut
        method to return a single parent object.

        :type withlinks: Boolean
        :param withlinks: if true result will be a tuple of (linkobj, obj)
        :rtype: :class:`BlitzObjectWrapper`
            or tuple(:class:`BlitzObjectWrapper`, :class:`BlitzObjectWrapper`)
        :return: the parent object with or without the link depending on args
        """

        rv = self.listParents(withlinks=withlinks)
        return len(rv) and rv[0] or None

    def listParents(self, withlinks=False):
        """
        Lists available parent objects.

        :type withlinks: Boolean
        :param withlinks: if true each yielded result
            will be a tuple of (linkobj, obj)
        :rtype: list of :class:`BlitzObjectWrapper`
            or tuple(:class:`BlitzObjectWrapper`, :class:`BlitzObjectWrapper`)
        :return: the parent objects,
            with or without the links depending on args
        """
        if self.PARENT_WRAPPER_CLASS is None:
            return ()
        parentw = self._getParentWrappers()
        param = omero.sys.Parameters()  # TODO: What can I use this for?
        parentnodes = []
        for pwc in parentw:
            pwck = pwc()
            if withlinks:
                parentnodes.extend(
                    [(pwc(self._conn, pwck.LINK_PARENT(x), self._cache),
                        BlitzObjectWrapper(self._conn, x))
                        for x in self._conn.getQueryService(
                            ).findAllByQuery(
                                "from %s as c where c.%s.id=%i"
                                % (pwck.LINK_CLASS, pwck.LINK_CHILD,
                                   self._oid),
                                param, self._conn.SERVICE_OPTS)])
            else:
                t = self._conn.getQueryService().findAllByQuery(
                    "from %s as c where c.%s.id=%i"
                    % (pwck.LINK_CLASS, pwck.LINK_CHILD,
                       self._oid),
                    param, self._conn.SERVICE_OPTS)
                parentnodes.extend(
                    [pwc(self._conn, pwck.LINK_PARENT(x), self._cache)
                        for x in t])
        return parentnodes

    def getAncestry(self):
        """
        Get a list of Ancestors. First in list is parent of this object.
        TODO: Assumes getParent() returns a single parent.

        :rtype: List of :class:`BlitzObjectWrapper`
        :return:    List of Ancestor objects
        """
        rv = []
        p = self.getParent()
        while p:
            rv.append(p)
            p = p.getParent()
        return rv

    def getParentLinks(self, pids=None):
        """
        Get a list of parent objects links.

        :param pids:    List of parent IDs
        :type pids:     :class:`Long`
        :rtype:         List of :class:`BlitzObjectWrapper`
        :return:        List of parent object links
        """

        if self.PARENT_WRAPPER_CLASS is None:
            raise AttributeError("This object has no parent objects")
        parentwrappers = self._getParentWrappers()
        link_class = None
        for v in parentwrappers:
            link_class = v().LINK_CLASS
            if link_class is not None:
                break
        if link_class is None:
            raise AttributeError(
                "This object has no parent objects with a link class!")
        query_serv = self._conn.getQueryService()
        p = omero.sys.Parameters()
        p.map = {}
        p.map["child"] = rlong(self.id)
        sql = "select pchl from %s as pchl " \
            "left outer join fetch pchl.parent as parent " \
            "left outer join fetch pchl.child as child " \
            "where child.id=:child" % link_class
        if isinstance(pids, list) and len(pids) > 0:
            p.map["parent"] = rlist([rlong(pa) for pa in pids])
            sql += " and parent.id in (:parent)"
        for pchl in query_serv.findAllByQuery(sql, p, self._conn.SERVICE_OPTS):
            yield BlitzObjectWrapper(self, pchl)

    def getChildLinks(self, chids=None):
        """
        Get a list of child objects links.

        :param chids:   List of children IDs
        :type chids:    :class:`Long`
        :rtype:         List of :class:`BlitzObjectWrapper`
        :return:        List of child object links
        """

        if self.CHILD_WRAPPER_CLASS is None:
            raise AttributeError("This object has no child objects")
        query_serv = self._conn.getQueryService()
        p = omero.sys.Parameters()
        p.map = {}
        p.map["parent"] = rlong(self.id)
        sql = ("select pchl from %s as pchl left outer join "
               "fetch pchl.child as child left outer join "
               "fetch pchl.parent as parent where parent.id=:parent"
               % self.LINK_CLASS)
        if isinstance(chids, list) and len(chids) > 0:
            p.map["children"] = rlist([rlong(ch) for ch in chids])
            sql += " and child.id in (:children)"
        for pchl in query_serv.findAllByQuery(sql, p, self._conn.SERVICE_OPTS):
            yield BlitzObjectWrapper(self, pchl)

    def _loadAnnotationLinks(self):
        """
        Loads the annotation links and annotations for the object
        (if not already loaded) and saves them to the object.
        Also loads file for file annotations.
        """
        # pragma: no cover
        if not hasattr(self._obj, 'isAnnotationLinksLoaded'):
            raise NotImplementedError
        # Need to set group context. If '-1' then canDelete() etc on
        # annotations will be False
        ctx = self._conn.SERVICE_OPTS.copy()
        ctx.setOmeroGroup(self.details.group.id.val)
        if not self._obj.isAnnotationLinksLoaded():
            query = ("select l from %sAnnotationLink as l join "
                     "fetch l.details.owner join "
                     "fetch l.details.creationEvent "
                     "join fetch l.child as a join fetch a.details.owner "
                     "left outer join fetch a.file "
                     "join fetch a.details.creationEvent where l.parent.id=%i"
                     % (self.OMERO_CLASS, self._oid))
            links = self._conn.getQueryService().findAllByQuery(
                query, None, ctx)
            self._obj._annotationLinksLoaded = True
            self._obj._annotationLinksSeq = links

    # _listAnnotationLinks
    def _getAnnotationLinks(self, ns=None):
        """
        Checks links are loaded and returns a list of Annotation Links
        filtered by namespace if specified

        :param ns:  Namespace
        :type ns:   String
        :return:    List of Annotation Links on this object
        :rtype:     List of Annotation Links
        """
        self._loadAnnotationLinks()
        rv = self.copyAnnotationLinks()
        if ns is not None:
            rv = filter(
                lambda x: x.getChild().getNs() and
                x.getChild().getNs().val == ns, rv)
        return rv

    def unlinkAnnotations(self, ns):
        """
        Submits request to unlink annotations, with specified ns

        :param ns:      Namespace
        :type ns:       String
        """
        links = defaultdict(list)
        for al in self._getAnnotationLinks(ns=ns):
            links[al.ice_id().split("::")[-1]].append(al.id.val)

        # Using omero.cmd.Delete2 rather than deleteObjects since we need
        # spec/id pairs rather than spec+id_list as arguments
        if len(links):
            delete = omero.cmd.Delete2(targetObjects=links)
            handle = self._conn.c.sf.submit(delete, self._conn.SERVICE_OPTS)
            try:
                self._conn._waitOnCmd(handle)
            finally:
                handle.close()
            self._obj.unloadAnnotationLinks()

    def removeAnnotations(self, ns):
        """
        Uses the delete service to delete annotations, with a specified ns,
        and their links on the object and any other objects. Will raise a
        :class:`omero.LockTimeout` if the annotation removal has not finished
        in 5 seconds.

        :param ns:      Namespace
        :type ns:       String
        """
        ids = list()
        for al in self._getAnnotationLinks(ns=ns):
            a = al.child
            ids.append(a.id.val)
        if len(ids):
            handle = self._conn.deleteObjects('Annotation', ids)
            try:
                self._conn._waitOnCmd(handle)
            finally:
                handle.close()
            self._obj.unloadAnnotationLinks()

    # findAnnotations(self, ns=[])
    def getAnnotation(self, ns=None):
        """
        Gets the first annotation on the object, filtered by ns if specified

        :param ns:      Namespace
        :type ns:       String
        :return:        :class:`AnnotationWrapper` or None
        """
        rv = self._getAnnotationLinks(ns)
        if len(rv):
            return AnnotationWrapper._wrap(self._conn, rv[0].child, link=rv[0])
        return None

    def getAnnotationCounts(self):
        """
        Get the annotion counts for the current object
        """

        return self._conn.countAnnotations(self.OMERO_CLASS, [self.getId()])

    def listAnnotations(self, ns=None):
        """
        List annotations in the ns namespace, linked to this object

        :return:    Generator yielding :class:`AnnotationWrapper`
        :rtype:     :class:`AnnotationWrapper` generator
        """
        for ann in self._getAnnotationLinks(ns):
            yield AnnotationWrapper._wrap(self._conn, ann.child, link=ann)

    def listOrphanedAnnotations(self, eid=None, ns=None, anntype=None,
                                addedByMe=True):
        """
        Retrieve all Annotations not linked to the given Project, Dataset,
        Image, Screen, Plate, Well ID controlled by the security system.

        :param o_type:      type of Object
        :type o_type:       String
        :param oid:         Object ID
        :type oid:          Long
        :return:            Generator yielding Tags
        :rtype:             :class:`AnnotationWrapper` generator
        """

        return self._conn.listOrphanedAnnotations(
            self.OMERO_CLASS, [self.getId()], eid, ns, anntype, addedByMe)

    def _linkObject(self, obj, lnkobjtype):
        """
        Saves the object to DB if needed - setting the permissions manually.
        Creates the object link and saves it, setting permissions manually.
        TODO: Can't set permissions manually in 4.2
            - Assumes world & group writable

        :param obj:     The object to link
        :type obj:      :class:`BlitzObjectWrapper`
        """
        ctx = self._conn.SERVICE_OPTS.copy()
        ctx.setOmeroGroup(self.details.group.id.val)
        if not obj.getId():
            # Not yet in db, save it
            obj = obj.__class__(
                self._conn,
                self._conn.getUpdateService().saveAndReturnObject(
                    obj._obj, ctx))
        lnk = getattr(omero.model, lnkobjtype)()
        lnk.setParent(self._obj.__class__(self._obj.id, False))
        lnk.setChild(obj._obj.__class__(obj._obj.id, False))
        self._conn.getUpdateService().saveObject(lnk, ctx)
        return obj

    def _linkAnnotation(self, ann):
        """
        Saves the annotation to DB if needed, setting the permissions manually.
        Creates the annotation link and saves it, setting permissions manually.
        TODO: Can't set permissions manually in 4.2
            - Assumes world & group writable

        :param ann:     The annotation object
        :type ann:      :class:`AnnotationWrapper`
        """
        return self._linkObject(ann, "%sAnnotationLinkI" % self.OMERO_CLASS)

    def linkAnnotation(self, ann, sameOwner=False):
        """
        Link the annotation to this object.

        :param ann:         The Annotation object
        :type ann:          :class:`AnnotationWrapper`
        :param sameOwner:   If True, try to make sure that the link
                            is created by the object owner
        :type sameOwner:    Boolean
        :return:            The annotation
        :rtype:             :class:`AnnotationWrapper`
        """

        """
        My notes (will) to try and work out what's going on!
        If sameOwner:
            if current user is admin AND they are not the object owner,
                if the object owner and annotation owner are the same:
                    use the Annotation connection to do the linking
                else use a new connection for the object owner
                (?same owner as ann?)
                do linking
            else:
                try to switch the current group of this object
                to the group of the annotation - do linking
        else - just do linking

        """
        if sameOwner:
            d = self.getDetails()
            ad = ann.getDetails()
            if (self._conn.isAdmin() and
                    self._conn.getUserId() != d.getOwner().id):
                # Keep the annotation owner the same as the linked of object's
                if (ad.getOwner() and
                        d.getOwner().omeName == ad.getOwner().omeName and
                        d.getGroup().name == ad.getGroup().name):
                    newConn = ann._conn
                else:
                    # p = omero.sys.Principal()
                    # p.name = d.getOwner().omeName
                    group = None
                    if d.getGroup():
                        group = d.getGroup().name
                    # TODO: Do you know that the object owner is same as ann
                    # owner??
                    newConn = self._conn.suConn(d.getOwner().omeName, group)
                    # p.eventType = "User"
                    # newConnId = self._conn.getSessionService(
                    #     ).createSessionWithTimeout(p, 60000)
                    # newConn = self._conn.clone()
                    # newConn.connect(sUuid=newConnId.getUuid().val)
                clone = self.__class__(newConn, self._obj)
                ann = clone._linkAnnotation(ann)
                if newConn != self._conn:
                    newConn.close()
            elif d.getGroup():
                # Try to match group
                # TODO: Should switch session of this object to use group from
                # annotation (ad) not this object (d) ?
                self._conn.setGroupForSession(d.getGroup().getId())
                ann = self._linkAnnotation(ann)
                self._conn.revertGroupForSession()
            else:
                ann = self._linkAnnotation(ann)
        else:
            ann = self._linkAnnotation(ann)
        self.unloadAnnotationLinks()
        return ann

    def simpleMarshal(self, xtra=None, parents=False):
        """
        Creates a dict representation of this object.
        E.g. for Image::

            {'description': '', 'author': 'Will Moore', 'date': 1286332557.0,
            'type': 'Image', 'id': 3841L, 'name': 'cb_4_w500_t03_z01.tif'}

        :param xtra:        A dict of extra keys to include. E.g. 'childCount'
        :type xtra:         Dict
        :param parents:     If True, include a list of ancestors (in
                            simpleMarshal form) as 'parents'
        :type parents:      Boolean
        :return:            A dict representation of this object
        :rtype:             Dict
        """
        rv = {'type': self.OMERO_CLASS,
              'id': self.getId(),
              'name': self.getName(),
              'description': self.getDescription(),
              }
        if hasattr(self, '_attrs'):
            # for each of the lines in _attrs an instance variable named
            #  'key' or 'title' where the line value can be:
            #   'key' -> _obj[key]
            #   '#key' -> _obj[key].value.val
            #   '()key' -> _obj.getKey()
            #   '()#key' -> _obj.getKey().value.val
            # suffix to the above we can have:
            #   'key;title' - will use 'title' as the variable name,
            #                 instead of 'key'
            #   'key|wrapper' ->  omero.gateway.wrapper(
            #                         _obj[key]).simpleMarshal()
            #   'key|' ->  key.simpleMarshal() (useful with ()key )
            for k in self._attrs:
                if ';' in k:
                    s = k.split(';')
                    k = s[0]
                    rk = ';'.join(s[1:])
                else:
                    rk = k
                if '|' in k:
                    s = k.split('|')
                    if rk == k:
                        rk = s[0]
                    k = s[0]
                    wrapper = '|'.join(s[1:])
                else:
                    wrapper = None

                if k.startswith('()'):
                    if k == rk:
                        rk = k[2:]
                    k = k[2:]
                    getter = True
                else:
                    getter = False

                if k.startswith('#'):
                    k = k[1:]
                    unwrapit = True
                else:
                    unwrapit = False

                if getter:
                    v = getattr(self, 'get'+k[0].upper()+k[1:])()
                else:
                    v = getattr(self, k)
                if unwrapit and v is not None:
                    v = v._value
                if wrapper is not None and v is not None:
                    if wrapper == '':
                        if isinstance(v, ListType):
                            v = map(lambda x: x.simpleMarshal(), v)
                        else:
                            v = v.simpleMarshal()
                    else:
                        v = getattr(omero.gateway, wrapper)(
                            self._conn, v).simpleMarshal()

                rv[rk] = v
        if xtra:  # TODO check if this can be moved to a more specific place
            if 'childCount' in xtra:
                rv['child_count'] = self.countChildren()
        if parents:
            rv['parents'] = map(
                lambda x: x.simpleMarshal(), self.getAncestry())
        return rv

    # def __str__ (self):
    #     if hasattr(self._obj, 'value'):
    #         return str(self.value)
    #     return str(self._obj)

    def __getattr__(self, attr):
        """
        Attempts to return the named attribute of this object. E.g.
        image.__getattr__('name') or 'getName' In cases where the attribute
        E.g. 'getImmersion' should return an enumeration, this is specified by
        the attr name starting with '#' #immersion. In cases where the
        attribute E.g. 'getLightSource' should return a wrapped object, this
        is handled by the parent encoding the wrapper in the attribute name.
        E.g 'lightSource|LightSourceWrapper' In both cases this returns a
        method that will return the object. In addition, lookup of methods
        that return an rtype are wrapped to the method instead returns a
        primitive type. E.g. image.getArchived() will return a boolean instead
        of rbool.

        :param attr:    The name of the attribute to get
        :type attr:     String
        :return:        The named attribute.
        :rtype:         method, value (string, long etc)
        """

        # handle lookup of 'get' methods, using '_attrs' dict to define how we
        # wrap returned objects.
        if (attr != 'get' and
                attr.startswith('get') and
                hasattr(self, '_attrs')):
            tattr = attr[3].lower() + attr[4:]      # 'getName' -> 'name'
            # find attr with 'name'
            attrs = filter(lambda x: tattr in x, self._attrs)
            for a in attrs:
                if a.startswith('#') and a[1:] == tattr:
                    v = getattr(self, tattr)
                    if v is not None:
                        v = v._value

                    def wrap():
                        return v
                    return wrap
                # E.g.  a = lightSource|LightSourceWrapper
                if len(a) > len(tattr) and a[len(tattr)] == '|':
                    # E.g. method returns a
                    # LightSourceWrapper(omero.model.lightSource)
                    def wrap():
                        return getattr(
                            omero.gateway,
                            a[len(tattr)+1:])(self._conn, getattr(self, tattr))
                    return wrap

        # handle lookup of 'get' methods when we don't have '_attrs' on the
        # object, E.g. image.getAcquisitionDate
        if attr != 'get' and attr.startswith('get'):
            # E.g. getAcquisitionDate -> acquisitionDate
            attrName = attr[3].lower() + attr[4:]
            if hasattr(self._obj, attrName):
                def wrap():
                    rv = getattr(self._obj, attrName)
                    if hasattr(rv, 'val'):
                        if isinstance(rv.val, StringType):
                            return rv.val.decode('utf8')
                        # E.g. pixels.getPhysicalSizeX()
                        if hasattr(rv, "_unit"):
                            return rv
                        return rv.val
                    elif isinstance(rv, omero.model.IObject):
                        return BlitzObjectWrapper(self._conn, rv)
                    return rv
                return wrap

        # handle direct access of attributes. E.g. image.acquisitionDate
        # also handles access to other methods E.g. image.unloadPixels()
        if not hasattr(self._obj, attr) and hasattr(self._obj, '_'+attr):
            attr = '_' + attr
        if hasattr(self._obj, attr):
            rv = getattr(self._obj, attr)
            if hasattr(rv, 'val'):   # unwrap rtypes
                # If this is a _unit, then we ignore val
                # since it's not an rtype to unwrap.
                if not hasattr(rv, "_unit"):
                    return (isinstance(rv.val, StringType) and
                            rv.val.decode('utf8') or rv.val)
            return rv
        raise AttributeError(
            "'%s' object has no attribute '%s'"
            % (self._obj.__class__.__name__, attr))

    # some methods are accessors in _obj and return and omero:: type. The
    # obvious ones we wrap to return a python type

    def getId(self):
        """
        Gets this object ID

        :return: Long or None
        """
        oid = self._obj.getId()
        if oid is not None:
            return oid.val
        return None

    def getName(self):
        """
        Gets this object name

        :return: String or None
        """
        if hasattr(self._obj, 'name'):
            if hasattr(self._obj.name, 'val'):
                return self._obj.getName().val
            else:
                return self._obj.getName()
        else:
            return None

    def getDescription(self):
        """
        Gets this object description

        :return: String
        """
        rv = hasattr(
            self._obj, 'description') and self._obj.getDescription() or None
        return rv and rv.val or ''

    def getOwner(self):
        """
        Gets user who is the owner of this object.

        :return: _ExperimenterWrapper
        """
        return self.getDetails().getOwner()

    def getOwnerFullName(self):
        """
        Gets full name of the owner of this object.

        :return: String or None
        """
        try:
            lastName = self.getDetails().getOwner().lastName
            firstName = self.getDetails().getOwner().firstName
            middleName = self.getDetails().getOwner().middleName

            if middleName is not None and middleName != '':
                name = "%s %s. %s" % (firstName, middleName, lastName)
            else:
                name = "%s %s" % (firstName, lastName)
            return name
        except:
            logger.error(traceback.format_exc())
            return None

    def getOwnerOmeName(self):
        """
        Gets omeName of the owner of this object.

        :return: String
        """
        return self.getDetails().getOwner().omeName

    def creationEventDate(self):
        """
        Gets event time in timestamp format (yyyy-mm-dd hh:mm:ss.fffffff) when
        object was created.

        :return:    The datetime for object creation
        :rtype:     datetime.datetime
        """

        if self._creationDate is not None:
            return datetime.fromtimestamp(self._creationDate/1000)

        try:
            if self._obj.details.creationEvent._time is not None:
                self._creationDate = self._obj.details.creationEvent._time.val
            else:
                self._creationDate = self._conn.getQueryService().get(
                    "Event", self._obj.details.creationEvent.id.val,
                    self._conn.SERVICE_OPTS).time.val
        except:
            self._creationDate = self._conn.getQueryService().get(
                "Event", self._obj.details.creationEvent.id.val,
                self._conn.SERVICE_OPTS).time.val
        return datetime.fromtimestamp(self._creationDate/1000)

    def updateEventDate(self):
        """
        Gets event time in timestamp format (yyyy-mm-dd hh:mm:ss.fffffff) when
        object was updated.

        :return:    The datetime for object update
        :rtype:     datetime.datetime
        """

        try:
            if self._obj.details.updateEvent.time is not None:
                t = self._obj.details.updateEvent.time.val
            else:
                t = self._conn.getQueryService().get(
                    "Event", self._obj.details.updateEvent.id.val,
                    self._conn.SERVICE_OPTS).time.val
        except:
            t = self._conn.getQueryService().get(
                "Event", self._obj.details.updateEvent.id.val,
                self._conn.SERVICE_OPTS).time.val
        return datetime.fromtimestamp(t/1000)

    # setters are also provided

    def setName(self, value):
        """
        Sets the name of the object

        :param value:   New name
        :type value:    String
        """
        self._obj.setName(omero_type(value))

    def setDescription(self, value):
        """
        Sets the description of the object

        :param value:   New description
        :type value:    String
        """
        self._obj.setDescription(omero_type(value))

# BASIC #


class NoProxies (object):
    """ A dummy placeholder to indicate that proxies haven't been created """

    def __getitem__(self, k):
        raise Ice.ConnectionLostException

    def values(self):
        return ()


class _BlitzGateway (object):
    """
    Connection wrapper. Handles connecting and keeping the session alive,
    creation of various services, context switching, security privileges etc.
    """

    """
    Holder for class wide configuration properties.
    """
    ICE_CONFIG = None
    """
    ICE_CONFIG - Defines the path to the Ice configuration
    """
# def __init__ (self, username, passwd, server, port, client_obj=None,
# group=None, clone=False):

    def __init__(self, username=None, passwd=None, client_obj=None, group=None,
                 clone=False, try_super=False, host=None, port=None,
                 extra_config=None, secure=False, anonymous=True,
                 useragent=None, userip=None):
        """
        Create the connection wrapper.
        Does not attempt to connect at this stage
        Initialises the omero.client

        :param username:    User name.
        :type username:     String
        :param passwd:      Password.
        :type passwd:       String
        :param client_obj:  omero.client
        :param group:       name of group to try to connect to
        :type group:        String
        :param clone:       If True, overwrite anonymous with False
        :type clone:        Boolean
        :param try_super:   Try to log on as super user ('system' group)
        :type try_super:    Boolean
        :param host:        Omero server host.
        :type host:         String
        :param port:        Omero server port.
        :type port:         Integer
        :param extra_config:    Dictionary of extra configuration
        :type extra_config:     Dict
        :param secure:      Initial underlying omero.client connection type
                            (True=SSL/False=insecure)
        :type secure:       Boolean
        :param anonymous:
        :type anonymous:    Boolean
        :param useragent:   Log which python clients use this connection.
                            E.g. 'OMERO.webadmin'
        :param userip:      Log client ip.
        :type useragent:    String
        """

        if extra_config is None:
            extra_config = []
        super(_BlitzGateway, self).__init__()
        self.CONFIG = GatewayConfig()
        self.c = client_obj
        if not type(extra_config) in (type(()), type([])):
            extra_config = [extra_config]
        self.extra_config = extra_config
        self.ice_config = [self.ICE_CONFIG]
        self.ice_config.extend(extra_config)
        self.ice_config = map(
            lambda x: os.path.abspath(str(x)), filter(None, self.ice_config))

        self.host = host
        self.port = port
        self.secure = secure
        self.useragent = useragent
        self.userip = userip

        self._sessionUuid = None
        self._session_cb = None
        self._session = None
        self._lastGroupId = None
        self._anonymous = anonymous
        self._defaultOmeroGroup = None
        self._defaultOmeroUser = None
        self._maxPlaneSize = None

        self._connected = False
        self._user = None
        self._userid = None
        self._proxies = NoProxies()
        self._tracked_services = dict()
        if self.c is None:
            self._resetOmeroClient()
        else:
            # if we already have client initialised, we can go ahead and create
            # our services.
            self._connected = True
            self._createProxies()
            self.SERVICE_OPTS = self.createServiceOptsDict()
        if try_super:
            # self.c.ic.getProperties().getProperty('omero.gateway.admin_group')
            self.group = 'system'
        else:
            self.group = group and group or None

        # The properties we are setting through the interface
        self.setIdentity(username, passwd, not clone)

    def _register_service(self, service_string, stack):
        """
        Register the results of traceback.extract_stack() at the time
        that a service was created.
        """
        service_string = str(service_string)
        self._tracked_services[service_string] = stack
        logger.info("Registered %s" % service_string)

    def _unregister_service(self, service_string):
        """
        Called on close of a service.
        """
        service_string = str(service_string)
        if service_string in self._tracked_services:
            del self._tracked_services[service_string]
            logger.info("Unregistered %s" % service_string)
        else:
            logger.warn("Cannot find registered service %s" % service_string)

    def _assert_unregistered(self, prefix="Service left open!"):
        """
        Log an ERROR for every stateful service that is open
        and was registered by this BlitzGateway instance.

        Return the number of unclosed services found.
        """

        try:
            stateful_services = self.c.getStatefulServices()
        except Exception, e:
            logger.warn("No services could be found.", e)
            stateful_services = []

        count = 0
        for s in stateful_services:
            service_string = str(s)
            stack_list = self._tracked_services.get(service_string, [])
            if stack_list:
                count += 1
                stack_msg = "".join(traceback.format_list(stack_list))
                logger.error("%s - %s\n%s" % (
                    prefix, service_string, stack_msg))
        return count

    def createServiceOptsDict(self):
        serviceOpts = ServiceOptsDict(self.c.getImplicitContext().getContext())
        serviceOpts.setOmeroGroup(self.getDefaultOmeroGroup())
        serviceOpts.setOmeroUser(self.getDefaultOmeroUser())
        return serviceOpts

    def setDefaultOmeroGroup(self, defaultOmeroGroup):
        self._defaultOmeroGroup = defaultOmeroGroup

    def setDefaultOmeroUser(self, defaultOmeroUser):
        self._defaultOmeroUser = defaultOmeroUser

    def getDefaultOmeroGroup(self):
        return self._defaultOmeroGroup

    def getDefaultOmeroUser(self):
        return self._defaultOmeroUser

    def getMaxPlaneSize(self):
        """
        Returns the maximum plane size the server will allow for an image to
        not be considered big i.e. width or height larger than this will
        trigger image pyramids to be calculated.

        This is useful for the client to filter images based on them needing
        pyramids or not, without the full rendering engine overhead.

        :return: tuple holding (max_plane_width, max_plane_height)
            as set on the server
        :rtype:  Tuple
        """
        if self._maxPlaneSize is None:
            c = self.getConfigService()
            self._maxPlaneSize = (
                int(c.getConfigValue('omero.pixeldata.max_plane_width')),
                int(c.getConfigValue('omero.pixeldata.max_plane_height')))
        return self._maxPlaneSize

    def getClientSettings(self):
        """
        Returns all client properties matching omero.client.*
        """
        try:
            return self.getConfigService().getClientConfigValues()
        except:
            return self.getConfigService().getClientConfigDefaults()

    def getRoiLimitSetting(self):
        try:
            roi_limit = (int(self.getConfigService().getConfigValue(
                             "omero.client.viewer.roi_limit")) or 2000)
        except:
            roi_limit = 2000
        return roi_limit

    def getInitialZoomLevel(self):
        """
        Returns default initial zoom level set on the server.
        """
        try:
            initzoom = (self.getConfigService().getConfigValue(
                        "omero.client.viewer.initial_zoom_level") or 0)
        except:
            initzoom = 0
        return initzoom

    def getInterpolateSetting(self):
        """
        Returns default interpolation setting on the server.
        This is a string but represents a boolean, E.g. 'true'

        :return:    String
        """
        try:
            interpolate = (
                toBoolean(self.getConfigService().getConfigValue(
                    "omero.client.viewer.interpolate_pixels"))
            )
        except:
            interpolate = True
        return interpolate

    def getDownloadAsMaxSizeSetting(self):
        """
        Returns default max size of images that can be downloaded as
        jpg, png or tiff, expressed as number of pixels.
        Default is 144000000 (12k * 12k image)

        :return:    Integer
        """
        size = 144000000
        try:
            size = self.getConfigService().getConfigValue(
                "omero.client.download_as.max_size")
            size = int(size)
        except:
            pass
        return size

    def getWebclientHost(self):
        """
        Returns default initial zoom level set on the server.
        """
        try:
            host = self.getConfigService() \
                       .getConfigValue("omero.client.web.host")
        except:
            host = None
        return host

    def isAnonymous(self):
        """
        Returns the anonymous flag

        :return:    Anonymous
        :rtype:     Boolean
        """
        return not not self._anonymous

    def getProperty(self, k):
        """
        Returns named property of the wrapped omero.client

        :return:    named client property
        """
        return self.c.getProperty(k)

    def clone(self):
        """
        Returns a new instance of this class, with all matching properties.
        TODO: Add anonymous and userAgent parameters?

        :return:    Clone of this connection wrapper
        :rtype:     :class:`_BlitzGateway`
        """
        return self.__class__(self._ic_props[omero.constants.USERNAME],
                              self._ic_props[omero.constants.PASSWORD],
                              host=self.host,
                              port=self.port,
                              extra_config=self.extra_config,
                              clone=True,
                              secure=self.secure,
                              anonymous=self._anonymous,
                              useragent=self.useragent,
                              userip=self.userip)
        # self.server, self.port, clone=True)

    def setIdentity(self, username, passwd, _internal=False):
        """
        Saves the username and password for later use, creating session etc

        :param username:    User name.
        :type username:     String
        :param passwd:      Password.
        :type passwd:       String
        :param _internal:   If False, set _anonymous = False
        :type _internal:    Boolean
        """
        self._ic_props = {omero.constants.USERNAME: username,
                          omero.constants.PASSWORD: passwd}
        if not _internal:
            self._anonymous = False

    def suConn(self, username, group=None, ttl=60000):
        """
        If current user isAdmin, return new connection owned by 'username'

        :param username:    Username for new connection
        :type username:     String
        :param group:       If specified, try to log in to this group
        :type group:        String
        :param ttl:         Timeout for new session
        :type ttl:          Int
        :return:            Clone of this connection,
                            with username's new Session
        :rtype:             :class:`_BlitzGateway`
                            or None if not admin or username unknown
        """
        if self.isAdmin():
            if group is None:
                e = self.getObject(
                    "Experimenter", attributes={'omeName': username})
                if e is None:
                    return
                group = e._obj._groupExperimenterMapSeq[0].parent.name.val
            p = omero.sys.Principal()
            p.name = username
            p.group = group
            p.eventType = "User"
            newConnId = self.getSessionService().createSessionWithTimeout(
                p, ttl)
            newConn = self.clone()
            newConn.connect(sUuid=newConnId.getUuid().val)
            return newConn

    def keepAlive(self):
        """
        Keeps service alive.
        Returns True if connected. If connection was lost, reconnecting.
        If connection failed, returns False and error is logged.

        :return:    True if connection alive.
        :rtype:     Boolean
        """

        try:
            if self.c.sf is None:  # pragma: no cover
                logger.debug('... c.sf is None, reconnecting')
                return self.connect()
            return self.c.sf.keepAlive(self._proxies['admin']._getObj())
        except Ice.ObjectNotExistException:  # pragma: no cover
            # The connection is there, but it has been reset, because the proxy
            # no longer exists...
            logger.debug(traceback.format_exc())
            logger.debug("... reset, not reconnecting")
            return False
        except Ice.ConnectionLostException:  # pragma: no cover
            # The connection was lost. This shouldn't happen, as we keep
            # pinging it, but does so...
            logger.debug(traceback.format_exc())
            logger.debug("... lost, reconnecting")
            # return self.connect()
            return False
        except Ice.ConnectionRefusedException:  # pragma: no cover
            # The connection was refused. We lost contact with
            # glacier2router...
            logger.debug(traceback.format_exc())
            logger.debug("... refused, not reconnecting")
            return False
        except omero.SessionTimeoutException:  # pragma: no cover
            # The connection is there, but it has been reset, because the proxy
            # no longer exists...
            logger.debug(traceback.format_exc())
            logger.debug("... reset, not reconnecting")
            return False
        except omero.RemovedSessionException:  # pragma: no cover
            # Session died on us
            logger.debug(traceback.format_exc())
            logger.debug("... session has left the building, not reconnecting")
            return False
        except Ice.UnknownException, x:  # pragma: no cover
            # Probably a wrapped RemovedSession
            logger.debug(traceback.format_exc())
            logger.debug('Ice.UnknownException: %s' % str(x))
            logger.debug(
                "... ice says something bad happened, not reconnecting")
            return False
        except:
            # Something else happened
            logger.debug(traceback.format_exc())
            logger.debug("... error not reconnecting")
            return False

    def seppuku(self, softclose=False):  # pragma: no cover
        """
        Terminates connection with killSession(). If softclose is False, the
        session is really terminated disregarding its connection refcount.
        If softclose is True then the connection refcount is decremented by 1.

        :param softclose:   Boolean

        ** Deprecated ** Use :meth:`close`.
        Our apologies for any offense caused by this previous method name.
        """
        warnings.warn("Deprecated. Use close()",
                      DeprecationWarning)
        self._connected = False
        oldC = self.c
        if oldC is not None:
            try:
                if softclose:
                    try:
                        r = oldC.sf.getSessionService().getReferenceCount(
                            self._sessionUuid)
                        oldC.closeSession()
                        if r < 2:
                            self._session_cb and self._session_cb.close(self)
                    except Ice.OperationNotExistException:
                        oldC.closeSession()
                else:
                    self._closeSession()
            finally:
                oldC.__del__()
                oldC = None
                self.c = None

        self._proxies = NoProxies()
        logger.info("closed connecion (uuid=%s)" % str(self._sessionUuid))

<<<<<<< HEAD
    def close(self):  # pragma: no cover
        """
        Terminates connection with killSession(). The session is terminated
        regardless of its connection refcount.
        """
        self._connected = False
        oldC = self.c
        if oldC is not None:
            try:
                self._closeSession()
            finally:
                oldC.__del__()
                oldC = None
                self.c = None

        self._proxies = NoProxies()
        logger.info("closed connecion (uuid=%s)" % str(self._sessionUuid))

#    def __del__ (self):
#        logger.debug("##GARBAGE COLLECTOR KICK IN")
=======
    def __del__(self):
        logger.debug("##GARBAGE COLLECTOR KICK IN")
        self._assert_unregistered()
>>>>>>> 1f47e36b

    def _createProxies(self):
        """
        Creates proxies to the server services. Called on connection or
        security switch. Doesn't actually create any services themselves.
        Created if/when needed. If proxies have been created already, they are
        resynced and reused.
        """

        if not isinstance(self._proxies, NoProxies):
            logger.debug("## Reusing proxies")
            for k, p in self._proxies.items():
                p._resyncConn(self)
        else:
            logger.debug("## Creating proxies")
            self._proxies = {}
            self._proxies['admin'] = ProxyObjectWrapper(
                self, 'getAdminService')
            self._proxies['config'] = ProxyObjectWrapper(
                self, 'getConfigService')
            self._proxies['container'] = ProxyObjectWrapper(
                self, 'getContainerService')
            self._proxies['ldap'] = ProxyObjectWrapper(self, 'getLdapService')
            self._proxies['metadata'] = ProxyObjectWrapper(
                self, 'getMetadataService')
            self._proxies['query'] = ProxyObjectWrapper(
                self, 'getQueryService')
            self._proxies['pixel'] = ProxyObjectWrapper(
                self, 'getPixelsService')
            self._proxies['projection'] = ProxyObjectWrapper(
                self, 'getProjectionService')
            self._proxies['rawpixels'] = ProxyObjectWrapper(
                self, 'createRawPixelsStore')
            self._proxies['rendering'] = ProxyObjectWrapper(
                self, 'createRenderingEngine')
            self._proxies['rendsettings'] = ProxyObjectWrapper(
                self, 'getRenderingSettingsService')
            self._proxies['thumbs'] = ProxyObjectWrapper(
                self, 'createThumbnailStore')
            self._proxies['rawfile'] = ProxyObjectWrapper(
                self, 'createRawFileStore')
            self._proxies['repository'] = ProxyObjectWrapper(
                self, 'getRepositoryInfoService')
            self._proxies['roi'] = ProxyObjectWrapper(self, 'getRoiService')
            self._proxies['script'] = ProxyObjectWrapper(
                self, 'getScriptService')
            self._proxies['search'] = ProxyObjectWrapper(
                self, 'createSearchService')
            self._proxies['session'] = ProxyObjectWrapper(
                self, 'getSessionService')
            self._proxies['share'] = ProxyObjectWrapper(
                self, 'getShareService')
            self._proxies['sharedres'] = ProxyObjectWrapper(
                self, 'sharedResources')
            self._proxies['timeline'] = ProxyObjectWrapper(
                self, 'getTimelineService')
            self._proxies['types'] = ProxyObjectWrapper(
                self, 'getTypesService')
            self._proxies['update'] = ProxyObjectWrapper(
                self, 'getUpdateService')
        self._userid = None
        self._user = None
        self._ctx = None

        if self._session_cb:  # pragma: no cover
            if self._was_join:
                self._session_cb.join(self)
            else:
                self._session_cb.create(self)

    def setSecure(self, secure=True):
        """
        Switches between SSL and insecure (faster) connections to Blitz.
        The gateway must already be connected.

        :param secure:  If False, use an insecure connection
        :type secure:   Boolean
        """
        if hasattr(self.c, 'createClient') and (secure ^ self.c.isSecure()):
            oldC = self.c
            self.c = oldC.createClient(secure=secure)
            oldC.__del__()  # only needs to be called if previous doesn't throw
            self._createProxies()
            self.secure = secure

    def isSecure(self):
        """
        Returns 'True' if the underlying omero.clients.BaseClient is connected
        using SSL
        """
        return hasattr(self.c, 'isSecure') and self.c.isSecure() or False

    def _getSessionId(self):
        return self.c.getSessionId()

    def _createSession(self):
        """
        Creates a new session for the principal given in the constructor.
        Used during :meth`connect` method
        """
        s = self.c.createSession(self._ic_props[omero.constants.USERNAME],
                                 self._ic_props[omero.constants.PASSWORD])
        s.detachOnDestroy()
        self._sessionUuid = self._getSessionId()
        ss = self.c.sf.getSessionService()
        self._session = ss.getSession(self._sessionUuid)
        self._lastGroupId = None
        self._was_join = False
        if self.group is not None:
            # try something that fails if the user don't have permissions on
            # the group
            self.c.sf.getAdminService().getEventContext()
        self.setSecure(self.secure)
        self.c.sf.detachOnDestroy()
        self.SERVICE_OPTS = self.createServiceOptsDict()

    def _closeSession(self):
        """
        Close session.
        """
        self._session_cb and self._session_cb.close(self)
        try:
            if self.c:
                try:
                    self.c.getSession()
                except omero.ClientError:
                    return  # No session available
                self.c.killSession()
        except Glacier2.SessionNotExistException:  # pragma: no cover
            pass
        except:
            logger.warn(traceback.format_exc())

    def _resetOmeroClient(self):
        """
        Creates new omero.client object using self.host or self.ice_config (if
        host is None) Also tries to setAgent for the client
        """
        logger.debug(self.host)
        logger.debug(self.port)
        logger.debug(self.ice_config)

        if self.c is not None:
            self.c.__del__()
            self.c = None

        if self.host is not None:
            if self.port is not None:
                self.c = omero.client(
                    host=str(self.host), port=int(self.port),
                    args=['--Ice.Config='+','.join(self.ice_config)])
                # , pmap=['--Ice.Config='+','.join(self.ice_config)])
            else:
                self.c = omero.client(
                    host=str(self.host),
                    args=['--Ice.Config='+','.join(self.ice_config)])
        else:
            self.c = omero.client(
                args=['--Ice.Config='+','.join(self.ice_config)])

        if hasattr(self.c, "setAgent"):
            if self.useragent is not None:
                self.c.setAgent(self.useragent)
            else:
                self.c.setAgent("OMERO.py.gateway")

        if hasattr(self.c, "setIP"):
            if self.userip is not None:
                self.c.setIP(self.userip)

    def connect(self, sUuid=None):
        """
        Creates or retrieves connection for the given sessionUuid.
        Returns True if connected.

        :param sUuid:   omero_model_SessionI
        :return:        Boolean
        """

        logger.debug("Connect attempt, sUuid=%s, group=%s, self.sUuid=%s" % (
            str(sUuid), str(self.group), self._sessionUuid))
        if not self.c:  # pragma: no cover
            self._connected = False
            logger.debug("Ooops. no self._c")
            return False
        try:
            if self._sessionUuid is None and sUuid:
                self._sessionUuid = sUuid
            if self._sessionUuid is not None:
                try:
                    logger.debug('connected? %s' % str(self._connected))
                    if self._connected:
                        self._connected = False
                        logger.debug(
                            "was connected, creating new omero.client")
                        self._resetOmeroClient()
                    # timeout to allow this is $ omero config set
                    # omero.sessions.timeout 3600000
                    s = self.c.joinSession(self._sessionUuid)
                    s.detachOnDestroy()
                    self.SERVICE_OPTS = self.createServiceOptsDict()
                    logger.debug(
                        'Joined Session OK with Uuid: %s'
                        % (self._sessionUuid,))
                    self._was_join = True
                except Ice.SyscallException:  # pragma: no cover
                    raise
                except Exception, x:  # pragma: no cover
                    logger.debug("Error: " + str(x))
                    self._sessionUuid = None
                    if sUuid:
                        return False
            if self._sessionUuid is None:
                if sUuid:  # pragma: no cover
                    logger.debug("Uncaptured sUuid failure!")
                if self._connected:
                    self._connected = False
                    try:
                        logger.debug(
                            "Closing previous connection..."
                            "creating new client")
                        # args = self.c._ic_args
                        # logger.debug(str(args))
                        self._closeSession()
                        self._resetOmeroClient()
                        # self.c = omero.client(*args)
                    # pragma: no cover
                    except Glacier2.SessionNotExistException:
                        pass
                for key, value in self._ic_props.items():
                    if isinstance(value, unicode):
                        value = value.encode('utf_8')
                    self.c.ic.getProperties().setProperty(key, value)
                if self._anonymous:
                    self.c.ic.getImplicitContext().put(
                        omero.constants.EVENT, 'Internal')
                if self.group is not None:
                    self.c.ic.getImplicitContext().put(
                        omero.constants.GROUP, self.group)
                try:
                    logger.debug("Creating Session...")
                    self._createSession()
                    logger.debug("Session created")
                except omero.SecurityViolation:
                    if self.group is not None:
                        # User don't have access to group
                        logger.debug("## User not in '%s' group" % self.group)
                        self.group = None
                        self._closeSession()
                        self._sessionUuid = None
                        self._connected = True
                        return self.connect()
                    else:  # pragma: no cover
                        logger.debug(
                            "BlitzGateway.connect().createSession(): " +
                            traceback.format_exc())
                        logger.info(
                            "first create session threw SecurityViolation, "
                            "retry (but only once)")
                        # time.sleep(10)
                        try:
                            self._createSession()
                        except omero.SecurityViolation:
                            if self.group is not None:
                                # User don't have access to group
                                logger.debug(
                                    "## User not in '%s' group" % self.group)
                                self.group = None
                                self._connected = True
                                return self.connect()
                            else:
                                raise
                except Ice.SyscallException:  # pragma: no cover
                    raise
                except:
                    logger.info("Failed to create session.")
                    logger.debug(
                        "BlitzGateway.connect().createSession(): " +
                        traceback.format_exc())
                    # time.sleep(10)
                    self._createSession()

            self._last_error = None
            self._createProxies()
            self._connected = True
            logger.info('created connection (uuid=%s)' %
                        str(self._sessionUuid))
        except Ice.SyscallException:  # pragma: no cover
            logger.debug('This one is a SyscallException', exc_info=True)
            raise
        except Ice.LocalException, x:  # pragma: no cover
            logger.debug("connect(): " + traceback.format_exc())
            self._last_error = x
            return False
        except Exception, x:  # pragma: no cover
            logger.debug("connect(): " + traceback.format_exc())
            self._last_error = x
            return False
        logger.debug(".. connected!")
        return True

    def getLastError(self):  # pragma: no cover
        """
        Returns error if thrown by _BlitzGateway.connect connect.

        :return: String
        """

        return self._last_error

    def isConnected(self):
        """
        Returns last status of connection.

        :return:    Boolean
        """

        return self._connected

    ########################
    # # Connection Stuff # #

    def getEventContext(self):
        """
        Returns omero_System_ice.EventContext.
        It contains: shareId, sessionId, sessionUuid, userId, userName,
        groupId, groupName, isAdmin, isReadOnly,
        eventId, eventType, eventType,
        memberOfGroups, leaderOfGroups
        Also saves context to self._ctx

        :return:    Event Context from admin service.
        :rtype:     :class:`omero.sys.EventContext`
        """
        if self._ctx is None:
            self._ctx = self._proxies['admin'].getEventContext()
        return self._ctx

    def getUserId(self):
        """
        Returns current experimenter id

        :return:    Current Experimenter id
        :rtype:     long
        """
        if self._userid is None:
            self._userid = self.getEventContext().userId
        return self._userid

    def setUserId(self, uid):
        """
        Sets current experimenter id
        """
        self._userid = uid
        self._user = None

    def getUser(self):
        """
        Returns current Experimenter.

        :return:    Current Experimenter
        :rtype:     :class:`ExperimenterWrapper`
        """
        if self._user is None:
            uid = self.getUserId()
            if uid is not None:
                self._user = self.getObject(
                    "Experimenter", self._userid) or None
        return self._user

    def getAdministrators(self):
        """
        Returns Experimenters with administration privileges.

        :return:    Current Experimenter
        :return:     Generator of :class:`BlitzObjectWrapper` subclasses
        """
        sysGroup = self.getObject(
            "ExperimenterGroup",
            self.getAdminService().getSecurityRoles().systemGroupId)
        for gem in sysGroup.copyGroupExperimenterMap():
            yield ExperimenterWrapper(self, gem.child)

    def getGroupFromContext(self):
        """
        Returns current omero_model_ExperimenterGroupI.

        :return:    omero.model.ExperimenterGroupI
        """
        admin_service = self.getAdminService()
        group = admin_service.getGroup(self.getEventContext().groupId)
        return ExperimenterGroupWrapper(self, group)

    def isAdmin(self):
        """
        Checks if a user has administration privileges.

        :return:    Boolean
        """

        return self.getEventContext().isAdmin

    def isLeader(self, gid=None):
        """
        Is the current group (or a specified group) led by the current user?

        :return:    True if user leads the current group
        :rtype:     Boolean
        """
        if gid is None:
            gid = self.getEventContext().groupId
        if not isinstance(gid, LongType) or not isinstance(gid, IntType):
            gid = long(gid)
        if gid in self.getEventContext().leaderOfGroups:
            return True
        return False

    def canBeAdmin(self):
        """
        Checks if a user is in system group, i.e. can have administration
        privileges.

        :return:    Boolean
        """
        return 0 in self.getEventContext().memberOfGroups

    def canWrite(self, obj):
        """
        Checks if a user has write privileges to the given object.

        :param obj: Given object
        :return:    Boolean
        """

        return (self.isAdmin() or
                (self.getUserId() == obj.getDetails().getOwner().getId() and
                    obj.getDetails().getPermissions().isUserWrite()))

    def canOwnerWrite(self, obj):
        """
        Returns isUserWrite() from the object's permissions

        :param obj: Given object
        :return:    True if the objects's permissions allow owner to write
        """
        return obj.getDetails().getPermissions().isUserWrite()

    def getSession(self):
        """
        Returns the existing session, or creates a new one if needed

        :return:    The session from session service
        :rtype:     :class:`omero.model.session`
        """
        if self._session is None:
            ss = self.c.sf.getSessionService()
            self._session = ss.getSession(self._sessionUuid)
        return self._session

    def setGroupNameForSession(self, group):
        """
        Looks up the group by name, then delegates to
        :meth:`setGroupForSession`, returning the result

        :param group:       Group name
        :type group:        String
        :return:            True if group set successfully
        :rtype:             Boolean
        """
        a = self.getAdminService()
        g = a.lookupGroup(group)
        return self.setGroupForSession(g.getId().val)

    def setGroupForSession(self, groupid):
        """
        Sets the security context of this connection to the specified group

        :param groupid:     The ID of the group to switch to
        :type groupid:      Long
        :rtype:             Boolean
        :return:            True if the group was switched successfully
        """
        if self.getEventContext().groupId == groupid:
            return None
        if (groupid not in self._ctx.memberOfGroups and
                0 not in self._ctx.memberOfGroups):
            return False
        self._lastGroupId = self._ctx.groupId
        self._ctx = None
        for s in self.c.getStatefulServices():
            s.close()
        self.c.sf.setSecurityContext(
            omero.model.ExperimenterGroupI(groupid, False))
        return True

    def revertGroupForSession(self):
        """ Switches the group to the previous group """
        if self._lastGroupId is not None:
            self.setGroupForSession(self._lastGroupId)
            self._lastGroupId = None

    ############
    # Services #

    def getAdminService(self):
        """
        Gets reference to the admin service from ProxyObjectWrapper.

        :return:    omero.gateway.ProxyObjectWrapper
        """

        return self._proxies['admin']

    def getQueryService(self):
        """
        Gets reference to the query service from ProxyObjectWrapper.

        :return:    omero.gateway.ProxyObjectWrapper
        """
        return self._proxies['query']

    def getContainerService(self):
        """
        Gets reference to the container service from ProxyObjectWrapper.

        :return:    omero.gateway.ProxyObjectWrapper
        """

        return self._proxies['container']

    def getPixelsService(self):
        """
        Gets reference to the pixels service from ProxyObjectWrapper.

        :return:    omero.gateway.ProxyObjectWrapper
        """

        return self._proxies['pixel']

    def getMetadataService(self):
        """
        Gets reference to the metadata service from ProxyObjectWrapper.

        :return:    omero.gateway.ProxyObjectWrapper
        """

        return self._proxies['metadata']

    def getRoiService(self):
        """
        Gets ROI service.

        :return:    omero.gateway.ProxyObjectWrapper
        """

        return self._proxies['roi']

    def getScriptService(self):
        """
        Gets script service.

        :return:    omero.gateway.ProxyObjectWrapper
        """

        return self._proxies['script']

    def createRawFileStore(self):
        """
        Creates a new raw file store.
        This service is special in that it does not get cached inside
        BlitzGateway so every call to this function returns a new object,
        avoiding unexpected inherited states.

        :return:    omero.gateway.ProxyObjectWrapper
        """

        return self._proxies['rawfile']

    def getRepositoryInfoService(self):
        """
        Gets reference to the repository info service from ProxyObjectWrapper.

        :return:    omero.gateway.ProxyObjectWrapper
        """

        return self._proxies['repository']

    def getShareService(self):
        """
        Gets reference to the share service from ProxyObjectWrapper.

        :return:    omero.gateway.ProxyObjectWrapper
        """

        return self._proxies['share']

    def getSharedResources(self):
        """
        Gets reference to the sharedresources from ProxyObjectWrapper.

        :return:    omero.gateway.ProxyObjectWrapper
        """

        return self._proxies['sharedres']

    def getTimelineService(self):
        """
        Gets reference to the timeline service from ProxyObjectWrapper.

        :return:    omero.gateway.ProxyObjectWrapper
        """

        return self._proxies['timeline']

    def getTypesService(self):
        """
        Gets reference to the types service from ProxyObjectWrapper.

        :return:    omero.gateway.ProxyObjectWrapper
        """

        return self._proxies['types']

    def getConfigService(self):
        """
        Gets reference to the config service from ProxyObjectWrapper.

        :return:    omero.gateway.ProxyObjectWrapper
        """

        return self._proxies['config']

    def createRenderingEngine(self):
        """
        Creates a new rendering engine.
        This service is special in that it does not get cached inside
        BlitzGateway so every call to this function returns a new object,
        avoiding unexpected inherited states.

        :return:    omero.gateway.ProxyObjectWrapper
        """

        rv = self._proxies['rendering']
        if rv._tainted:
            rv = self._proxies['rendering'] = rv.clone()
        rv.taint()
        return rv

    def getRenderingSettingsService(self):
        """
        Gets reference to the rendering settings service from
        ProxyObjectWrapper.

        :return:    omero.gateway.ProxyObjectWrapper
        """

        return self._proxies['rendsettings']

    def createRawPixelsStore(self):
        """
        Creates a new raw pixels store.
        This service is special in that it does not get cached inside
        BlitzGateway so every call to this function returns a new object,
        avoiding unexpected inherited states.

        :return:    omero.gateway.ProxyObjectWrapper
        """

        return self._proxies['rawpixels']

    def createThumbnailStore(self):
        """
        Gets a reference to the thumbnail store on this connection object or
        creates a new one if none exists.

        :rtype: omero.gateway.ProxyObjectWrapper
        :return: The proxy wrapper of the thumbnail store
        """

        return self._proxies['thumbs']

    def createSearchService(self):
        """
        Gets a reference to the searching service on this connection object or
        creates a new one if none exists.

        :return: omero.gateway.ProxyObjectWrapper
        """
        return self._proxies['search']

    def getUpdateService(self):
        """
        Gets reference to the update service from ProxyObjectWrapper.

        :return:    omero.gateway.ProxyObjectWrapper
        """
        return self._proxies['update']

    def getSessionService(self):
        """
        Gets reference to the session service from ProxyObjectWrapper.

        :return:    omero.gateway.ProxyObjectWrapper
        """
        return self._proxies['session']

    def createExporter(self):
        """
        New instance of non cached Exporter, wrapped in ProxyObjectWrapper.

        :return:    omero.gateway.ProxyObjectWrapper
        """
        return ProxyObjectWrapper(self, 'createExporter')

    #############################
    # Top level object fetchers #

    def listProjects(self, eid=None):
        """
        List every Project controlled by the security system.

        :param eid:         Filters Projects by owner ID
        :rtype:             :class:`ProjectWrapper` list
        """

        params = omero.sys.Parameters()
        params.theFilter = omero.sys.Filter()
        # if only_owned:
        #     params.theFilter.ownerId = rlong(self._userid)
        # elif
        if eid is not None:
            params.theFilter.ownerId = rlong(eid)

        return self.getObjects("Project", params=params)

    def listScreens(self, eid=None):
        """
        List every Screens controlled by the security system.

        :param eid:         Filters Screens by owner ID
        :rtype:             :class:`ProjectWrapper` list
        """

        params = omero.sys.Parameters()
        params.theFilter = omero.sys.Filter()
        # if only_owned:
        #     params.theFilter.ownerId = rlong(self._userid)
        # elif
        if eid is not None:
            params.theFilter.ownerId = rlong(eid)

        return self.getObjects("Screen", params=params)

    def listOrphans(self, obj_type, eid=None, params=None, loadPixels=False):
        """
        List orphaned Datasets, Images, Plates controlled by the security
        system, Optionally filter by experimenter 'eid'

        :param obj_type:    'Dataset', 'Image', 'Plate'
        :param eid:         experimenter id
        :type eid:          Long
        :param params:      omero.sys.ParametersI, can be used for pagination,
                            filtering etc.
        :param attributes:  Map of key-value pairs to filter results by.
                            Key must be attribute of obj_type.
                            E.g. 'name', 'ns'
        :return:            Generator yielding Datasets
        :rtype:             :class:`DatasetWrapper` generator

        """

        links = {'Dataset': ('ProjectDatasetLink', DatasetWrapper),
                 'Image': ('DatasetImageLink', ImageWrapper),
                 'Plate': ('ScreenPlateLink', PlateWrapper)}

        if obj_type not in links.keys():
            raise AttributeError("obj_type must be in %s" % str(links.keys()))

        if params is None:
            params = omero.sys.ParametersI()

        wrapper = KNOWN_WRAPPERS.get(obj_type.lower(), None)
        query = wrapper._getQueryString()[0]

        if loadPixels and obj_type == 'Image':
            # left outer join so we don't exclude
            # images that have no thumbnails
            query += (" join fetch obj.pixels as pix "
                      "left outer join fetch pix.thumbnails")

        if eid is not None:
            params.exp(eid)
            query += " where owner.id = (:eid)"
            params.map["eid"] = params.theFilter.ownerId

        query += "where" not in query and " where " or " and "
        query += " not exists (select obl from %s as obl where " \
                 "obl.child=obj.id) " % (links[obj_type][0])

        if obj_type == 'Image':
            query += " and not exists ( select ws from WellSample as ws "\
                     "where ws.image=obj.id "
            if eid is not None:
                query += " and ws.details.owner.id=:eid "
            query += ")"

        query += " order by lower(obj.name), obj.id"

        result = self.getQueryService().findAllByQuery(
            query, params, self.SERVICE_OPTS)
        for r in result:
            yield wrapper(self, r)
    #################################################
    # IAdmin

    # GROUPS

    def listGroups(self):
        """
        Look up all experimenters and related groups.
        Groups are also loaded

        :return:    All experimenters
        :rtype:     :class:`ExperimenterWrapper` generator
        """

        admin_serv = self.getAdminService()
        for exp in admin_serv.lookupGroups():
            yield ExperimenterGroupWrapper(self, exp)

    def getDefaultGroup(self, eid):
        """
        Retrieve the default group for the given user id.

        :param eid:     Experimenter ID
        :type eid:      Long
        :return:        The default group for user
        :rtype:         :class:`ExperimenterGroupWrapper`
        """

        admin_serv = self.getAdminService()
        dgr = admin_serv.getDefaultGroup(long(eid))
        return ExperimenterGroupWrapper(self, dgr)

    def getOtherGroups(self, eid):
        """
        Fetch all groups of which the given user is a member.
        The returned groups will have all fields filled in and all collections
        unloaded.

        :param eid:         Experimenter ID
        :type eid:          Long
        :return:            Generator of groups for user
        :rtype:             :class:`ExperimenterGroupWrapper` generator
        """

        admin_serv = self.getAdminService()
        for gr in admin_serv.containedGroups(long(eid)):
            yield ExperimenterGroupWrapper(self, gr)

    def getGroupsLeaderOf(self):
        """
        Look up Groups where current user is a leader of.

        :return:        Groups that current user leads
        :rtype:         :class:`ExperimenterGroupWrapper` generator
        """

        system_groups = [
            self.getAdminService().getSecurityRoles().userGroupId]
        if len(self.getEventContext().leaderOfGroups) > 0:
            for g in self.getObjects("ExperimenterGroup",
                                     self.getEventContext().leaderOfGroups):
                if g.getId() not in system_groups:
                    yield g

    def getGroupsMemberOf(self):
        """
        Look up Groups where current user is a member of (except "user" group).

        :return:        Current users groups
        :rtype:         :class:`ExperimenterGroupWrapper` generator
        """

        system_groups = [
            self.getAdminService().getSecurityRoles().userGroupId]
        if len(self.getEventContext().memberOfGroups) > 0:
            for g in self.getObjects("ExperimenterGroup",
                                     self.getEventContext().memberOfGroups):
                if g.getId() not in system_groups:
                    yield g

    def createGroup(self, name, owner_Ids=None, member_Ids=None, perms=None,
                    description=None, ldap=False):
        """
        Creates a new ExperimenterGroup.
        Must have Admin permissions to call this.

        :param name:        New group name
        :param owner_Ids:   Option to add existing Experimenters
                            as group owners
        :param member_Ids:  Option to add existing Experimenters
                            as group members
        :param perms:       New group permissions.
                            E.g. 'rw----' (private), 'rwr---'(read-only),
                            'rwrw--'
        :param description: Group description
        :param ldap:        Group ldap setting
        """
        admin_serv = self.getAdminService()

        group = omero.model.ExperimenterGroupI()
        group.name = rstring(str(name))
        group.description = (
            (description != "" and description is not None) and
            rstring(str(description)) or None)
        if perms is not None:
            group.details.permissions = omero.model.PermissionsI(perms)
        group.ldap = rbool(ldap)

        gr_id = admin_serv.createGroup(group)

        if owner_Ids is not None:
            group_owners = [
                owner._obj for owner in self.getObjects(
                    "Experimenter", owner_Ids)]
            admin_serv.addGroupOwners(
                omero.model.ExperimenterGroupI(gr_id, False), group_owners)

        if member_Ids is not None:
            group_members = [
                member._obj for member in self.getObjects(
                    "Experimenter", member_Ids)]
            for user in group_members:
                admin_serv.addGroups(
                    user, [omero.model.ExperimenterGroupI(gr_id, False)])

        return gr_id

    # EXPERIMENTERS

    def findExperimenters(self, start=''):
        """
        Return a generator for all Experimenters whose omeName starts with
        'start'. Experimenters ordered by omeName.

        :param start:   omeName must start with these letters
        :type start:    String
        :return:        Generator of experimenters
        :rtype:         :class:`ExperimenterWrapper` generator
        """

        if isinstance(start, UnicodeType):
            start = start.encode('utf8')
        params = omero.sys.Parameters()
        params.map = {'start': rstring('%s%%' % start.lower())}
        q = self.getQueryService()
        rv = q.findAllByQuery(
            "from Experimenter e where lower(e.omeName) like :start",
            params, self.SERVICE_OPTS)
        rv.sort(lambda x, y: cmp(x.omeName.val, y.omeName.val))
        for e in rv:
            yield ExperimenterWrapper(self, e)

    def containedExperimenters(self, gid):
        """
        Fetch all users contained in this group.
        The returned users will have all fields filled in and all collections
        unloaded.

        :param gid:     Group ID
        :type gid:      Long
        :return:        Generator of experimenters
        :rtype:         :class:`ExperimenterWrapper` generator
        """

        admin_serv = self.getAdminService()
        for exp in admin_serv.containedExperimenters(long(gid)):
            yield ExperimenterWrapper(self, exp)

    def listColleagues(self):
        """
        Look up users who are a member of the current user active group.
        Returns None if the group is private and isn't lead by the current user

        :return:    Generator of Experimenters or None
        :rtype:     :class:`ExperimenterWrapper` generator
        """

        default = self.getObject(
            "ExperimenterGroup", self.getEventContext().groupId)
        if not default.isPrivate() or self.isLeader():
            for d in default.copyGroupExperimenterMap():
                if d is None:
                    continue
                if d.child.id.val != self.getUserId():
                    yield ExperimenterWrapper(self, d.child)

    def groupSummary(self, gid=None, exclude_self=False):
        """
        Returns unsorted lists of 'leaders' and 'members' of the specified
        group (default is current group) as a dict with those keys.

        :return:    {'leaders': list :class:`ExperimenterWrapper`,
                     'colleagues': list :class:`ExperimenterWrapper`}
        :rtype:     dict

        ** Deprecated ** Use :meth:`ExperimenterGroupWrapper.groupSummary`.
        """
        warnings.warn(
            "Deprecated. Use ExperimenterGroupWrapper.groupSummary()",
            DeprecationWarning)

        if gid is None:
            gid = self.getEventContext().groupId
        default = self.getObject("ExperimenterGroup", gid)
        leaders, colleagues = default.groupSummary(exclude_self)
        return {"leaders": leaders, "colleagues": colleagues}

    def listStaffs(self):
        """
        Look up users who are members of groups lead by the current user.

        :return:    Members of groups lead by current user
        :rtype:     :class:`ExperimenterWrapper` generator
        """

        q = self.getQueryService()
        p = omero.sys.Parameters()
        p.map = {}
        p.map["gids"] = rlist(
            [rlong(a) for a in set(self.getEventContext().leaderOfGroups)])
        sql = ("select e from Experimenter as e where exists "
               "( select gem from GroupExperimenterMap as gem "
               "where gem.child = e.id and gem.parent.id in (:gids)) "
               "order by e.omeName")
        for e in q.findAllByQuery(sql, p, self.SERVICE_OPTS):
            if e.id.val != self.getUserId():
                yield ExperimenterWrapper(self, e)

    def listOwnedGroups(self):
        """
        Looks up owned groups for the logged user.

        :return:    Groups owned by current user
        :rtype:     :class:`ExperimenterGroupWrapper` generator
        """

        exp = self.getUser()
        for gem in exp.copyGroupExperimenterMap():
            if gem is None:
                continue
            if gem.owner.val:
                yield ExperimenterGroupWrapper(self, gem.parent)

    def getFreeSpace(self):
        """
        Returns the free or available space on this file system
        including nested subdirectories.

        :return:    Free space in bytes
        :rtype:     Int
        """

        rep_serv = self.getRepositoryInfoService()
        return rep_serv.getFreeSpaceInKilobytes() * 1024

    def getFilesetFilesInfo(self, imageIds):
        """
        Gets summary of Original Files that are part of the FS Fileset linked
        to images Returns a dict of files 'count' and sum of 'size'

        :param imageIds:    Image IDs list
        :return:            Dict of files 'count' and 'size'
        """
        params = omero.sys.ParametersI()
        params.addIds(imageIds)
        query = 'select count(fse), sum(fse.originalFile.size) '\
                'from FilesetEntry as fse where fse.id in ('\
                '   select distinct(i_fse.id) from FilesetEntry as i_fse '\
                '   join i_fse.fileset as i_fileset'\
                '   join i_fileset.images as i_image '\
                '   where i_image.id in (:ids)'\
                ')'
        queryService = self.getQueryService()
        count, size = queryService.projection(
            query, params, self.SERVICE_OPTS
        )[0]
        if size is None:
            size = 0

        query = 'select ann.id, ann.ns, ann.textValue '\
                'from Fileset as fileset '\
                'join fileset.annotationLinks as a_link '\
                'join a_link.child as ann '\
                'where fileset.id in ('\
                '   select distinct(i_fileset.id) from Fileset as i_fileset '\
                '   join i_fileset.images as i_image '\
                '   where i_image.id in (:ids)'\
                ')'
        queryService = self.getQueryService()
        annotations = list()
        rows = queryService.projection(query, params, self.SERVICE_OPTS)
        for row in rows:
            annotation_id, ns, text_value = row
            annotation = {
                'id': unwrap(annotation_id), 'ns': unwrap(ns)
            }
            if text_value is not None:
                annotation['value'] = unwrap(text_value)
            annotations.append(annotation)
        return {
            'fileset': True, 'count': unwrap(count), 'size': unwrap(size),
            'annotations': annotations
        }

    def getArchivedFilesInfo(self, imageIds):
        """
        Gets summary of Original Files that are archived from OMERO 4 imports
        Returns a dict of files 'count' and sum of 'size'

        :param imageIds:    Image IDs list
        :return:            Dict of files 'count' and 'size'
        """
        params = omero.sys.ParametersI()
        params.addIds(imageIds)
        query = 'select count(link), sum(link.parent.size) '\
                'from PixelsOriginalFileMap as link '\
                'where link.id in ('\
                '    select distinct(i_link.id) '\
                '        from PixelsOriginalFileMap as i_link '\
                '    where i_link.child.image.id in (:ids)'\
                ')'
        queryService = self.getQueryService()
        count, size = queryService.projection(
            query, params, self.SERVICE_OPTS
        )[0]
        if size is None:
            size = 0
        return {'fileset': False, 'count': unwrap(count), 'size': unwrap(size)}

    ############################
    # Timeline service getters #

    def timelineListImages(self, tfrom=None, tto=None, limit=10,
                           only_owned=True):
        """
        List images based on their creation times.
        If both tfrom and tto are None, grab the most recent batch.

        :param tfrom:       milliseconds since the epoch for start date
        :param tto:         milliseconds since the epoch for end date
        :param limit:       maximum number of results
        :param only_owned:  Only owned by the logged user. Boolean.
        :return:            Generator yielding :class:`_ImageWrapper`
        :rtype:             :class:`ImageWrapper` generator
        """

        tm = self.getTimelineService()
        p = omero.sys.Parameters()
        f = omero.sys.Filter()
        if only_owned:
            f.ownerId = rlong(self.getEventContext().userId)
            f.groupId = rlong(self.getEventContext().groupId)
        else:
            f.ownerId = rlong(-1)
            f.groupId = None
        f.limit = rint(limit)
        p.theFilter = f
        if tfrom is None and tto is None:
            for e in tm.getMostRecentObjects(['Image'], p, False)["Image"]:
                yield ImageWrapper(self, e)
        else:
            if tfrom is None:
                tfrom = 0
            if tto is None:
                tto = time.time() * 1000
            for e in tm.getByPeriod(
                    ['Image'], rtime(long(tfrom)),
                    rtime(long(tto)), p, False)['Image']:
                yield ImageWrapper(self, e)

    ###########################
    # Specific Object Getters #

    def getObject(self, obj_type, oid=None, params=None, attributes=None,
                  opts=None):
        """
        Retrieve single Object by type E.g. "Image" or None if not found.
        If more than one object found, raises ome.conditions.ApiUsageException
        See :meth:`getObjects` for more info.

        :param obj_type:    Object type, e.g. "Project" see above
        :type obj_type:     String
        :param ids:         object IDs
        :type ids:          List of Long
        :param params:      omero.sys.Parameters, can be used for pagination,
                            filtering etc.
        :param attributes:  Map of key-value pairs to filter results by.
                            Key must be attribute of obj_type.
                            E.g. 'name', 'ns'
        :return:
        """
        oids = (oid is not None) and [oid] or None
        query, params, wrapper = self.buildQuery(
            obj_type, oids, params, attributes, opts)
        result = self.getQueryService().findByQuery(
            query, params, self.SERVICE_OPTS)
        if result is not None:
            return wrapper(self, result)

    def getObjects(self, obj_type, ids=None, params=None, attributes=None,
                   respect_order=False, opts=None):
        """
        Retrieve Objects by type E.g. "Image"
        Returns generator of appropriate :class:`BlitzObjectWrapper` type.
        E.g. :class:`ImageWrapper`. If ids is None, all available objects will
        be returned. i.e. listObjects() Filter objects by attributes. E.g.
        attributes={'name':name}

        :param obj_type:    Object type, e.g. "Project" see above
        :type obj_type:     String
        :param ids:         object IDs
        :type ids:          List of Long
        :param params:      omero.sys.Parameters, can be used for pagination,
                            & filtering by owner. Takes precedence over opts.
        :param attributes:  Dict of key-value pairs to filter results by.
                            Key must be attribute of obj_type.
                            E.g. 'name', 'ns'
        :param respect_order:   Returned items will be ordered according
                                to the order of ids
        :param opts:        Dict of additional options for filtering or
                            defining extra data to load.
                            offset, limit and owner for all objects.
                            Additional opts handled by _getQueryString()
                            e.g. filter Dataset by 'project'
        :return:            Generator of :class:`BlitzObjectWrapper` subclasses
        """
        query, params, wrapper = self.buildQuery(
            obj_type, ids, params, attributes, opts)
        qs = self.getQueryService()
        result = qs.findAllByQuery(query, params, self.SERVICE_OPTS)
        if respect_order and ids is not None:
            idMap = {}
            for r in result:
                idMap[r.id.val] = r
            ids = unwrap(ids)       # in case we had a list of rlongs
            result = [idMap.get(i) for i in ids if i in idMap]
        for r in result:
            yield wrapper(self, r)

    def buildQuery(self, obj_type, ids=None, params=None, attributes=None,
                   opts=None):
        """
        Prepares a query for iQuery. Also prepares params and determines
        appropriate wrapper for result Returns (query, params, wrapper) which
        can be used with the appropriate query method. Used by
        :meth:`getObjects` and :meth:`getObject` above.

        :param obj_type:    Object type, e.g. "Project" see above
        :type obj_type:     String
        :param ids:         object IDs
        :type ids:          List of Long
        :param params:      omero.sys.Parameters, can be used for pagination,
                            & filtering by owner. Takes precedence over opts.
        :param attributes:  Dict of key-value pairs to filter results by.
                            Key must be attribute of obj_type.
                            E.g. 'name', 'ns'
        :param opts:        Dict of additional options for filtering or
                            defining extra data to load.
                            offset, limit and owner for all objects.
                            Also 'order_by': 'obj.name' to order results.
                            Additional opts handled by _getQueryString()
                            e.g. filter Dataset by 'project'
        :return:            (query, params, wrapper)
        """

        if isinstance(obj_type, StringTypes):
            wrapper = KNOWN_WRAPPERS.get(obj_type.lower(), None)
            if wrapper is None:
                raise KeyError(
                    "obj_type of %s not supported by getOjbects(). "
                    "E.g. use 'Image' etc" % obj_type)
        else:
            raise AttributeError(
                "getObjects uses a string to define obj_type, E.g. "
                "'Image' not %r" % obj_type)

        owner = None
        order_by = None
        offset = None
        limit = None

        # We get the query from the ObjectWrapper class:
        if wrapper.__name__ == "_wrap":
            # If wrapper is the AnnotationWrapper._wrap class method, we
            # need to get the underlying AnnotationWrapper class
            cls = wrapper()
        else:
            cls = wrapper
        query, clauses, baseParams = cls._getQueryString(opts)

        # Handle dict of parameters -> convert to ParametersI()
        if opts is not None:
            # Parse opts dict to build params
            if 'offset' in opts and 'limit' in opts:
                limit = opts['limit']
                offset = opts['offset']
            if 'owner' in opts:
                owner = rlong(opts['owner'])
            if 'order_by' in opts:
                order_by = opts['order_by']
        # Handle additional Parameters - need to retrieve owner filter
        if params is not None and params.theFilter is not None:
            if params.theFilter.ownerId is not None:
                owner = params.theFilter.ownerId
            # pagination
            ofs = params.theFilter.offset
            lmt = params.theFilter.limit
            if ofs is not None and lmt is not None:
                offset = ofs.val
                limit = lmt.val
            # Other params args will be ignored unless we handle here

        if limit is not None and offset is not None:
            baseParams.page(offset, limit)

        # getting object by ids
        if ids is not None:
            clauses.append("obj.id in (:ids)")
            baseParams.map["ids"] = rlist([rlong(a) for a in ids])

        # support filtering by owner (not for some object types)
        if (owner is not None and
                obj_type.lower() not in
                ["experimentergroup", "experimenter"]):
            clauses.append("owner.id = (:eid)")
            baseParams.map["eid"] = owner

        # finding by attributes
        if attributes is not None:
            for k, v in attributes.items():
                clauses.append('obj.%s=:%s' % (k, k))
                baseParams.map[k] = omero_type(v)
        if clauses:
            query += " where " + (" and ".join(clauses))

        # Order by... e.g. 'lower(obj.name)' or 'obj.column, obj.row' for wells
        if order_by is not None:
            query += " order by %s, obj.id" % order_by

        return (query, baseParams, wrapper)

    def buildCountQuery(self, obj_type, opts=None):
        """
        Prepares a 'projection' query to count objects.

        Based on buildQuery(), we modify the query to only return a count.
        Modified query does not 'fetch' any data or add any other
        unnecessary objects to query.
        We return just the query and omero.sys.ParametersI for the query.

        :param obj_type:    Object type, e.g. "Project" see above
        :param opts:        Dict of options for filtering by
                            offset, limit and owner for all objects.
                            Additional opts handled by _getQueryString()
                            e.g. filter Dataset by 'project'
        :return:            (query, params)
        """
        # We disable pagination since we want to count ALL results
        opts_copy = opts.copy()
        if 'limit' in opts_copy:
            del opts_copy['limit']

        # Get query with other options
        query, params, wrapper = self.buildQuery(obj_type, opts=opts_copy)

        # Modify query to only select count()
        query = query.replace("select obj ", "select count(distinct obj) ")
        query = query.replace("fetch", "")
        query = query.split("order by")[0]
        return query, params

    def listFileAnnotations(self, eid=None, toInclude=[], toExclude=[]):
        """
        Lists FileAnnotations created by users, filtering by namespaces if
        specified. If NO namespaces are specified, then 'known' namespaces are
        excluded by default, such as original files and companion files etc.
        File objects are loaded so E.g. file name is available without lazy
        loading.

        :param eid:         Filter results by this owner Id
        :param toInclude:   Only return annotations with these namespaces.
                            List of strings.
        :param toExclude:   Don't return annotations with these namespaces.
                            List of strings.
        :return:            Generator of :class:`FileAnnotationWrapper`
                            - with files loaded.
        """

        params = omero.sys.Parameters()
        params.theFilter = omero.sys.Filter()
        if eid is not None:
            params.theFilter.ownerId = rlong(eid)

        if len(toInclude) == 0 and len(toExclude) == 0:
            toExclude.append(omero.constants.namespaces.NSCOMPANIONFILE)
            toExclude.append(omero.constants.annotation.file.ORIGINALMETADATA)
            toExclude.append(omero.constants.namespaces.NSEXPERIMENTERPHOTO)

        anns = self.getMetadataService().loadSpecifiedAnnotations(
            "FileAnnotation", toInclude, toExclude, params, self.SERVICE_OPTS)

        for a in anns:
            yield(FileAnnotationWrapper(self, a))

    def getAnnotationLinks(self, parent_type, parent_ids=None, ann_ids=None,
                           ns=None, params=None):
        """
        Retrieve Annotation Links by parent_type E.g. "Image". Not Ordered.
        Returns generator of :class:`AnnotationLinkWrapper`
        If parent_ids is None, all available objects will be returned.
        i.e. listObjects()

        :param obj_type:    Object type, e.g. "Project" see above
        :type obj_type:     String
        :param ids:         object IDs
        :type ids:          List of Long
        :return:            Generator yielding wrapped objects.
        """

        if parent_type.lower() not in KNOWN_WRAPPERS:
            wrapper_types = ", ".join(KNOWN_WRAPPERS.keys())
            err_msg = ("getAnnotationLinks() does not support type: '%s'. "
                       "Must be one of: %s" % (parent_type, wrapper_types))
            raise AttributeError(err_msg)
        wrapper = KNOWN_WRAPPERS.get(parent_type.lower(), None)
        class_string = wrapper().OMERO_CLASS
        # E.g. AnnotationWrappers have no OMERO_CLASS
        if class_string is None and "annotation" in parent_type.lower():
            class_string = "Annotation"

        query = ("select annLink from %sAnnotationLink as annLink "
                 "join fetch annLink.details.owner as owner "
                 "join fetch annLink.details.creationEvent "
                 "join fetch annLink.child as ann "
                 "join fetch ann.details.owner "
                 "join fetch ann.details.creationEvent "
                 "join fetch annLink.parent as parent" % class_string)

        q = self.getQueryService()
        if params is None:
            params = omero.sys.Parameters()
        if params.map is None:
            params.map = {}

        clauses = []
        if parent_ids:
            clauses.append("parent.id in (:pids)")
            params.map["pids"] = rlist([rlong(a) for a in parent_ids])

        if ann_ids:
            clauses.append("ann.id in (:ann_ids)")
            params.map["ann_ids"] = rlist([rlong(a) for a in ann_ids])

        if ns:
            clauses.append("ann.ns in (:ns)")
            params.map["ns"] = rstring(ns)

        if params.theFilter and params.theFilter.ownerId:
            clauses.append("owner.id = (:eid)")
            params.map["eid"] = params.theFilter.ownerId

        if len(clauses) > 0:
            query += " where %s" % (" and ".join(clauses))

        result = q.findAllByQuery(query, params, self.SERVICE_OPTS)
        for r in result:
            yield AnnotationLinkWrapper(self, r)

    def countAnnotations(self, obj_type, obj_ids=[]):
        """
        Count the annotions linked to the given objects

        :param obj_type:   The type of the object the annotations are linked to
        :param obj_ids:    List of object ids
        :return:           Dictionary of annotation counts per annotation type
        """

        counts = {
            "TagAnnotation": 0,
            "FileAnnotation": 0,
            "CommentAnnotation": 0,
            "LongAnnotation": 0,
            "MapAnnotation": 0,
            "OtherAnnotation": 0}

        if obj_type is None or not obj_ids:
            return counts

        ctx = self.SERVICE_OPTS.copy()
        ctx.setOmeroGroup(-1)

        params = omero.sys.ParametersI()
        params.addIds(obj_ids)
        params.add('ratingns',
                   rstring(omero.constants.metadata.NSINSIGHTRATING))

        q = """
            select sum( case when an.ns = :ratingns
                        and an.class = LongAnnotation
                        then 1 else 0 end),
                sum( case when (an.ns is null or an.ns != :ratingns)
                               and an.class = LongAnnotation
                               then 1 else 0 end),
               sum( case when an.class != LongAnnotation
                        then 1 else 0 end ), type(an.class)
               from Annotation an where an.id in
                    (select distinct(ann.id) from %sAnnotationLink ial
                        join ial.child as ann
                        join ial.parent as i
                where i.id in (:ids))
                    group by an.class
            """ % obj_type

        queryResult = self.getQueryService().projection(q, params, ctx)

        for r in queryResult:
            ur = unwrap(r)
            if ur[3] == 'ome.model.annotations.LongAnnotation':
                counts['LongAnnotation'] += ur[0]
                counts['OtherAnnotation'] += ur[1]
            elif ur[3] == 'ome.model.annotations.CommentAnnotation':
                counts['CommentAnnotation'] += ur[2]
            elif ur[3] == 'ome.model.annotations.TagAnnotation':
                counts['TagAnnotation'] += ur[2]
            elif ur[3] == 'ome.model.annotations.FileAnnotation':
                counts['FileAnnotation'] += ur[2]
            elif ur[3] == 'ome.model.annotations.MapAnnotation':
                counts['MapAnnotation'] += ur[2]
            else:
                counts['OtherAnnotation'] += ur[2]

        return counts

    def listOrphanedAnnotations(self, parent_type, parent_ids, eid=None,
                                ns=None, anntype=None, addedByMe=True):
        """
        Retrieve all Annotations not linked to the given parents: Projects,
        Datasets, Images, Screens, Plates OR Wells etc.

        :param parent_type:     E.g. 'Dataset', 'Image' etc.
        :param parent_ids:      IDs of the parent.
        :param eid:             Optional filter by Annotation owner
        :param ns:              Filter by annotation namespace
        :param anntype:         Optional specify 'Text', 'Tag', 'File',
                                Long', 'Boolean'
        :return:                Generator yielding AnnotationWrappers
        :rtype:                 :class:`AnnotationWrapper` generator
        """

        if anntype is not None:
            if (anntype.title()
                    not in ('Text', 'Tag', 'File', 'Long', 'Boolean')):
                raise AttributeError(
                    'Use annotation type: Text, Tag, File, Long, Boolean')
            sql = "select an from %sAnnotation as an " % anntype.title()
        else:
            sql = "select an from Annotation as an " \

        if anntype.title() == "File":
            sql += " join fetch an.file "

        p = omero.sys.Parameters()
        p.map = {}

        filterlink = ""
        if addedByMe:
            userId = self.getUserId()
            filterlink = " and link.details.owner.id=:linkOwner"
            p.map["linkOwner"] = rlong(userId)

        q = self.getQueryService()
        wheres = []

        if len(parent_ids) == 1:
            # We can use a single query to exclude links to a single parent
            p.map["oid"] = rlong(parent_ids[0])
            wheres.append(
                "not exists ( select link from %sAnnotationLink as link "
                "where link.child=an.id and link.parent.id=:oid%s)"
                % (parent_type, filterlink))
        else:
            # for multiple parents, we first need to find annotations linked to
            # ALL of them, then exclude those from query
            p.map["oids"] = omero.rtypes.wrap(parent_ids)
            query = ("select link.child.id, count(link.id) "
                     "from %sAnnotationLink link where link.parent.id in "
                     "(:oids)%s group by link.child.id"
                     % (parent_type, filterlink))
            # count annLinks and check if count == number of parents (all
            # parents linked to annotation)
            usedAnnIds = [e[0].getValue() for e in
                          q.projection(query, p, self.SERVICE_OPTS)
                          if e[1].getValue() == len(parent_ids)]
            if len(usedAnnIds) > 0:
                p.map["usedAnnIds"] = omero.rtypes.wrap(usedAnnIds)
                wheres.append("an.id not in (:usedAnnIds)")

        if ns is None:
            wheres.append("an.ns is null")
        else:
            p.map["ns"] = rlist([rstring(n) for n in ns])
            wheres.append("(an.ns not in (:ns) or an.ns is null)")
        if eid is not None:
            wheres.append("an.details.owner.id=:eid")
            p.map["eid"] = rlong(eid)

        if len(wheres) > 0:
            sql += "where " + " and ".join(wheres)

        for e in q.findAllByQuery(sql, p, self.SERVICE_OPTS):
            yield AnnotationWrapper._wrap(self, e)

    def getAnnotationCounts(self, objDict={}):
        """
        Get the annotion counts for the given objects
        """

        obj_type = None
        obj_ids = []
        for key in objDict:
            for o in objDict[key]:
                if obj_type is not None and obj_type != key:
                    raise AttributeError(
                        "getAnnotationCounts cannot be used with "
                        "different types of objects")
                obj_type = key
                obj_ids.append(o.id)

        if obj_type is None:
            return self.countAnnotations()

        obj_type = obj_type.title().replace("Plateacquisition",
                                            "PlateAcquisition")

        return self.countAnnotations(obj_type, obj_ids)

    def createImageFromNumpySeq(self, zctPlanes, imageName, sizeZ=1, sizeC=1,
                                sizeT=1, description=None, dataset=None,
                                sourceImageId=None, channelList=None):
        """
        Creates a new multi-dimensional image from the sequence of 2D numpy
        arrays in zctPlanes. zctPlanes should be a generator of numpy 2D
        arrays of shape (sizeY, sizeX) ordered to iterate through T first,
        then C then Z.
        Example usage::

            original = conn.getObject("Image", 1)
            sizeZ = original.getSizeZ()
            sizeC = original.getSizeC()
            sizeT = original.getSizeT()
            clist = range(sizeC)
            zctList = []
            for z in range(sizeZ):
                for c in clist:
                    for t in range(sizeT):
                        zctList.append( (z,c,t) )
            def planeGen():
                planes = original.getPrimaryPixels().getPlanes(zctList)
                for p in planes:
                    # perform some manipulation on each plane
                    yield p
            createImageFromNumpySeq(
                planeGen(), imageName, sizeZ=sizeZ, sizeC=sizeC, sizeT=sizeT,
                sourceImageId=1, channelList=clist)

        :param session:         An OMERO service factory or equivalent
                                with getQueryService() etc.
        :param zctPlanes:       A generator of numpy 2D arrays,
                                corresponding to Z-planes of new image.
        :param imageName:       Name of new image
        :param description:     Description for the new image
        :param dataset:         If specified, put the image in this dataset.
                                omero.model.Dataset object
        :param sourceImageId:   If specified, copy this image with metadata,
                                then add pixel data
        :param channelList:     Copies metadata from these channels in
                                source image (if specified). E.g. [0,2]
        :return: The new OMERO image: omero.model.ImageI
        """
        queryService = self.getQueryService()
        pixelsService = self.getPixelsService()
        # Make sure we don't get an existing rpStore
        rawPixelsStore = self.c.sf.createRawPixelsStore()
        containerService = self.getContainerService()
        updateService = self.getUpdateService()

        import numpy

        def createImage(firstPlane, channelList):
            """ Create our new Image once we have the first plane in hand """
            convertToType = None
            sizeY, sizeX = firstPlane.shape
            if sourceImageId is not None:
                if channelList is None:
                    channelList = range(sizeC)
                iId = pixelsService.copyAndResizeImage(
                    sourceImageId, rint(sizeX), rint(sizeY), rint(sizeZ),
                    rint(sizeT), channelList, None, False, self.SERVICE_OPTS)
                # need to ensure that the plane dtype matches the pixels type
                # of our new image
                img = self.getObject("Image", iId.getValue())
                newPtype = img.getPrimaryPixels().getPixelsType().getValue()
                omeroToNumpy = {'int8': 'int8', 'uint8': 'uint8',
                                'int16': 'int16', 'uint16': 'uint16',
                                'int32': 'int32', 'uint32': 'uint32',
                                'float': 'float32', 'double': 'double'}
                if omeroToNumpy[newPtype] != firstPlane.dtype.name:
                    convertToType = getattr(numpy, omeroToNumpy[newPtype])
                img._obj.setName(rstring(imageName))
                img._obj.setSeries(rint(0))
                updateService.saveObject(img._obj, self.SERVICE_OPTS)
            else:
                # need to map numpy pixel types to omero - don't handle: bool_,
                # character, int_, int64, object_
                pTypes = {'int8': 'int8', 'int16': 'int16', 'uint16': 'uint16',
                          'int32': 'int32', 'float_': 'float',
                          'float8': 'float', 'float16': 'float',
                          'float32': 'float', 'float64': 'double',
                          'complex_': 'complex', 'complex64': 'complex'}
                dType = firstPlane.dtype.name
                if dType not in pTypes:  # try to look up any not named above
                    pType = dType
                else:
                    pType = pTypes[dType]
                # omero::model::PixelsType
                pixelsType = queryService.findByQuery(
                    "from PixelsType as p where p.value='%s'" % pType, None)
                if pixelsType is None:
                    raise Exception(
                        "Cannot create an image in omero from numpy array "
                        "with dtype: %s" % dType)
                channelList = range(sizeC)
                iId = pixelsService.createImage(
                    sizeX, sizeY, sizeZ, sizeT, channelList, pixelsType,
                    imageName, description, self.SERVICE_OPTS)

            imageId = iId.getValue()
            return (containerService.getImages(
                "Image", [imageId], None, self.SERVICE_OPTS)[0], convertToType)

        def uploadPlane(plane, z, c, t, convertToType):
            # if we're given a numpy dtype, need to convert plane to that dtype
            if convertToType is not None:
                p = numpy.zeros(plane.shape, dtype=convertToType)
                p += plane
                plane = p
            byteSwappedPlane = plane.byteswap()
            convertedPlane = byteSwappedPlane.tostring()
            rawPixelsStore.setPlane(convertedPlane, z, c, t, self.SERVICE_OPTS)

        image = None
        dtype = None
        channelsMinMax = []
        exc = None
        try:
            for theZ in range(sizeZ):
                for theC in range(sizeC):
                    for theT in range(sizeT):
                        plane = zctPlanes.next()
                        # use the first plane to create image.
                        if image is None:
                            image, dtype = createImage(plane, channelList)
                            pixelsId = image.getPrimaryPixels(
                                ).getId().getValue()
                            rawPixelsStore.setPixelsId(
                                pixelsId, True, self.SERVICE_OPTS)
                        uploadPlane(plane, theZ, theC, theT, dtype)
                        # init or update min and max for this channel
                        minValue = plane.min()
                        maxValue = plane.max()
                        # first plane of each channel
                        if len(channelsMinMax) < (theC + 1):
                            channelsMinMax.append([minValue, maxValue])
                        else:
                            channelsMinMax[theC][0] = min(
                                channelsMinMax[theC][0], minValue)
                            channelsMinMax[theC][1] = max(
                                channelsMinMax[theC][1], maxValue)
        except Exception, e:
            logger.error(
                "Failed to setPlane() on rawPixelsStore while creating Image",
                exc_info=True)
            exc = e
        try:
            rawPixelsStore.close(self.SERVICE_OPTS)
        except Exception, e:
            logger.error("Failed to close rawPixelsStore", exc_info=True)
            if exc is None:
                exc = e
        if exc is not None:
            raise exc

        # simply completing the generator - to avoid a GeneratorExit error.
        try:
            zctPlanes.next()
        except StopIteration:
            pass

        for theC, mm in enumerate(channelsMinMax):
            pixelsService.setChannelGlobalMinMax(
                pixelsId, theC, float(mm[0]), float(mm[1]), self.SERVICE_OPTS)
            # resetRenderingSettings(
            #     renderingEngine, pixelsId, theC, mm[0], mm[1])

        # put the image in dataset, if specified.
        if dataset:
            link = omero.model.DatasetImageLinkI()
            link.parent = omero.model.DatasetI(dataset.getId(), False)
            link.child = omero.model.ImageI(image.id.val, False)
            updateService.saveObject(link, self.SERVICE_OPTS)

        return ImageWrapper(self, image)

    def applySettingsToSet(self, fromid, to_type, toids):
        """
        Applies the rendering settings from one image to others.
        Returns a dict of success { True:[ids], False:[ids] }

        :param fromid:      ID of Image to copy settings from.
        :param toids:       List of Image IDs to apply setting to.
        :param to_type:     toids refers to Images by default, but can refer to
                                Project, Dataset, Image, Plate, Screen, Pixels
        """
        json_data = False
        fromimg = self.getObject("Image", fromid)
        frompid = fromimg.getPixelsId()
        if to_type is None:
            to_type = "Image"
        if to_type.lower() == "acquisition":
            plateIds = []
            for pa in self.getObjects("PlateAcquisition", toids):
                plateIds.append(pa.listParents()[0].id)
            to_type = "Plate"
            toids = plateIds
        to_type = to_type.title()
        if fromimg.canAnnotate():
            ctx = self.SERVICE_OPTS.copy()
            ctx.setOmeroGroup(fromimg.getDetails().getGroup().getId())
            rsettings = self.getRenderingSettingsService()
            json_data = rsettings.applySettingsToSet(
                frompid, to_type, list(toids),  ctx)
            if fromid in json_data[True]:
                del json_data[True][json_data[True].index(fromid)]
        return json_data

    def setChannelNames(self, data_type, ids, nameDict, channelCount=None):
        """
        Sets and saves new names for channels of specified Images.
        If an image has fewer channels than the max channel index in nameDict,
        then the channel names will not be set for that image.

        :param data_type:   'Image', 'Dataset', 'Plate'
        :param ids:         Image, Dataset or Plate IDs
        :param nameDict:    A dict of index:'name' ** 1-based **
                            E.g. {1:"DAPI", 2:"GFP"}
        :param channelCount:    If specified, only rename images
                                with this number of channels
        :return:            {'imageCount':totalImages,
                             'updateCount':updateCount}
        """

        if data_type == "Image":
            imageIds = [long(i) for i in ids]
        elif data_type == "Dataset":
            images = self.getContainerService().getImages(
                "Dataset", ids, None, self.SERVICE_OPTS)
            imageIds = [i.getId().getValue() for i in images]
        elif data_type == "Plate":
            imageIds = []
            plates = self.getObjects("Plate", ids)
            for p in plates:
                for well in p._listChildren():
                    for ws in well.copyWellSamples():
                        imageIds.append(ws.image.id.val)
        else:
            raise AttributeError(
                "setChannelNames() supports data_types 'Image', 'Dataset', "
                "'Plate' only, not '%s'" % data_type)

        queryService = self.getQueryService()
        params = omero.sys.Parameters()
        params.map = {'ids': omero.rtypes.wrap(imageIds)}

        # load Pixels, Channels, Logical Channels and Images
        query = ("select p from Pixels p left outer "
                 "join fetch p.channels as c "
                 "join fetch c.logicalChannel as lc "
                 "join fetch p.image as i where i.id in (:ids)")
        pix = queryService.findAllByQuery(query, params, self.SERVICE_OPTS)

        maxIdx = max(nameDict.keys())
        # NB: we may have duplicate Logical Channels (Many Iamges in Plate
        # linked to same LogicalChannel)
        toSave = set()
        updateCount = 0
        ctx = self.SERVICE_OPTS.copy()
        for p in pix:
            sizeC = p.getSizeC().getValue()
            if sizeC < maxIdx:
                continue
            # Filter by channel count
            if channelCount is not None and channelCount != sizeC:
                continue
            updateCount += 1
            group_id = p.details.group.id.val
            ctx.setOmeroGroup(group_id)
            for i, c in enumerate(p.iterateChannels()):
                if i+1 not in nameDict:
                    continue
                lc = c.logicalChannel
                lc.setName(rstring(nameDict[i+1]))
                toSave.add(lc)

        toSave = list(toSave)
        self.getUpdateService().saveCollection(toSave, ctx)
        return {'imageCount': len(imageIds), 'updateCount': updateCount}

    def createOriginalFileFromFileObj(self, fo, path, name, fileSize,
                                      mimetype=None, ns=None):
        """
        Creates a :class:`OriginalFileWrapper` from a local file.
        File is uploaded to create an omero.model.OriginalFileI.
        Returns a new :class:`OriginalFileWrapper`

        :param conn:                    Blitz connection
        :param fo:                      The file object
        :param path:                    The file path
        :param name:                    The file name
        :param fileSize:                The file size
        :param mimetype:                The mimetype of the file. String.
                                        E.g. 'text/plain'
        :param ns:                      The file namespace
        :return:                        New :class:`OriginalFileWrapper`
        """
        updateService = self.getUpdateService()
        rawFileStore = self.createRawFileStore()

        # create original file, set name, path, mimetype
        originalFile = omero.model.OriginalFileI()
        originalFile.setName(rstring(name))
        originalFile.setPath(rstring(path))
        if mimetype:
            originalFile.mimetype = rstring(mimetype)
        originalFile.setSize(rlong(fileSize))
        # set sha1
        try:
            import hashlib
            hash_sha1 = hashlib.sha1
        except:
            import sha
            hash_sha1 = sha.new
        fo.seek(0)
        h = hash_sha1()
        h.update(fo.read())
        shaHast = h.hexdigest()
        originalFile.setHash(rstring(shaHast))
        originalFile = updateService.saveAndReturnObject(
            originalFile, self.SERVICE_OPTS)

        # upload file
        fo.seek(0)
        try:
            rawFileStore.setFileId(
                originalFile.getId().getValue(), self.SERVICE_OPTS)
            buf = 10000
            for pos in range(0, long(fileSize), buf):
                block = None
                if fileSize-pos < buf:
                    blockSize = fileSize-pos
                else:
                    blockSize = buf
                fo.seek(pos)
                block = fo.read(blockSize)
                rawFileStore.write(block, pos, blockSize, self.SERVICE_OPTS)
            originalFile = rawFileStore.save(self.SERVICE_OPTS)
        finally:
            rawFileStore.close()
        return OriginalFileWrapper(self, originalFile)

    def createOriginalFileFromLocalFile(self, localPath,
                                        origFilePathAndName=None,
                                        mimetype=None, ns=None):
        """
        Creates a :class:`OriginalFileWrapper` from a local file.
        File is uploaded to create an omero.model.OriginalFileI.
        Returns a new :class:`OriginalFileWrapper`

        :param conn:                    Blitz connection
        :param localPath:               Location to find the local file
                                        to upload
        :param origFilePathAndName:     Provides the 'path' and 'name' of the
                                        OriginalFile. If None, use localPath
        :param mimetype:                The mimetype of the file. String.
                                        E.g. 'text/plain'
        :param ns:                      The namespace of the file.
        :return:                        New :class:`OriginalFileWrapper`
        """
        if origFilePathAndName is None:
            origFilePathAndName = localPath
        path, name = os.path.split(origFilePathAndName)
        fileSize = os.path.getsize(localPath)
        fileHandle = open(localPath, 'rb')
        try:
            return self.createOriginalFileFromFileObj(
                fileHandle, path, name, fileSize, mimetype, ns)
        finally:
            fileHandle.close()

    def createFileAnnfromLocalFile(self, localPath, origFilePathAndName=None,
                                   mimetype=None, ns=None, desc=None):
        """
        Class method to create a :class:`FileAnnotationWrapper` from a local
        file. File is uploaded to create an omero.model.OriginalFileI
        referenced from this File Annotation. Returns a new
        :class:`FileAnnotationWrapper`

        :param conn:                    Blitz connection
        :param localPath:               Location to find the local file
                                        to upload
        :param origFilePathAndName:     Provides the 'path' and 'name' of the
                                        OriginalFile. If None, use localPath
        :param mimetype:                The mimetype of the file. String.
                                        E.g. 'text/plain'
        :param ns:                      The namespace of the file.
        :param desc:                    A description for the file annotation.
        :return:                        New :class:`FileAnnotationWrapper`
        """
        updateService = self.getUpdateService()

        # create and upload original file
        originalFile = self.createOriginalFileFromLocalFile(
            localPath, origFilePathAndName, mimetype, ns)

        # create FileAnnotation, set ns & description and return wrapped obj
        fa = omero.model.FileAnnotationI()
        fa.setFile(originalFile._obj)
        if desc:
            fa.setDescription(rstring(desc))
        if ns:
            fa.setNs(rstring(ns))
        fa = updateService.saveAndReturnObject(fa, self.SERVICE_OPTS)
        return FileAnnotationWrapper(self, fa)

    def getObjectsByAnnotations(self, obj_type, annids):
        """
        Retrieve objects linked to the given annotation IDs
        controlled by the security system.

        :param annids:      Annotation IDs
        :type annids:       :class:`Long`
        :return:            Generator yielding Objects
        :rtype:             :class:`BlitzObjectWrapper` generator
        """

        wrapper = KNOWN_WRAPPERS.get(obj_type.lower(), None)
        if not wrapper:
            raise AttributeError("Don't know how to handle '%s'" % obj_type)

        sql = "select ob from %s ob " \
              "left outer join fetch ob.annotationLinks obal " \
              "left outer join fetch obal.child ann " \
              "where ann.id in (:oids)" % wrapper().OMERO_CLASS

        q = self.getQueryService()
        p = omero.sys.Parameters()
        p.map = {}
        p.map["oids"] = rlist([rlong(o) for o in set(annids)])
        for e in q.findAllByQuery(sql, p, self.SERVICE_OPTS):
            yield wrapper(self, e)

    ################
    # Enumerations #

    def getEnumerationEntries(self, klass):
        """
        Get all enumerations by class

        :param klass:   Class
        :type klass:    Class or string
        :return:        Generator of Enumerations
        :rtype:         :class:`EnumerationWrapper` generator
        """

        types = self.getTypesService()
        for e in types.allEnumerations(str(klass)):
            yield EnumerationWrapper(self, e)

    def getEnumeration(self, klass, string):
        """
        Get enumeration by class and value

        :param klass:   Class
        :type klass:    Class or string
        :param string:  Enum value
        :type string:   String
        :return:        Enumeration or None
        :rtype:         :class:`EnumerationWrapper`
        """

        types = self.getTypesService()
        obj = types.getEnumeration(str(klass), str(string))
        if obj is not None:
            return EnumerationWrapper(self, obj)
        else:
            return None

    def getEnumerationById(self, klass, eid):
        """
        Get enumeration by class and ID

        :param klass:   Class
        :type klass:    Class or string
        :param eid:     Enum ID
        :type eid:      Long
        :return:        Enumeration or None
        :rtype:         :class:`EnumerationWrapper`
        """

        query_serv = self.getQueryService()
        obj = query_serv.find(klass, long(eid), self.SERVICE_OPTS)
        if obj is not None:
            return EnumerationWrapper(self, obj)
        else:
            return None

    def getOriginalEnumerations(self):
        """
        Gets original enumerations. Returns a dictionary of enumeration class:
        list of Enumerations

        :return:    Original enums
        :rtype:     Dict of <string: :class:`EnumerationWrapper` list >
        """

        types = self.getTypesService()
        rv = dict()
        for e in types.getOriginalEnumerations():
            if rv.get(e.__class__.__name__) is None:
                rv[e.__class__.__name__] = list()
            rv[e.__class__.__name__].append(EnumerationWrapper(self, e))
        return rv

    def getEnumerations(self):
        """
        Gets list of enumeration types

        :return:    List of enum types
        :rtype:     List of Strings
        """

        types = self.getTypesService()
        return types.getEnumerationTypes()

    def getEnumerationsWithEntries(self):
        """
        Get enumeration types, with lists of Enum entries

        :return:    Dictionary of type: entries
        :rtype:     Dict of <string: :class:`EnumerationWrapper` list >
        """

        types = self.getTypesService()
        rv = dict()
        for key, value in types.getEnumerationsWithEntries().items():
            r = list()
            for e in value:
                r.append(EnumerationWrapper(self, e))
            rv[key+"I"] = r
        return rv

    def deleteEnumeration(self, obj):
        """
        Deletes an enumeration object

        :param obj:     Enumeration object
        :type obj:      omero.model.IObject
        """

        types = self.getTypesService()
        types.deleteEnumeration(obj)

    def createEnumeration(self, obj):
        """
        Create an enumeration with given object

        :param obj:     Object
        :type obj:      omero.model.IObject
        """

        types = self.getTypesService()
        types.createEnumeration(obj)

    def resetEnumerations(self, klass):
        """
        Resets the enumerations by type

        :param klass:   Type of enum to reset
        :type klass:    String
        """

        types = self.getTypesService()
        types.resetEnumerations(klass)

    def updateEnumerations(self, new_entries):
        """
        Updates enumerations with new entries

        :param new_entries:   List of objects
        :type new_entries:    List of omero.model.IObject
        """

        types = self.getTypesService()
        types.updateEnumerations(new_entries)

    ###################
    # Delete          #

    def deleteObjectDirect(self, obj):
        """
        Directly Delete object (removes row from database).
        This may fail with various constraint violations if the object is
        linked to others in the database

        :param obj:     Object to delete
        :type obj:      IObject

        ** Deprecated ** Use :meth:`deleteObject` or :meth:`deleteObjects`.
        """
        warnings.warn(
            "Deprecated. Use deleteObject() or deleteObjects()",
            DeprecationWarning)

        type = obj.__class__.__name__.rstrip('I')
        delete = Delete2(targetObjects={type: [obj.getId().val]})
        self.c.submit(delete, self.SERVICE_OPTS)

    def deleteObject(self, obj):
        """
        Delete a single object.

        :param obj:     Object to delete
        :type obj:      IObject
        """

        objType = obj.__class__.__name__.rstrip('I')
        self.deleteObjects(objType, [obj.id.val], wait=True)

    def deleteObjects(self, graph_spec, obj_ids, deleteAnns=False,
                      deleteChildren=False, dryRun=False, wait=False):
        """
        Generic method for deleting using the delete queue. Options allow to
        delete 'independent' Annotations (Tag, Term, File) and to delete
        child objects.

        :param graph_spec:      String to indicate the object type or graph
                                specification. Examples include:

                                * 'Project'
                                * 'Dataset'
                                * 'Image'
                                * 'Screen'
                                * 'Plate'
                                * 'Well'
                                * 'Annotation'
                                * 'OriginalFile'
                                * 'Roi'
                                * 'Image/Pixels/Channel'

                                As of OMERO 4.4.0 the correct case is now
                                explicitly required, the use of 'project'
                                or 'dataset' is no longer supported.
        :param obj_ids:         List of IDs for the objects to delete
        :param deleteAnns:      If true, delete linked Tag, Term and File
                                annotations
        :param deleteChildren:  If true, delete children. E.g. Delete Project
                                AND it's Datasets & Images.
        :return:                Delete handle
        :rtype:                 :class:`omero.api.delete.DeleteHandle`
        """

        if '+' in graph_spec:
            raise AttributeError(
                "Graph specs containing '+'' no longer supported: '%s'"
                % graph_spec)
        if not isinstance(obj_ids, list) or len(obj_ids) < 1:
            raise AttributeError('Must be a list of object IDs')

        graph = graph_spec.lstrip('/').split('/')
        obj_ids = map(long, obj_ids)
        delete = Delete2(targetObjects={graph[0]: obj_ids}, dryRun=dryRun)

        exc = list()
        if not deleteAnns and graph[0] not in ["Annotation",
                                               "TagAnnotation"]:
            exc.extend(
                ["TagAnnotation", "TermAnnotation", "FileAnnotation"])

        childTypes = {'Project': ['Dataset', 'Image'],
                      'Dataset': ['Image'],
                      'Image': [],
                      'Screen': ['Plate'],
                      'Plate': ['Image'],
                      'Well': [],
                      'Annotation': []}

        if not deleteChildren:
            try:
                for c in childTypes[graph[0]]:
                    exc.append(c)
            except KeyError:
                pass

        if len(exc) > 1:
            delete.childOptions = [ChildOption(excludeType=exc)]

        if len(graph) > 1:
            skiphead = SkipHead()
            skiphead.request = delete
            skiphead.targetObjects = delete.targetObjects
            skiphead.childOptions = delete.childOptions
            skiphead.startFrom = [graph[-1]]
            skiphead.dryRun = dryRun
            delete = skiphead

        logger.debug('Deleting %s [%s]. Options: %s' %
                     (graph_spec, str(obj_ids), exc))

        logger.debug('Delete2: \n%s' % str(delete))

        handle = self.c.sf.submit(delete, self.SERVICE_OPTS)
        if wait:
            try:
                self._waitOnCmd(handle)
            finally:
                handle.close()

        return handle

    def _waitOnCmd(self, handle, loops=10, ms=500,
                   failonerror=True,
                   failontimeout=False,
                   closehandle=False):

        return self.c.waitOnCmd(handle, loops=loops, ms=ms,
                                failonerror=failonerror,
                                failontimeout=failontimeout,
                                closehandle=closehandle)

    def chmodGroup(self, group_Id, permissions):
        """
        Change the permissions of a particular Group.
        Returns the proxy 'prx' handle that can be processed like this:
        callback = CmdCallbackI(self.gateway.c, prx)
        callback.loop(20, 500)
        rsp = prx.getResponse()
        """
        chmod = omero.cmd.Chmod2(
            targetObjects={'ExperimenterGroup': [group_Id]},
            permissions=permissions)
        prx = self.c.sf.submit(chmod)
        return prx

    def chgrpObjects(self, graph_spec, obj_ids, group_id, container_id=None):
        """
        Change the Group for a specified objects using queue.

        :param graph_spec:      String to indicate the object type or graph
                                specification. Examples include:

                                * 'Image'
                                * 'Project'   # will move contents too.
                                * NB: Also supports '/Image' etc for backwards
                                  compatibility.
        :param obj_ids:         IDs for the objects to move.
        :param group_id:        The group to move the data to.
        """

        if '+' in graph_spec:
            raise AttributeError(
                "Graph specs containing '+'' no longer supported: '%s'"
                % graph_spec)
        if not isinstance(obj_ids, list) or len(obj_ids) < 1:
            raise AttributeError('Must be a list of object IDs')

        graph = graph_spec.lstrip('/').split('/')
        obj_ids = map(long, obj_ids)
        chgrp = Chgrp2(targetObjects={graph[0]: obj_ids}, groupId=group_id)

        if len(graph) > 1:
            skiphead = SkipHead()
            skiphead.request = chgrp
            skiphead.targetObjects = chgrp.targetObjects
            skiphead.startFrom = [graph[-1]]
            chgrp = skiphead

        requests = [chgrp]

        # (link, child, parent)
        parentLinkClasses = {
            "Image": (omero.model.DatasetImageLinkI,
                      omero.model.ImageI,
                      omero.model.DatasetI),
            "Dataset": (omero.model.ProjectDatasetLinkI,
                        omero.model.DatasetI,
                        omero.model.ProjectI),
            "Plate": (omero.model.ScreenPlateLinkI,
                      omero.model.PlateI,
                      omero.model.ScreenI)}
        da = DoAll()
        saves = []

        ownerId = self.SERVICE_OPTS.getOmeroUser() or self.getUserId()
        for obj_id in obj_ids:
            obj_id = long(obj_id)
            if container_id is not None and graph_spec in parentLinkClasses:
                # get link class for graph_spec objects
                link_klass = parentLinkClasses[graph_spec][0]
                link = link_klass()
                link.child = parentLinkClasses[graph_spec][1](obj_id, False)
                link.parent = parentLinkClasses[
                    graph_spec][2](container_id, False)
                link.details.owner = omero.model.ExperimenterI(ownerId, False)
                save = Save()
                save.obj = link
                saves.append(save)

        requests.extend(saves)
        da.requests = requests

        logger.debug('DoAll Chgrp2: type: %s, ids: %s, grp: %s' %
                     (graph_spec, obj_ids, group_id))

        logger.debug('Chgrp2: \n%s' % str(da))

        ctx = self.SERVICE_OPTS.copy()
        # NB: For Save to work, we need to be in target group
        ctx.setOmeroGroup(group_id)
        prx = self.c.sf.submit(da, ctx)
        return prx

    ###################
    # Searching stuff #

    def searchObjects(self, obj_types, text, created=None, fields=(),
                      batchSize=1000, page=0, searchGroup=None, ownedBy=None,
                      useAcquisitionDate=False):
        """
        Search objects of type "Project", "Dataset", "Image", "Screen", "Plate"
        Returns a list of results

        :param obj_types:   E.g. ["Dataset", "Image"]
        :param text:        The text to search for
        :param created:     :class:`omero.rtime` list or tuple (start, stop)
        :param useAcquisitionDate: if True, then use Image.acquisitionDate
                                   rather than import date for queries.
        :return:            List of Object wrappers. E.g. :class:`ImageWrapper`
        """
        if not text:
            return []
        if isinstance(text, UnicodeType):
            text = text.encode('utf8')
        if obj_types is None:
            types = (ProjectWrapper, DatasetWrapper, ImageWrapper)
        else:
            def getWrapper(obj_type):
                objs = ["project", "dataset", "image", "screen",
                        "plateacquisition", "plate", "well"]
                if obj_type.lower() not in objs:
                    raise AttributeError(
                        "%s not recognised. Can only search for 'Project',"
                        "'Dataset', 'Image', 'Screen', 'Plate', 'Well'"
                        % obj_type)
                return KNOWN_WRAPPERS.get(obj_type.lower(), None)
            types = [getWrapper(o) for o in obj_types]
        search = self.createSearchService()

        ctx = self.SERVICE_OPTS.copy()
        if searchGroup is not None:
            ctx.setOmeroGroup(searchGroup)

        search.setBatchSize(batchSize, ctx)
        if ownedBy is not None:
            ownedBy = long(ownedBy)
            if ownedBy >= 0:
                details = omero.model.DetailsI()
                details.setOwner(omero.model.ExperimenterI(ownedBy, False))
                search.onlyOwnedBy(details, ctx)

        # Matching OMEROGateway.search()
        search.setAllowLeadingWildcard(True)
        search.setCaseSentivice(False)

        def parse_time(c, i):
            try:
                t = c[i]
                t = unwrap(t)
                if t is not None:
                    t = time.localtime(t / 1000)
                    t = time.strftime("%Y%m%d", t)
                    return t
            except:
                pass
            return None

        d_from = parse_time(created, 0)
        d_to = parse_time(created, 1)
        d_type = (useAcquisitionDate and
                  "acquisitionDate" or
                  "details.creationEvent.time")

        try:
            rv = []
            for t in types:
                def actualSearch():
                    search.onlyType(t().OMERO_CLASS, ctx)
                    search.byLuceneQueryBuilder(
                        ",".join(fields),
                        d_from, d_to, d_type,
                        text, ctx)

                timeit(actualSearch)()
                # get results

                def searchProcessing():
                    return search.results(ctx)
                p = 0
                # we do pagination by loading until the required page
                while search.hasNext(ctx):
                    results = timeit(searchProcessing)()
                    if p == page:
                        rv.extend(map(lambda x: t(self, x), results))
                        break
                    p += 1

        finally:
            search.close()
        return rv

    def getThumbnailSet(self, image_ids, max_size=64):
        """
        Retrieves a number of thumbnails for image sets. If the Thumbnails
        exist in the on-disk cache they will be returned directly,
        otherwise they will be created, for more details
        see ome.api.ThumbnailStore.getThumbnailByLongestSideSet

        :param image_ids:   A list of image ids
        :param max_size:    The longest side of the image will be used
                            to calculate the size for the smaller side
                            in order to keep the aspect ratio of
                            the original image.
        :return:            dictionary of strings holding a rendered JPEG
                            of the thumbnails.
        """
        tb = None
        _resp = dict()
        try:
            ctx = self.SERVICE_OPTS.copy()
            # workaround in case group was set in a session
            ctx.setOmeroGroup(value=None)
            tb = self.createThumbnailStore()
            p = omero.sys.ParametersI().addIds(image_ids)
            sql = """select new map(
                        i.id as im_id, p.id as pix_id
                     )
                     from Pixels as p join p.image as i
                     where i.id in (:ids) """

            img_pixel_ids = self.getQueryService().projection(
                sql, p, ctx)
            _temp = dict()
            for e in img_pixel_ids:
                e = unwrap(e)
                _temp[e[0]['pix_id']] = e[0]['im_id']

            thumbs_map = tb.getThumbnailByLongestSideSet(
                rint(max_size), list(_temp), ctx)
            for (pix, thumb) in thumbs_map.items():
                _resp[_temp[pix]] = thumb
        except Exception:
            logger.error(traceback.format_exc())
        finally:  # pragma: no cover
            if tb is not None:
                tb.close()
        return _resp


class OmeroGatewaySafeCallWrapper(object):  # pragma: no cover
    """
    Function or method wrapper that handles certain types of server side
    exceptions and debugging of errors.
    """

    def __init__(self, proxyObjectWrapper, attr, f):
        """
        Initialises the function call wrapper.

        :param attr:    Function name
        :type attr:     String
        :param f:       Function to wrap
        :type f:        Function
        """
        self.proxyObjectWrapper = proxyObjectWrapper
        self.attr = attr
        self.f = f
        try:
            self.__f__name = f.im_self.ice_getIdentity().name
        except:
            self.__f__name = "unknown"

    def debug(self, exc_class, args, kwargs):
        logger.warn("%s on %s to <%s> %s(%r, %r)",
                    exc_class, self.__class__, self.__f__name, self.attr,
                    args, kwargs, exc_info=True)

    def handle_exception(self, e, *args, **kwargs):
        """
        Exception handler that is expected to be overridden by sub-classes.
        The expected behaviour is either to handle a type of exception and
        return the server side result or to raise the already thrown
        exception. The calling context is an except block and the original
        \*args and \**kwargs from the wrapped function or method are provided
        to allow re-execution of the original.

        :param e:    The exception that has already been raised.
        :type e:     Exception
        """
        raise

    def __call__(self, *args, **kwargs):
        try:
            return self.f(*args, **kwargs)
        except Exception, e:
            self.debug(e.__class__.__name__, args, kwargs)
            return self.handle_exception(e, *args, **kwargs)

# Extension point for API users who want to customise the semantics of
# safe call wrap. (See #6365)
#
#  Since: OMERO Beta-4.3.2 (Tue  2 Aug 2011 09:59:47 BST)
SafeCallWrapper = OmeroGatewaySafeCallWrapper

BlitzGateway = _BlitzGateway


def splitHTMLColor(color):
    """
    splits an hex stream of characters into an array of bytes
    in format (R,G,B,A).
    - abc      -> (0xAA, 0xBB, 0xCC, 0xFF)
    - abcd     -> (0xAA, 0xBB, 0xCC, 0xDD)
    - abbccd   -> (0xAB, 0xBC, 0xCD, 0xFF)
    - abbccdde -> (0xAB, 0xBC, 0xCD, 0xDE)

    :param color:   Characters to split.
    :return:        rgba
    :rtype:         list of Ints
    """
    try:
        out = []
        if len(color) in (3, 4):
            c = color
            color = ''
            for e in c:
                color += e + e
        if len(color) == 6:
            color += 'FF'
        if len(color) == 8:
            for i in range(0, 8, 2):
                out.append(int(color[i:i+2], 16))
            return out
    except:
        pass
    return None


class ProxyObjectWrapper (object):
    """
    Wrapper for services. E.g. Admin Service, Delete Service etc.
    Maintains reference to connection.
    Handles creation of service when requested.
    """

    def __init__(self, conn, func_str, cast_to=None, service_name=None):
        """
        Initialisation of proxy object wrapper.

        :param conn:         The :class:`BlitzGateway` connection
        :type conn:          :class:`BlitzGateway`
        :param func_str:     The name of the service creation method.
                             E.g 'getAdminService'
        :type func_str:      String
        :param cast_to:      the checkedCast function to call with service name
                             (only if func_str is None)
        :type cast_to:       function
        :param service_name: Service name to use with cast_to
                             (only if func_str is None)

        """
        self._obj = None
        self._func_str = func_str
        self._cast_to = cast_to
        self._service_name = service_name
        self._resyncConn(conn)
        self._tainted = False

    def clone(self):
        """
        Creates and returns a new :class:`ProxyObjectWrapper` with the same
        connection and service creation method name as this one.

        :return:    Cloned service wrapper
        :rtype:     :class:`ProxyObjectWrapper`
        """

        return ProxyObjectWrapper(
            self._conn, self._func_str, self._cast_to, self._service_name)

    def _connect(self, forcejoin=False):  # pragma: no cover
        """
        Returns True if connected.
        If connection OK, wrapped service is also created.

        :param forcejoin: if True forces the connection to only succeed if we
                          can rejoin the current sessionid
        :type forcejoin:  Boolean

        :return:    True if connection OK
        :rtype:     Boolean
        """
        logger.debug("proxy_connect: a")
        if forcejoin:
            sUuid = self._conn._sessionUuid
        else:
            sUuid = None
        if not self._conn.connect(sUuid=sUuid):
            logger.debug('connect failed')
            logger.debug('/n'.join(traceback.format_stack()))
            return False
        logger.debug("proxy_connect: b")
        self._resyncConn(self._conn)
        logger.debug("proxy_connect: c")
        self._obj = self._create_func()
        logger.debug("proxy_connect: d")
        return True

    def taint(self):
        """ Sets the tainted flag to True """
        self._tainted = True

    def untaint(self):
        """ Sets the tainted flag to False """
        self._tainted = False

    def close(self, *args, **kwargs):
        """
        Closes the underlying service, so next call to the proxy will create
        a new instance of it.
        """

        if self._obj and isinstance(
                self._obj, omero.api.StatefulServiceInterfacePrx):
            self._conn._unregister_service(str(self._obj))
            self._obj.close(*args, **kwargs)
        self._obj = None

    def _resyncConn(self, conn):
        """
        Reset refs to connection and session factory. Resets session creation
        function. Attempts to reload the wrapped service - if already created
        (doesn't create service)

        :param conn:    Connection
        :type conn:     :class:`BlitzGateway`
        """

        self._conn = conn
        self._sf = conn.c.sf

        def cf():
            if self._func_str is None:
                return self._cast_to(self._sf.getByName(self._service_name))
            else:
                obj = getattr(self._sf, self._func_str)()
                if isinstance(obj, omero.api.StatefulServiceInterfacePrx):
                    conn._register_service(str(obj), traceback.extract_stack())
                return obj
        self._create_func = cf
        if self._obj is not None:
            try:
                logger.debug("## - refreshing %s" %
                             (self._func_str or self._service_name))
                obj = conn.c.ic.stringToProxy(str(self._obj))
                self._obj = self._obj.checkedCast(obj)
            except Ice.ObjectNotExistException:
                self._obj = None

    def _getObj(self):
        """
        Returns the wrapped service. If it is None, service is created.

        :return:    The wrapped service
        :rtype:     omero.api.ServiceInterface subclass
        """

        if not self._obj:
            try:
                self._obj = self._create_func()
            except Ice.ConnectionLostException:
                logger.debug('... lost, reconnecting (_getObj)')
                self._connect()
                # self._obj = self._create_func()
        else:
            self._ping()
        return self._obj

    def _ping(self):  # pragma: no cover
        """
        For some reason, it seems that keepAlive doesn't, so every so often I
        need to recreate the objects. Calls serviceFactory.keepAlive(service).
        If this returns false, attempt to create service.

        :return:    True if no exception thrown
        :rtype:     Boolean
        """

        try:
            if not self._sf.keepAlive(self._obj):
                logger.debug("... died, recreating ...")
                self._obj = self._create_func()
        except Ice.ObjectNotExistException:
            # The connection is there, but it has been reset, because the proxy
            # no longer exists...
            logger.debug("... reset, reconnecting")
            self._connect()
            return False
        except Ice.ConnectionLostException:
            # The connection was lost. This shouldn't happen, as we keep
            # pinging it, but does so...
            logger.debug(traceback.format_stack())
            logger.debug("... lost, reconnecting (_ping)")
            self._conn._connected = False
            self._connect()
            return False
        except Ice.ConnectionRefusedException:
            # The connection was refused. We lost contact with
            # glacier2router...
            logger.debug(traceback.format_stack())
            logger.debug("... refused, reconnecting")
            self._connect()
            return False
        except omero.RemovedSessionException:
            # Session died on us
            logger.debug(traceback.format_stack())
            logger.debug("... session has left the building, reconnecting")
            self._connect()
            return False
        except Ice.UnknownException:
            # Probably a wrapped RemovedSession
            logger.debug(traceback.format_stack())
            logger.debug("... ice says something bad happened, reconnecting")
            self._connect()
            return False
        return True

    def __getattr__(self, attr):
        """
        Returns named attribute of the wrapped service.
        If attribute is a method, the method is wrapped to handle exceptions,
        connection etc.

        :param attr:    Attribute name
        :type attr:     String
        :return:        Attribute or wrapped method
        """
        # safe call wrapper
        obj = self._obj or self._getObj()
        rv = getattr(obj, attr)
        if callable(rv):
            rv = SafeCallWrapper(self, attr, rv)
        # self._conn.updateTimeout()
        return rv


class AnnotationWrapper (BlitzObjectWrapper):
    """
    omero_model_AnnotationI class wrapper extends BlitzObjectWrapper.
    """
    # class dict for type:wrapper
    # E.g. DoubleAnnotationI : DoubleAnnotationWrapper
    registry = {}
    OMERO_TYPE = None

    def __init__(self, *args, **kwargs):
        """
        Initialises the Annotation wrapper and 'link' if in kwargs
        """
        super(AnnotationWrapper, self).__init__(*args, **kwargs)
        self.link = kwargs.get('link')
        if self._obj is None and self.OMERO_TYPE is not None:
            self._obj = self.OMERO_TYPE()

    def __eq__(self, a):
        """
        Returns true if type, id, value and ns are equal

        :param a:   The annotation to compare
        :return:    True if annotations are the same - see above
        :rtype:     Boolean
        """
        return (type(a) == type(self) and self._obj.id == a._obj.id and
                self.getValue() == a.getValue() and
                self.getNs() == a.getNs())

    @classmethod
    def _getQueryString(cls, opts=None):
        """
        Used for building queries in generic methods such as
        getObjects("Annotation")
        Returns a tuple of (query, clauses, params).

        :param opts:        Dictionary of optional parameters.
                            NB: No options supported for this class.
        :return:            Tuple of string, list, ParametersI
        """
        query = ("select obj from Annotation obj "
                 "join fetch obj.details.owner as owner "
                 "join fetch obj.details.creationEvent")
        return query, [], omero.sys.ParametersI()

    @classmethod
    def _register(cls, regklass):
        """
        Adds the AnnotationWrapper regklass to class registry

        :param regklass:    The wrapper class,
                            E.g. :class:`DoubleAnnotationWrapper`
        :type regklass:     :class:`AnnotationWrapper` subclass
        """

        cls.registry[regklass.OMERO_TYPE] = regklass

    @classmethod
    def _wrap(cls, conn=None, obj=None, link=None):
        """
        Class method for creating :class:`AnnotationWrapper` subclasses based
        on the type of annotation object, using previously registered mapping
        between OMERO types and wrapper classes

        :param conn:    The :class:`BlitzGateway` connection
        :type conn:     :class:`BlitzGateway`
        :param obj:     The OMERO annotation object.
                        E.g. omero.model.DoubleAnnotation
        :type obj:      :class:`omero.model.Annotation` subclass
        :param link:    The link for this annotation
        :type link:     E.g. omero.model.DatasetAnnotationLink
        :return:    Wrapped AnnotationWrapper object
                    or None if obj.__class__ not registered
        :rtype:     :class:`AnnotationWrapper` subclass
        """
        if obj is None:
            return AnnotationWrapper()
        if obj.__class__ in cls.registry:
            kwargs = dict()
            if link is not None:
                kwargs['link'] = BlitzObjectWrapper(conn, link)
            return cls.registry[obj.__class__](conn, obj, **kwargs)
        else:  # pragma: no cover
            logger.error("Failed to _wrap() annotation: %s" % obj.__class__)
            return None

    @classmethod
    def createAndLink(cls, target, ns, val=None, sameOwner=False):
        """
        Class method for creating an instance of this AnnotationWrapper,
        setting ns and value and linking to the target.

        :param target:      The object to link annotation to
        :type target:       :class:`BlitzObjectWrapper` subclass
        :param ns:          Annotation namespace
        :type ns:           String
        :param val:         Value of annotation. E.g Long, Text, Boolean etc.
        """

        this = cls()
        this.setNs(ns)
        if val is not None:
            this.setValue(val)
        target.linkAnnotation(this, sameOwner=sameOwner)

    def getNs(self):
        """
        Gets annotation namespace

        :return:    Namespace or None
        :rtype:     String
        """

        return self._obj.ns is not None and self._obj.ns.val or None

    def setNs(self, val):
        """
        Sets annotation namespace

        :param val:     Namespace value
        :type val:      String
        """

        self._obj.ns = omero_type(val)

    def getValue(self):  # pragma: no cover
        """ Needs to be implemented by subclasses """
        raise NotImplementedError

    def setValue(self, val):  # pragma: no cover
        """ Needs to be implemented by subclasses """
        raise NotImplementedError

    def getParentLinks(self, ptype, pids=None):
        ptype = ptype.title().replace("Plateacquisition", "PlateAcquisition")
        objs = ('Project', 'Dataset', 'Image', 'Screen',
                'Plate', 'Well', 'PlateAcquisition')
        if ptype not in objs:
            raise AttributeError(
                "getParentLinks(): ptype '%s' not supported" % ptype)
        p = omero.sys.Parameters()
        p.map = {}
        p.map["aid"] = rlong(self.id)
        sql = ("select oal from %sAnnotationLink as oal "
               "left outer join fetch oal.child as ch "
               "left outer join fetch oal.parent as pa "
               "where ch.id=:aid " % (ptype))
        if pids is not None:
            p.map["pids"] = rlist([rlong(ob) for ob in pids])
            sql += " and pa.id in (:pids)"

        for al in self._conn.getQueryService().findAllByQuery(
                sql, p, self._conn.SERVICE_OPTS):
            yield AnnotationLinkWrapper(self._conn, al)


class _AnnotationLinkWrapper (BlitzObjectWrapper):
    """
    omero_model_AnnotationLinkI class wrapper
    extends omero.gateway.BlitzObjectWrapper.
    """

    def getAnnotation(self):
        return AnnotationWrapper._wrap(self._conn, self.child, self._obj)

    def getParent(self):
        """
        Gets the parent (Annotated Object) as a :class:`BlitzObjectWrapper`,
        but attempts to wrap it in the correct subclass using
        L{KNOWN_WRAPPERS}, E.g. ImageWrapper
        """
        modelClass = self.parent.__class__.__name__[
            :-1].lower()    # E.g. 'image'
        if modelClass in KNOWN_WRAPPERS:
            return KNOWN_WRAPPERS[modelClass](self._conn, self.parent)
        return BlitzObjectWrapper(self._conn, self.parent)

AnnotationLinkWrapper = _AnnotationLinkWrapper

from omero_model_FileAnnotationI import FileAnnotationI


class FileAnnotationWrapper (AnnotationWrapper, OmeroRestrictionWrapper):
    """
    omero_model_FileAnnotationI class wrapper extends AnnotationWrapper.
    """

    OMERO_TYPE = FileAnnotationI

    def __init__(self, *args, **kwargs):
        super(FileAnnotationWrapper, self).__init__(*args, **kwargs)
        self._file = None

    _attrs = ('file|OriginalFileWrapper',)

    @classmethod
    def _getQueryString(cls, opts=None):
        """
        Used for building queries in generic methods such as
        getObjects("FileAnnotation").
        Returns a tuple of (query, clauses, params).

        :param opts:        Dictionary of optional parameters.
                            NB: No options supported for this class.
        :return:            Tuple of string, list, ParametersI
        """
        query = ("select obj from FileAnnotation obj "
                 "join fetch obj.details.owner as owner "
                 "join fetch obj.details.creationEvent join fetch obj.file")
        return query, [], omero.sys.ParametersI()

    def getValue(self):
        """ Not implemented """
        pass

    def setValue(self, val):
        """ Not implemented """
        pass

    def getFile(self):
        """
        Returns an OriginalFileWrapper for the file.
        Wrapper object will load the file if it isn't already loaded.
        File is cached to prevent repeated loading of the file.
        """
        if self._file is None:
            self._file = OriginalFileWrapper(self._conn, self._obj.file)
        return self._file

    def setFile(self, originalfile):
        """
        """
        self._obj.file = omero.model.OriginalFileI(originalfile.getId(), False)

    def setDescription(self, val):
        """
        """
        self._obj.description = omero_type(val)

    def isOriginalMetadata(self):
        """
        Checks if this file annotation is an 'original_metadata' file

        :return:    True if namespace and file name follow metadata convention
        :rtype:     Boolean
        """

        try:
            if (self._obj.ns is not None and
                    self._obj.ns.val ==
                    omero.constants.namespaces.NSCOMPANIONFILE and
                    self.getFile().getName() ==
                    omero.constants.annotation.file.ORIGINALMETADATA):
                return True
        except:
            logger.info(traceback.format_exc())
        return False

    def getFileSize(self):
        """
        Looks up the size of the file in bytes

        :return:    File size (bytes)
        :rtype:     Long
        """
        return self.getFile().size

    def getFileName(self):
        """
        Gets the file name

        :return:    File name
        :rtype:     String
        """
        f = self.getFile()
        if f is None or f._obj is None:
            return None
        fname = f.getName()
        if fname is not None and len(fname) > 0:
            return fname
        fpath = f.getPath()
        if fpath is not None and len(fpath) > 0:
            return fpath
        return f.id

    def getFileInChunks(self, buf=2621440):
        """
        Returns a generator yielding chunks of the file data.

        :return:    Data from file in chunks
        :rtype:     Generator
        """

        return self.getFile().getFileInChunks(buf=buf)

AnnotationWrapper._register(FileAnnotationWrapper)


class _OriginalFileWrapper (BlitzObjectWrapper, OmeroRestrictionWrapper):
    """
    omero_model_OriginalFileI class wrapper extends BlitzObjectWrapper.
    """

    OMERO_CLASS = 'OriginalFile'

    def getFileInChunks(self, buf=2621440):
        """
        Returns a generator yielding chunks of the file data.

        :return:    Data from file in chunks
        :rtype:     Generator
        """

        store = self._conn.createRawFileStore()
        store.setFileId(self._obj.id.val, self._conn.SERVICE_OPTS)
        size = self._obj.size.val
        if size <= buf:
            yield store.read(0, long(size))
        else:
            for pos in range(0, long(size), buf):
                data = None
                if size-pos < buf:
                    data = store.read(pos, size-pos)
                else:
                    data = store.read(pos, buf)
                yield data
        store.close()


OriginalFileWrapper = _OriginalFileWrapper


from omero_model_TimestampAnnotationI import TimestampAnnotationI


class TimestampAnnotationWrapper (AnnotationWrapper):
    """
    omero_model_TimestampAnnotationI class wrapper extends AnnotationWrapper.
    """

    OMERO_TYPE = TimestampAnnotationI

    @classmethod
    def _getQueryString(cls, opts=None):
        """
        Used for building queries in generic methods such as
        getObjects("TimestampAnnotation").
        Returns a tuple of (query, clauses, params).

        :param opts:        Dictionary of optional parameters.
                            NB: No options supported for this class.
        :return:            Tuple of string, list, ParametersI
        """
        query = ("select obj from TimestampAnnotation obj "
                 "join fetch obj.details.owner as owner "
                 "join fetch obj.details.creationEvent")
        return query, [], omero.sys.ParametersI()

    def getValue(self):
        """
        Returns a datetime object of the timestamp in seconds

        :return:    Timestamp value
        :rtype:     :class:`datetime.datetime`
        """

        return datetime.fromtimestamp(self._obj.timeValue.val / 1000.0)

    def setValue(self, val):
        """
        Sets the timestamp value

        :param val:     Timestamp value
        :type val:      :class:`datetime.datetime` OR :class:`omero.RTime`
                        OR Long
        """

        if isinstance(val, datetime):
            self._obj.timeValue = rtime(
                long(time.mktime(val.timetuple())*1000))
        elif isinstance(val, omero.RTime):
            self._obj.timeValue = val
        else:
            self._obj.timeValue = rtime(long(val * 1000))

AnnotationWrapper._register(TimestampAnnotationWrapper)

from omero_model_BooleanAnnotationI import BooleanAnnotationI


class BooleanAnnotationWrapper (AnnotationWrapper):
    """
    omero_model_BooleanAnnotationI class wrapper extends AnnotationWrapper.
    """

    OMERO_TYPE = BooleanAnnotationI

    @classmethod
    def _getQueryString(cls, opts=None):
        """
        Used for building queries in generic methods such as
        getObjects("BooleanAnnotation").
        Returns a tuple of (query, clauses, params).

        :param opts:        Dictionary of optional parameters.
                            NB: No options supported for this class.
        :return:            Tuple of string, list, ParametersI
        """
        query = ("select obj from BooleanAnnotation obj "
                 "join fetch obj.details.owner as owner "
                 "join fetch obj.details.creationEvent")
        return query, [], omero.sys.ParametersI()

    def getValue(self):
        """
        Gets boolean value

        :return:    Value
        :rtype:     Boolean
        """
        return unwrap(self._obj.boolValue)

    def setValue(self, val):
        """
        Sets boolean value

        :param val:     Value
        :type val:      Boolean
        """

        self._obj.boolValue = rbool(not not val)

AnnotationWrapper._register(BooleanAnnotationWrapper)

from omero_model_TagAnnotationI import TagAnnotationI


class TagAnnotationWrapper (AnnotationWrapper):
    """
    omero_model_BooleanAnnotationI class wrapper extends AnnotationWrapper.
    """

    OMERO_TYPE = TagAnnotationI

    def countTagsInTagset(self):
        # temp solution waiting for #5785
        if self.ns in (omero.constants.metadata.NSINSIGHTTAGSET):
            params = omero.sys.Parameters()
            params.map = {}
            params.map['tid'] = self._obj.id
            sql = ("select tg from TagAnnotation tg where exists "
                   "( select aal from AnnotationAnnotationLink as aal where "
                   "aal.child=tg.id and aal.parent.id=:tid) ")

            res = self._conn.getQueryService().findAllByQuery(
                sql, params, self._conn.SERVICE_OPTS)
            return res is not None and len(res) or 0

    def listTagsInTagset(self):
        # temp solution waiting for #5785
        if self.ns in (omero.constants.metadata.NSINSIGHTTAGSET):
            params = omero.sys.Parameters()
            params.map = {}
            params.map["tid"] = rlong(self._obj.id)

            sql = ("select tg from TagAnnotation tg where exists "
                   "( select aal from AnnotationAnnotationLink as aal where "
                   "aal.child.id=tg.id and aal.parent.id=:tid) ")

            q = self._conn.getQueryService()
            for ann in q.findAllByQuery(sql, params, self._conn.SERVICE_OPTS):
                yield TagAnnotationWrapper(self._conn, ann)

    def listParents(self, withlinks=True):
        """
        We override the listParents() to look for 'Tag-Group' Tags on this Tag
        """
        # In this case, the Tag is the 'child' - 'Tag-Group' (parent) has
        # specified ns
        links = self._conn.getAnnotationLinks(
            "TagAnnotation", ann_ids=[self.getId()])
        rv = []
        for l in links:
            if l.parent.ns.val == omero.constants.metadata.NSINSIGHTTAGSET:
                rv.append(
                    omero.gateway.TagAnnotationWrapper(
                        self._conn, l.parent, l))
        return rv

    @classmethod
    def _getQueryString(cls, opts=None):
        """
        Used for building queries in generic methods such as
        getObjects("TagAnnotation").
        Returns a tuple of (query, clauses, params).

        :param opts:        Dictionary of optional parameters.
                            NB: No options supported for this class.
        :return:            Tuple of string, list, ParametersI
        """
        query = ("select obj from TagAnnotation obj "
                 "join fetch obj.details.owner as owner "
                 "join fetch obj.details.creationEvent")
        return query, [], omero.sys.ParametersI()

    def getValue(self):
        """
        Gets the value of the Tag

        :return:    Value
        :type:      String
        """

        return unwrap(self._obj.textValue)

    def setValue(self, val):
        """
        Sets Tag value

        :param val:     Tag text value
        :type val:      String
        """

        self._obj.textValue = omero_type(val)

AnnotationWrapper._register(TagAnnotationWrapper)

from omero_model_CommentAnnotationI import CommentAnnotationI


class CommentAnnotationWrapper (AnnotationWrapper):
    """
    omero_model_CommentAnnotationI class wrapper extends AnnotationWrapper.
    """

    OMERO_TYPE = CommentAnnotationI

    @classmethod
    def _getQueryString(cls, opts=None):
        """
        Used for building queries in generic methods such as
        getObjects("CommentAnnotation").
        Returns a tuple of (query, clauses, params).

        :param opts:        Dictionary of optional parameters.
                            NB: No options supported for this class.
        :return:            Tuple of string, list, ParametersI
        """
        query = ("select obj from CommentAnnotation obj "
                 "join fetch obj.details.owner as owner "
                 "join fetch obj.details.creationEvent")
        return query, [], omero.sys.ParametersI()

    def getValue(self):
        """
        Gets the value of the Comment

        :return:    Value
        :type:      String
        """
        return unwrap(self._obj.textValue)

    def setValue(self, val):
        """
        Sets comment text value

        :param val:     Value
        :type val:      String
        """

        self._obj.textValue = omero_type(val)

AnnotationWrapper._register(CommentAnnotationWrapper)

from omero_model_LongAnnotationI import LongAnnotationI


class LongAnnotationWrapper (AnnotationWrapper):
    """
    omero_model_LongAnnotationI class wrapper extends AnnotationWrapper.
    """
    OMERO_TYPE = LongAnnotationI

    @classmethod
    def _getQueryString(cls, opts=None):
        """
        Used for building queries in generic methods such as
        getObjects("LongAnnotation").
        Returns a tuple of (query, clauses, params).

        :param opts:        Dictionary of optional parameters.
                            NB: No options supported for this class.
        :return:            Tuple of string, list, ParametersI
        """
        query = ("select obj from LongAnnotation obj "
                 "join fetch obj.details.owner as owner "
                 "join fetch obj.details.creationEvent")
        return query, [], omero.sys.ParametersI()

    def getValue(self):
        """
        Gets the value of the Long annotation

        :return:    Value
        :type:      Long
        """

        return unwrap(self._obj.longValue)

    def setValue(self, val):
        """
        Sets long annotation value

        :param val:     Value
        :type val:      Long
        """

        self._obj.longValue = rlong(val)

AnnotationWrapper._register(LongAnnotationWrapper)

from omero_model_DoubleAnnotationI import DoubleAnnotationI


class DoubleAnnotationWrapper (AnnotationWrapper):
    """
    omero_model_DoubleAnnotationI class wrapper extends AnnotationWrapper.
    """
    OMERO_TYPE = DoubleAnnotationI

    @classmethod
    def _getQueryString(cls, opts=None):
        """
        Used for building queries in generic methods such as
        getObjects("DoubleAnnotation").
        Returns a tuple of (query, clauses, params).

        :param opts:        Dictionary of optional parameters.
                            NB: No options supported for this class.
        :return:            Tuple of string, list, ParametersI
        """
        query = ("select obj from DoubleAnnotation obj "
                 "join fetch obj.details.owner as owner "
                 "join fetch obj.details.creationEvent")
        return query, [], omero.sys.ParametersI()

    def getValue(self):
        """
        Gets the value of the Double Annotation

        :return:    Value
        :type:      Double
        """
        return unwrap(self._obj.doubleValue)

    def setValue(self, val):
        """
        Sets Double annotation value

        :param val:     Value
        :type val:      Double
        """

        self._obj.doubleValue = rdouble(val)

AnnotationWrapper._register(DoubleAnnotationWrapper)

from omero_model_TermAnnotationI import TermAnnotationI


class TermAnnotationWrapper (AnnotationWrapper):
    """
    omero_model_TermAnnotationI class wrapper extends AnnotationWrapper.

    only in 4.2+
    """
    OMERO_TYPE = TermAnnotationI

    @classmethod
    def _getQueryString(cls, opts=None):
        """
        Used for building queries in generic methods such as
        getObjects("TermAnnotation").
        Returns a tuple of (query, clauses, params).

        :param opts:        Dictionary of optional parameters.
                            NB: No options supported for this class.
        :return:            Tuple of string, list, ParametersI
        """
        query = ("select obj from TermAnnotation obj "
                 "join fetch obj.details.owner as owner "
                 "join fetch obj.details.creationEvent")
        return query, [], omero.sys.ParametersI()

    def getValue(self):
        """
        Gets the value of the Term

        :return:    Value
        :type:      String
        """

        return unwrap(self._obj.termValue)

    def setValue(self, val):
        """
        Sets term value

        :param val:     Value
        :type val:      String
        """

        self._obj.termValue = rstring(val)

AnnotationWrapper._register(TermAnnotationWrapper)

from omero_model_XmlAnnotationI import XmlAnnotationI


class XmlAnnotationWrapper (CommentAnnotationWrapper):
    """
    omero_model_XmlAnnotationI class wrapper extends CommentAnnotationWrapper.
    """
    OMERO_TYPE = XmlAnnotationI

AnnotationWrapper._register(XmlAnnotationWrapper)


from omero_model_MapAnnotationI import MapAnnotationI


class MapAnnotationWrapper (AnnotationWrapper):
    """
    omero_model_MapAnnotationI class wrapper.
    """
    OMERO_TYPE = MapAnnotationI

    def getValue(self):
        """
        Gets the value of the Map Annotation as a list of
        (key, value) tuples.

        :return:    List of tuples
        :type:      String
        """

        return [(kv.name, kv.value) for kv in self._obj.getMapValue()]

    def setValue(self, val):
        """
        Sets value of the Map Annotation where val is a list of
        (key, value) tuples or [key, value] lists.

        :param val:     List of tuples
        :type val:      String
        """

        data = [omero.model.NamedValue(d[0], d[1]) for d in val]
        self._obj.setMapValue(data)

AnnotationWrapper._register(MapAnnotationWrapper)


class _EnumerationWrapper (BlitzObjectWrapper):

    def getType(self):
        """
        Gets the type (class) of the Enumeration

        :return:    The omero class
        :type:      Class
        """

        return self._obj.__class__

EnumerationWrapper = _EnumerationWrapper


class _ExperimenterWrapper (BlitzObjectWrapper):
    """
    omero_model_ExperimenterI class wrapper extends BlitzObjectWrapper.
    """

    OMERO_CLASS = 'Experimenter'
    LINK_CLASS = "GroupExperimenterMap"
    CHILD_WRAPPER_CLASS = None
    PARENT_WRAPPER_CLASS = 'ExperimenterGroupWrapper'

    def simpleMarshal(self, xtra=None, parents=False):
        rv = super(_ExperimenterWrapper, self).simpleMarshal(
            xtra=xtra, parents=parents)
        isAdmin = (len(filter(
            lambda x: x.name.val == 'system',
            self._conn.getAdminService().containedGroups(self.getId()))) == 1)
        rv.update(
            {'firstName': self.firstName,
             'middleName': self.middleName,
             'lastName': self.lastName,
             'email': self.email,
             'isAdmin': isAdmin, })
        return rv

    @classmethod
    def _getQueryString(cls, opts=None):
        """
        Returns string for building queries, loading Experimenters only.

        Returns a tuple of (query, clauses, params).

        :param opts:        Dictionary of optional parameters.
                            NB: No options supported for this class.
        :return:            Tuple of string, list, ParametersI
        """
        query = ("select distinct obj from Experimenter as obj "
                 "left outer join fetch obj.groupExperimenterMap as map "
                 "left outer join fetch map.parent g")
        return query, [], omero.sys.ParametersI()

    def getRawPreferences(self):
        """
        Returns the experimenter's preferences annotation contents, as a
        ConfigParser instance

        :return:    See above
        :rtype:     ConfigParser
        """

        self._obj.unloadAnnotationLinks()
        cp = ConfigParser.SafeConfigParser()
        prefs = self.getAnnotation('TODO.changeme.preferences')
        if prefs is not None:
            prefs = prefs.getValue()
            if prefs is not None:
                cp.readfp(StringIO(prefs))
        return cp

    def setRawPreferences(self, prefs):
        """
        Sets the experimenter's preferences annotation contents, passed in as
        a ConfigParser instance

        :param prefs:       ConfigParser of preferences
        :type prefs:        ConfigParser
        """

        ann = self.getAnnotation('TODO.changeme.preferences')
        t = StringIO()
        prefs.write(t)
        if ann is None:
            ann = CommentAnnotationWrapper()
            ann.setNs('TODO.changeme.preferences')
            ann.setValue(t.getvalue())
            self.linkAnnotation(ann)
        else:
            ann.setValue(t.getvalue())
            ann.save()
            self._obj.unloadAnnotationLinks()

    def getPreference(self, key, default='', section=None):
        """
        Gets a preference for the experimenter

        :param key:     Preference key
        :param default: Default value to return
        :param section: Preferences section
        :return:        Preference value
        """

        if section is None:
            section = 'DEFAULT'
        try:
            return self.getRawPreferences().get(section, key)
        except ConfigParser.Error:
            return default
        return default

    def getPreferences(self, section=None):
        """
        Gets all preferences for section

        :param section: Preferences section
        :return:        Dict of preferences
        """

        if section is None:
            section = 'DEFAULT'
        prefs = self.getRawPreferences()
        if prefs.has_section(section) or section == 'DEFAULT':
            return dict(prefs.items(section))
        return {}

    def setPreference(self, key, value, section=None):
        """
        Sets a preference for the experimenter

        :param key:     Preference key
        :param value:   Value to set
        :param section: Preferences section - created if needed
        """

        if section is None:
            section = 'DEFAULT'
        prefs = self.getRawPreferences()
        if section not in prefs.sections():
            prefs.add_section(section)
        prefs.set(section, key, value)
        self.setRawPreferences(prefs)

    def getName(self):
        """
        Returns Experimenter's omeName

        :return:    Name
        :rtype:     String
        """

        return self.omeName

    def getDescription(self):
        """
        Returns Experimenter's Full Name

        :return:    Full Name or None
        :rtype:     String
        """

        return self.getFullName()

    def getFullName(self):
        """
        Gets full name of this experimenter. E.g. 'William James. Moore' or
        'William Moore' if no middle name

        :return:    Full Name or None
        :rtype:     String
        """

        try:
            lastName = self.lastName
            firstName = self.firstName
            middleName = self.middleName

            if middleName is not None and middleName != '':
                name = "%s %s %s" % (firstName, middleName, lastName)
            else:
                if firstName == "" and lastName == "":
                    name = self.omeName
                else:
                    name = "%s %s" % (firstName, lastName)
            return name
        except:
            logger.error(traceback.format_exc())
            return None

    def getNameWithInitial(self):
        """
        Returns first initial and Last name. E.g. 'W. Moore'

        :return:    Initial and last name
        :rtype:     String
        """

        try:
            if self.firstName is not None and self.lastName is not None:
                name = "%s. %s" % (self.firstName[:1], self.lastName)
            else:
                name = self.omeName
            return name
        except:
            logger.error(traceback.format_exc())
            return _("Unknown name")

    def isAdmin(self):
        """
        Returns true if Experimenter is Admin (if they are in any group named
        'system')

        :return:    True if experimenter is Admin
        :rtype:     Boolean
        """

        for ob in self._obj.copyGroupExperimenterMap():
            if ob is None:
                continue
            if ob.parent.name.val == "system":
                return True
        return False

    def isActive(self):
        """
        Returns true if Experimenter is Active (if they are in any group named
        'user')

        :return:    True if experimenter is Active
        :rtype:     Boolean
        """

        for ob in self._obj.copyGroupExperimenterMap():
            if ob is None:
                continue
            if ob.parent.name.val == "user":
                return True
        return False

    def isGuest(self):
        """
        Returns true if Experimenter is Guest (if they are in any group named
        'guest')

        :return:    True if experimenter is Admin
        :rtype:     Boolean
        """

        for ob in self._obj.copyGroupExperimenterMap():
            if ob is None:
                continue
            if ob.parent.name.val == "guest":
                return True
        return False

    def is_self(self):
        """ Returns True if this Experimenter is the current user """
        return self.getId() == self._conn.getUserId()

ExperimenterWrapper = _ExperimenterWrapper


class _ExperimenterGroupWrapper (BlitzObjectWrapper):
    """
    omero_model_ExperimenterGroupI class wrapper extends BlitzObjectWrapper.
    """

    OMERO_CLASS = 'ExperimenterGroup'
    LINK_CLASS = "GroupExperimenterMap"
    CHILD_WRAPPER_CLASS = 'ExperimenterWrapper'
    PARENT_WRAPPER_CLASS = None

    @classmethod
    def _getQueryString(cls, opts=None):
        """
        Returns string for building queries, loading Experimenters for each
        group.
        Returns a tuple of (query, clauses, params).

        :param opts:        Dictionary of optional parameters.
                            NB: No options supported for this class.
        :return:            Tuple of string, list, ParametersI
        """
        query = ("select distinct obj from ExperimenterGroup as obj "
                 "left outer join fetch obj.groupExperimenterMap as map "
                 "left outer join fetch map.child e")
        return query, [], omero.sys.ParametersI()

    def groupSummary(self, exclude_self=False):
        """
        Returns tuple of unsorted lists of 'leaders' and 'members' of
        the group.

        :return:    (list :class:`ExperimenterWrapper`,
                     list :class:`ExperimenterWrapper`)
        :rtype:     tuple
        """

        userId = None
        if exclude_self:
            userId = self._conn.getUserId()
        colleagues = []
        leaders = []
        if (not self.isPrivate() or self._conn.isLeader(self.id) or
                self._conn.isAdmin()):
            for d in self.copyGroupExperimenterMap():
                if d is None or d.child.id.val == userId:
                    continue
                if d.owner.val:
                    leaders.append(ExperimenterWrapper(self._conn, d.child))
                else:
                    colleagues.append(ExperimenterWrapper(self._conn, d.child))
        else:
            if self._conn.isLeader(self.id):
                leaders = [self._conn.getUser()]
            else:
                colleagues = [self._conn.getUser()]

        return (leaders, colleagues)

ExperimenterGroupWrapper = _ExperimenterGroupWrapper


class DetailsWrapper (BlitzObjectWrapper):
    """
    omero_model_DetailsI class wrapper extends BlitzObjectWrapper.
    """

    def __init__(self, *args, **kwargs):
        super(DetailsWrapper, self).__init__(*args, **kwargs)
        self._owner = None
        self._group = None

    def getOwner(self):
        """
        Returns the Owner of the object that these details apply to

        :return:    Owner
        :rtype:     :class:`ExperimenterWrapper`
        """
        if self._owner is None:
            owner = self._obj.getOwner()
            self._owner = owner and ExperimenterWrapper(
                self._conn, self._obj.getOwner()) or None
        return self._owner

    def getGroup(self):
        """
        Returns the Group that these details refer to

        :return:    Group
        :rtype:     :class:`ExperimenterGroupWrapper`
        """
        if self._group is None:
            group = self._obj.getGroup()
            self._group = group and ExperimenterGroupWrapper(
                self._conn, self._obj.getGroup()) or None
        return self._group


class _DatasetWrapper (BlitzObjectWrapper):
    """
    omero_model_DatasetI class wrapper extends BlitzObjectWrapper.
    """

    OMERO_CLASS = 'Dataset'
    LINK_CLASS = "DatasetImageLink"
    CHILD_WRAPPER_CLASS = 'ImageWrapper'
    PARENT_WRAPPER_CLASS = 'ProjectWrapper'

    @classmethod
    def _getQueryString(cls, opts=None):
        """
        Extend base query to handle filtering of Datasets by Projects.
        Returns a tuple of (query, clauses, params).
        Supported opts: 'project': <project_id> to filter by Project
                        'image': <image_id> to filter by child Image
                        'orphaned': <bool>. Filter by 'not in Project'

        :param opts:        Dictionary of optional parameters.
        :return:            Tuple of string, list, ParametersI
        """
        query, clauses, params = super(
            _DatasetWrapper, cls)._getQueryString(opts)
        if opts is None:
            opts = {}
        if 'project' in opts:
            query += ' join obj.projectLinks projectLinks'
            clauses.append('projectLinks.parent.id = :pid')
            params.add('pid', rlong(opts['project']))
        if 'image' in opts:
            query += ' join obj.imageLinks imagelinks'
            clauses.append('imagelinks.child.id = :iid')
            params.add('iid', rlong(opts['image']))
        if opts.get('orphaned'):
            clauses.append(
                """
                not exists (
                    select pdlink from ProjectDatasetLink as pdlink
                    where pdlink.child = obj.id
                )
                """
            )
        return (query, clauses, params)

    def __loadedHotSwap__(self):
        """
        In addition to loading the Dataset, this method also loads the Images
        """

        super(_DatasetWrapper, self).__loadedHotSwap__()
        if not self._obj.isImageLinksLoaded():
            links = self._conn.getQueryService().findAllByQuery(
                "select l from DatasetImageLink as l join fetch l.child as a "
                "where l.parent.id=%i"
                % (self._oid), None, self._conn.SERVICE_OPTS)
            self._obj._imageLinksLoaded = True
            self._obj._imageLinksSeq = links

DatasetWrapper = _DatasetWrapper


class _ProjectWrapper (BlitzObjectWrapper):
    """
    omero_model_ProjectI class wrapper extends BlitzObjectWrapper.
    """

    OMERO_CLASS = 'Project'
    LINK_CLASS = "ProjectDatasetLink"
    CHILD_WRAPPER_CLASS = 'DatasetWrapper'
    PARENT_WRAPPER_CLASS = None

    @classmethod
    def _getQueryString(cls, opts=None):
        """
        Extend base query to handle filtering of Projects by Datasets.
        Returns a tuple of (query, clauses, params).
        Supported opts: 'dataset': <dataset_id> to filter by Dataset

        :param opts:        Dictionary of optional parameters.
        :return:            Tuple of string, list, ParametersI
        """
        query, clauses, params = super(
            _ProjectWrapper, cls)._getQueryString(opts)
        if opts is None:
            opts = {}
        if 'dataset' in opts:
            query += ' join obj.datasetLinks datasetLinks'
            clauses.append('datasetLinks.child.id = :dataset_id')
            params.add('dataset_id', rlong(opts['dataset']))
        return (query, clauses, params)

ProjectWrapper = _ProjectWrapper


class _ScreenWrapper (BlitzObjectWrapper):
    """
    omero_model_ScreenI class wrapper extends BlitzObjectWrapper.
    """

    OMERO_CLASS = 'Screen'
    LINK_CLASS = "ScreenPlateLink"
    CHILD_WRAPPER_CLASS = 'PlateWrapper'
    PARENT_WRAPPER_CLASS = None

    @classmethod
    def _getQueryString(cls, opts=None):
        """
        Extend base query to handle filtering of Screens by Plate.
        Returns a tuple of (query, clauses, params).
        Supported opts: 'plate': <plate_id> to filter by Plate

        :param opts:        Dictionary of optional parameters.
        :return:            Tuple of string, list, ParametersI
        """
        query, clauses, params = super(
            _ScreenWrapper, cls)._getQueryString(opts)
        if opts is None:
            opts = {}
        if 'plate' in opts:
            query += ' join obj.plateLinks plateLinks'
            clauses.append('plateLinks.child.id = :plate_id')
            params.add('plate_id', rlong(opts['plate']))
        return (query, clauses, params)

ScreenWrapper = _ScreenWrapper


def _letterGridLabel(i):
    """  Convert number to letter label. E.g. 0 -> 'A' and 100 -> 'CW'  """
    r = chr(ord('A') + i % 26)
    i = i/26
    while i > 0:
        i -= 1
        r = chr(ord('A') + i % 26) + r
        i = i/26
    return r


class _PlateWrapper (BlitzObjectWrapper, OmeroRestrictionWrapper):
    """
    omero_model_PlateI class wrapper extends BlitzObjectWrapper.
    """

    OMERO_CLASS = 'Plate'
    LINK_CLASS = None
    CHILD_WRAPPER_CLASS = 'WellWrapper'
    PARENT_WRAPPER_CLASS = 'ScreenWrapper'

    def __prepare__(self):
        self.__reset__()

    def __reset__(self):
        """
        Clears child cache, so next _listChildren will query the server
        """
        self._childcache = None
        self._gridSize = None

    def _loadPlateAcquisitions(self):
        p = omero.sys.Parameters()
        p.map = {}
        p.map["pid"] = self._obj.id
        sql = ("select pa from PlateAcquisition as pa "
               "join fetch pa.plate as p where p.id=:pid")
        self._obj._plateAcquisitionsSeq = self._conn.getQueryService(
            ).findAllByQuery(sql, p, self._conn.SERVICE_OPTS)
        self._obj._plateAcquisitionsLoaded = True

    def countPlateAcquisitions(self):
        if self._obj.sizeOfPlateAcquisitions() < 0:
            self._loadPlateAcquisitions()
        return self._obj.sizeOfPlateAcquisitions()

    def listPlateAcquisitions(self):
        if not self._obj._plateAcquisitionsLoaded:
            self._loadPlateAcquisitions()
        for pa in self._obj.copyPlateAcquisitions():
            yield PlateAcquisitionWrapper(self._conn, pa)

    @timeit
    def getNumberOfFields(self, pid=None):
        """
        Returns tuple of min and max of indexed collection of well samples
        per plate acquisition if exists
        """

        q = self._conn.getQueryService()
        sql = "select minIndex(ws), maxIndex(ws) from Well w " \
            "join w.wellSamples ws where w.plate.id=:oid"

        p = omero.sys.Parameters()
        p.map = {}
        p.map["oid"] = self._obj.id
        if pid is not None:
            sql += " and ws.plateAcquisition.id=:pid"
            p.map["pid"] = rlong(pid)

        fields = None
        try:
            res = [r for r in unwrap(
                q.projection(
                    sql, p, self._conn.SERVICE_OPTS))[0] if r is not None]
            if len(res) == 2:
                fields = tuple(res)
        except:
            pass
        return fields

    def _listChildren(self, **kwargs):
        """
        Lists Wells in this plate, not sorted. Saves wells to
        :attr:`_childcache` map, where key is (row, column).

        :rtype: list of :class:`omero.model.WellI` objects
        :return: child objects.
        """
        if self._childcache is None:
            q = self._conn.getQueryService()
            params = omero.sys.Parameters()
            params.map = {}
            params.map["oid"] = omero_type(self.getId())
            query = ("select well from Well as well "
                     "join fetch well.details.creationEvent "
                     "join fetch well.details.owner "
                     "join fetch well.details.group "
                     "left outer join fetch well.plate as pt "
                     "left outer join fetch well.wellSamples as ws "
                     "left outer join fetch ws.image as img "
                     "where well.plate.id = :oid")

            self._childcache = {}
            for well in q.findAllByQuery(
                    query, params, self._conn.SERVICE_OPTS):
                self._childcache[(well.row.val, well.column.val)] = well
        return self._childcache.values()

    def countChildren(self):
        return len(self._listChildren())

    def setGridSizeConstraints(self, row, col):
        """
        Makes sure the grid side count is the exact power of two of row and
        col arguments, keeping their ratio, that fits the existing well count.
        """
        gs = self.getGridSize()
        mul = 0
        while gs['rows'] > (row*(2**mul)) or gs['columns'] > (col*(2**mul)):
            mul += 1
        self._gridSize['rows'] = row * (2**mul)
        self._gridSize['columns'] = col * (2**mul)

    def getGridSize(self):
        """
        Iterates all wells on plate to retrieve grid size as {'rows': rSize,
        'columns':cSize} dict.

        :rtype:     dict of {'rows': rSize, 'columns':cSize}
        """
        if self._gridSize is None:
            q = self._conn.getQueryService()
            params = omero.sys.ParametersI()
            params.addId(self.getId())
            query = "select max(row), max(column) from Well "\
                    "where plate.id = :id"
            res = q.projection(query, params, self._conn.SERVICE_OPTS)
            (row, col) = res[0]
            self._gridSize = {'rows': row.val+1, 'columns': col.val+1}
        return self._gridSize

    def getWellGrid(self, index=0):
        """
        Returns a grid of WellWrapper objects, indexed by [row][col].

        :rtype:     2D array of :class:`WellWrapper`. Empty well positions
                    are None
        """
        grid = self.getGridSize()
        childw = self._getChildWrapper()
        rv = [[None]*grid['columns'] for x in range(grid['rows'])]
        for child in self._listChildren():
            rv[child.row.val][child.column.val] = childw(
                self._conn, child, index=index)
        return rv

    def getColumnLabels(self):
        """
        Returns a list of labels for the columns on this plate.
        E.g. [1, 2, 3...] or ['A', 'B', 'C'...] etc
        """
        if (self.columnNamingConvention and
                self.columnNamingConvention.lower() == 'letter'):
            # this should simply be precalculated!
            return [_letterGridLabel(x)
                    for x in range(self.getGridSize()['columns'])]
        else:
            return range(1, self.getGridSize()['columns']+1)

    def getRowLabels(self):
        """
        Returns a list of labels for the rows on this plate.
        E.g. [1, 2, 3...] or ['A', 'B', 'C'...] etc
        """
        if (self.rowNamingConvention and
                self.rowNamingConvention.lower() == 'number'):
            return range(1, self.getGridSize()['rows']+1)
        else:
            # this should simply be precalculated!
            return [_letterGridLabel(x)
                    for x in range(self.getGridSize()['rows'])]

#        if self._childcache is None:
#            q = self._conn.getQueryService()
#            params = omero.sys.Parameters()
#            params.map = {}
#            params.map["oid"] = omero_type(self.getId())
#            query = "select well from Well as well "\
#                    "left outer join fetch well.wellSamples as ws " \
#                    "where well.plate.id = :oid"
#            children = q.findAllByQuery(query, params)
#        else:
#            children = self._listChildren()
#        f = 0
#        for child in children:
#            f = max(len(child._wellSamplesSeq), f)
#        return f

    def exportOmeTiff(self):
        """
        Make sure full project export doesn't pick up wellsample images
        TODO: do we want to support this at all?
        """
        return None

    @classmethod
    def _getQueryString(cls, opts=None):
        """
        Custom query to load Screen with Plate.

        Also handles filtering of Plates by Screens.
        Returns a tuple of (query, clauses, params).
        Supported opts: 'screen': <screen_id> to filter by Screen
                        'well': <well_id> to filter by Well
                        'orphaned': <bool>. Filter by 'not in Screen'

        :param opts:        Dictionary of optional parameters.
        :return:            Tuple of string, list, ParametersI
        """
        query = ("select obj from Plate as obj "
                 "join fetch obj.details.owner as owner "
                 "join fetch obj.details.creationEvent "
                 "left outer join fetch obj.screenLinks spl "
                 "left outer join fetch spl.parent sc")
        # NB: we don't use base _getQueryString.
        clauses = []
        params = omero.sys.ParametersI()
        if opts is None:
            opts = {}
        if 'screen' in opts:
            clauses.append('spl.parent.id = :sid')
            params.add('sid', rlong(opts['screen']))
        if 'well' in opts:
            query += ' join obj.wells wells'
            clauses.append('wells.id = :well_id')
            params.add('well_id', rlong(opts['well']))
        if opts.get('orphaned'):
            clauses.append(
                """
                not exists (
                    select splink from ScreenPlateLink as splink
                    where splink.child = obj.id
                )
                """
            )
        return (query, clauses, params)

PlateWrapper = _PlateWrapper


class _PlateAcquisitionWrapper (BlitzObjectWrapper):

    OMERO_CLASS = 'PlateAcquisition'

    @classmethod
    def _getQueryString(cls, opts=None):
        """
        Extend base query to handle filtering of PlateAcquisitions by Plate.
        Returns a tuple of (query, clauses, params).
        Supported opts: 'plate': <plate_id> to filter by Plate

        :param opts:        Dictionary of optional parameters.
        :return:            Tuple of string, list, ParametersI
        """
        query, clauses, params = super(
            _PlateAcquisitionWrapper, cls)._getQueryString(opts)
        add_plate_filter(clauses, params, opts)
        return (query, clauses, params)

    def getName(self):
        name = super(_PlateAcquisitionWrapper, self).getName()
        if name is None:
            if self.startTime is not None and self.endTime is not None:
                name = "%s - %s" % (
                    datetime.fromtimestamp(self.startTime/1000),
                    datetime.fromtimestamp(self.endTime/1000))
            else:
                name = "Run %i" % self.id
        return name
    name = property(getName)

    def listParents(self, withlinks=False):
        """
        Because PlateAcquisitions are direct children of plates, with no links
        in between, a special listParents is needed
        """
        rv = self._conn.getObject('Plate', self.plate.id.val)
        if withlinks:
            return [(rv, None)]
        return [rv]

    def getStartTime(self):
        """Get the StartTime as a datetime object or None if not set."""
        if self.startTime:
            return datetime.fromtimestamp(self.startTime/1000)

    def getEndTime(self):
        """Get the EndTime as a datetime object or None if not set."""
        if self.endTime:
            return datetime.fromtimestamp(self.endTime/1000)

PlateAcquisitionWrapper = _PlateAcquisitionWrapper


class _WellWrapper (BlitzObjectWrapper, OmeroRestrictionWrapper):
    """
    omero_model_WellI class wrapper extends BlitzObjectWrapper.
    """

    OMERO_CLASS = 'Well'
    LINK_CLASS = None
    CHILD_WRAPPER_CLASS = 'WellSampleWrapper'
    PARENT_WRAPPER_CLASS = 'PlateWrapper'

    def __prepare__(self, **kwargs):
        try:
            self.index = int(kwargs['index'])
        except:
            self.index = 0
        self.__reset__()

    def __reset__(self):
        """
        Clears child cache, so next _listChildren will query the server
        """
        self._childcache = None

    @classmethod
    def _getQueryString(cls, opts=None):
        """
        Extend base query to handle filtering of Wells by Plate.
        Returns a tuple of (query, clauses, params).
        Supported opts: 'plate': <plate_id> to filter by Plate
                        'load_images': <bool> to load wellSamples and images

        :param opts:        Dictionary of optional parameters.
        :return:            Tuple of string, list, ParametersI
        """
        query, clauses, params = super(
            _WellWrapper, cls)._getQueryString(opts)
        if opts is None:
            opts = {}
        add_plate_filter(clauses, params, opts)
        load_images = opts.get('load_images')
        load_pixels = opts.get('load_pixels')
        load_channels = opts.get('load_channels')
        if 'plateacquisition' in opts:
            clauses.append('plateAcquisition.id = :plateAcq')
            params.add('plateAcq', rlong(opts['plateacquisition']))
            load_images = True
        if 'wellsample_index' in opts:
            clauses.append('index(wellSamples) = :wellsample_index')
            params.add('wellsample_index', rint(opts['wellsample_index']))
        if load_images or load_pixels or load_channels:
            # NB: Using left outer join, we may get Wells with no Images
            query += " left outer join fetch obj.wellSamples as wellSamples"\
                     " left outer join fetch wellSamples.image as image"\
                     " left outer join fetch wellSamples.plateAcquisition"\
                     " as plateAcquisition"
        if load_pixels or load_channels:
            query += getPixelsQuery("image")
        if load_channels:
            query += getChannelsQuery()

        return (query, clauses, params)

    def __loadedHotSwap__(self):
        query = ("select well from Well as well "
                 "join fetch well.details.creationEvent "
                 "join fetch well.details.owner "
                 "join fetch well.details.group "
                 "left outer join fetch well.wellSamples as ws "
                 "left outer join fetch ws.image as img "
                 "where well.id = %d" % self.getId())

        self._obj = self._conn.getQueryService().findByQuery(
            query, None, self._conn.SERVICE_OPTS)

    def _listChildren(self, **kwargs):
        if self._childcache is None:
            if not self.isWellSamplesLoaded():
                self.__loadedHotSwap__()
            if self.isWellSamplesLoaded():
                self._childcache = self.copyWellSamples()
        return self._childcache

    def simpleMarshal(self, xtra=None, parents=False):
        """
        Marshals the Well ID, label and Plate ID with
        simple Marshal of the first image in the Well.
        """
        rv = self.getImage().simpleMarshal(xtra=xtra)
        rv['wellPos'] = self.getWellPos()
        rv['plateId'] = self._obj.plate.id.val
        rv['wellId'] = self.getId()
        return rv

    def getWellPos(self):
        """
        Gets the Well's label according to the row and column
        naming convention on the Plate. E.g. 'A1'
        """
        plate = self.getParent()
        rv = "%s%s" % (
            plate.getRowLabels()[self.row],
            plate.getColumnLabels()[self.column])
        return rv

    def listParents(self, withlinks=False):
        """
        Because wells are direct children of plates, with no links in between,
        a special listParents is needed
        """
        # Create PlateWrapper with plate - will load plate if unloaded
        rv = PlateWrapper(self._conn, self._obj.plate)
        # Cache the loaded plate
        self._obj.plate = rv._obj
        if withlinks:
            return [(rv, None)]
        return [rv]

    def getScreens(self):
        """ returns the screens that link to plates that link to this well """
        params = omero.sys.Parameters()
        params.map = {'id': omero_type(self.getId())}
        query = """select s from Well w
        left outer join w.plate p
        left outer join p.screenLinks spl
        left outer join spl.parent s
        where spl.parent.id=s.id and spl.child.id=p.id and w.plate.id=p.id
        and w.id=:id"""
        return [omero.gateway.ScreenWrapper(self._conn, x) for x in
                self._conn.getQueryService().findAllByQuery(
                    query, params, self._conn.SERVICE_OPTS)]

    def isWellSample(self):
        """
        Return True if well samples exist (loaded)

        :return:    True if well samples loaded
        :rtype:     Boolean
        """

        if self.isWellSamplesLoaded():
            childnodes = self.copyWellSamples()
            logger.debug(
                'listChildren for %s %d: already loaded, %d samples'
                % (self.OMERO_CLASS, self.getId(), len(childnodes)))
            if len(childnodes) > 0:
                return True
        return False

    def countWellSample(self):
        """
        Return the number of well samples loaded

        :return:    well sample count
        :rtype:     Int
        """
        return len(self._listChildren())

    def getWellSample(self, index=None):
        """
        Return the well sample at the specified index. If index is omitted,
        the currently selected index is used instead (self.index) and if
        that is not defined, the first one (index 0) is returned.

        :param index: the well sample index
        :type index: integer
        :return:    The Well Sample
        :rtype:     :class:`WellSampleWrapper`
        """
        if index is None:
            index = self.index
        if index is None:
            index = 0
        index = int(index)
        childnodes = self._listChildren()
        if len(childnodes) > index:
            return self._getChildWrapper()(self._conn, childnodes[index])
        return None

    def getImage(self, index=None):
        """
        Return the image at the specified well sample index. If index is
        omitted, the currently selected index is used instead (self.index) and
        if that is not defined, the first one (index 0) is returned.

        :param index: the well sample index
        :type index: integer
        :return:    The Image
        :rtype:     :class:`ImageWrapper`
        """
        wellsample = self.getWellSample(index)
        if wellsample:
            return wellsample.getImage()
        return None

    def selectedWellSample(self):
        """
        Return the well sample at the current index (0 if not set)

        :return:    The Well Sample wrapper
        :rtype:     :class:`WellSampleWrapper`

        """
        return self.getWellSample()

#    def loadWellSamples (self):
#        """
#        Return a generator yielding child objects
#
#        :return:    Well Samples
#        :rtype:     :class:`WellSampleWrapper` generator
#        """
#
#        if getattr(self, 'isWellSamplesLoaded')():
#            childnodes = getattr(self, 'copyWellSamples')()
#            logger.debug(
#                'listChildren for %s %d: already loaded, %d samples'
#                % (self.OMERO_CLASS, self.getId(), len(childnodes)))
#            for ch in childnodes:
#                yield WellSampleWrapper(self._conn, ch)
#
#    def plate(self):
#        """
#        Gets the Plate.
#
#        :return:    The Plate
#        :rtype:     :class:`PlateWrapper`
#        """
#
#        return PlateWrapper(self._conn, self._obj.plate)

WellWrapper = _WellWrapper


class _WellSampleWrapper (BlitzObjectWrapper):
    """
    omero_model_WellSampleI class wrapper extends BlitzObjectWrapper.
    """

    OMERO_CLASS = 'WellSample'
    CHILD_WRAPPER_CLASS = 'ImageWrapper'
    PARENT_WRAPPER_CLASS = 'WellWrapper'
    LINK_CLASS = 'WellSample'
    LINK_CHILD = 'image'

    @staticmethod
    def LINK_PARENT(link):
        """Direct parent is Well. No Link between Well and WellSample."""
        return link

    def listParents(self, withlinks=False):
        """
        Because wellsamples are direct children of wells, with no links in
        between, a special listParents is needed
        """
        rv = self._conn.getQueryService().findAllByQuery(
            ("select w from Well w "
             "left outer join fetch w.wellSamples as ws "
             "where ws.id=%d" % self.getId()),
            None, self._conn.SERVICE_OPTS)
        if not len(rv):
            rv = [None]
        # rv = self._conn.getObject('Plate', self.plate.id.val)
        pwc = self._getParentWrappers()
        if withlinks:
            return [(pwc[0](self._conn, x), None) for x in rv]
        return [pwc[0](self._conn, x) for x in rv]

    def getImage(self):
        """
        Gets the Image for this well sample.

        :return:    The Image
        :rtype:     :class:`ImageWrapper`
        """
        return self._getChildWrapper()(self._conn, self._obj.image)

    def image(self):
        """
        Gets the Image for this well sample.

        :return:    The Image
        :rtype:     :class:`ImageWrapper`
        """
        return self.getImage()

    def getPlateAcquisition(self):
        """
        Gets the PlateAcquisition for this well sample, or None

        :return:    The PlateAcquisition
        :rtype:     :class:`PlateAcquisitionWrapper` or None
        """
        aquisition = self._obj.plateAcquisition
        if aquisition is None:
            return None
        return PlateAcquisitionWrapper(self._conn, aquisition)

WellSampleWrapper = _WellSampleWrapper


# IMAGE #


class ColorHolder (object):
    """
    Stores color internally as (R,G,B,A) and allows setting and getting in
    multiple formats
    """

    _color = {'red': 0, 'green': 0, 'blue': 0, 'alpha': 255}

    def __init__(self, colorname=None):
        """
        If colorname is 'red', 'green' or 'blue', set color accordingly
        - Otherwise black

        :param colorname:   'red', 'green' or 'blue'
        :type colorname:    String
        """

        self._color = {'red': 0, 'green': 0, 'blue': 0, 'alpha': 255}
        if colorname and colorname.lower() in self._color.keys():
            self._color[colorname.lower()] = 255

    @classmethod
    def fromRGBA(cls, r, g, b, a):
        """
        Class method for creating a ColorHolder from r,g,b,a values

        :param r:   red 0 - 255
        :type r:    int
        :param g:   green 0 - 255
        :type g:    int
        :param b:   blue 0 - 255
        :type b:    int
        :param a:   alpha 0 - 255
        :type a:    int
        :return:    new Color object
        :rtype:     :class:`ColorHolder`
        """

        rv = cls()
        rv.setRed(r)
        rv.setGreen(g)
        rv.setBlue(b)
        rv.setAlpha(a)
        return rv

    def getRed(self):
        """
        Gets the Red component

        :return:    red
        :rtype:     int
        """

        return self._color['red']

    def setRed(self, val):
        """
        Set red, as int 0..255

        :param val: value of Red.
        :type val:  Int
        """

        self._color['red'] = max(min(255, int(val)), 0)

    def getGreen(self):
        """
        Gets the Green component

        :return:    green
        :rtype:     int
        """

        return self._color['green']

    def setGreen(self, val):
        """
        Set green, as int 0..255

        :param val: value of Green.
        :type val:  Int
        """

        self._color['green'] = max(min(255, int(val)), 0)

    def getBlue(self):
        """
        Gets the Blue component

        :return:    blue
        :rtype:     int
        """

        return self._color['blue']

    def setBlue(self, val):
        """
        Set Blue, as int 0..255

        :param val: value of Blue.
        :type val:  Int
        """

        self._color['blue'] = max(min(255, int(val)), 0)

    def getAlpha(self):
        """
        Gets the Alpha component

        :return:    alpha
        :rtype:     int
        """

        return self._color['alpha']

    def setAlpha(self, val):
        """
        Set alpha, as int 0..255.

        :param val: value of alpha.
        """

        self._color['alpha'] = max(min(255, int(val)), 0)

    def getHtml(self):
        """
        Gets the html usable color. Dumps the alpha information. E.g. 'FF0000'

        :return:    html color
        :rtype:     String
        """

        return "%(red)0.2X%(green)0.2X%(blue)0.2X" % (self._color)

    def getCss(self):
        """
        Gets the css string: rgba(r,g,b,a)

        :return:    css color
        :rtype:     String
        """

        c = self._color.copy()
        c['alpha'] /= 255.0
        return "rgba(%(red)i,%(green)i,%(blue)i,%(alpha)0.3f)" % (c)

    def getRGB(self):
        """
        Gets the (r,g,b) as a tuple.

        :return:    Tuple of (r,g,b) values
        :rtype:     tuple of ints
        """

        return (self._color['red'], self._color['green'], self._color['blue'])

    def getInt(self):
        """
        Returns the color as an Integer

        :return:    Integer
        :rtype:     int
        """

        r = self.getRed() << 24
        g = self.getGreen() << 16
        b = self.getBlue() << 8
        a = self.getAlpha()
        rgba_int = r+g+b+a
        if (rgba_int > (2**31-1)):       # convert to signed 32-bit int
            rgba_int = rgba_int - 2**32
        return int(rgba_int)


class _LogicalChannelWrapper (BlitzObjectWrapper):
    """
    omero_model_LogicalChannelI class wrapper extends BlitzObjectWrapper.
    Specifies a number of _attrs for the channel metadata.
    """
    _attrs = ('name',
              'pinHoleSize',
              '#illumination',
              'contrastMethod',
              'excitationWave',
              'emissionWave',
              'fluor',
              'ndFilter',
              'otf',
              'detectorSettings|DetectorSettingsWrapper',
              'lightSourceSettings|LightSettingsWrapper',
              'filterSet|FilterSetWrapper',
              'samplesPerPixel',
              '#photometricInterpretation',
              'mode',
              'pockelCellSetting',
              '()lightPath|',
              'version')

    def __loadedHotSwap__(self):
        """ Loads the logical channel using the metadata service """
        if self._obj is not None:
            ctx = self._conn.SERVICE_OPTS.copy()
            if ctx.getOmeroGroup() is None:
                ctx.setOmeroGroup(-1)
            self._obj = self._conn.getMetadataService(
                ).loadChannelAcquisitionData([self._obj.id.val], ctx)[0]

    def getLightPath(self):
        """
        Make sure we have the channel fully loaded, then return
        :class:`LightPathWrapper`
        """
        self.__loadedHotSwap__()
        if self._obj.lightPath is not None:
            return LightPathWrapper(self._conn, self._obj.lightPath)

LogicalChannelWrapper = _LogicalChannelWrapper


class _LightPathWrapper (BlitzObjectWrapper):
    """
    base Light Source class wrapper, extends BlitzObjectWrapper.
    """
    _attrs = ('dichroic|DichroicWrapper',
              '()emissionFilters|',
              '()excitationFilters|')

    OMERO_CLASS = 'LightPath'

    def getExcitationFilters(self):
        """ Returns list of excitation :class:`FilterWrapper`. Ordered
        collections can contain nulls"""
        return [FilterWrapper(self._conn, link.child)
                for link in self.copyExcitationFilterLink()
                if link is not None]

    def getEmissionFilters(self):
        """ Returns list of emission :class:`FilterWrapper` """
        return [FilterWrapper(self._conn, link.child)
                for link in self.copyEmissionFilterLink()]

LightPathWrapper = _LightPathWrapper


class _PlaneInfoWrapper (BlitzObjectWrapper):
    """
    omero_model_PlaneInfo class wrapper extends BlitzObjectWrapper.
    """

    OMERO_CLASS = "PlaneInfo"

    def getDeltaT(self, units=None):
        """
        Gets the PlaneInfo deltaT with units support
        If units is True, return omero.model.TimeI
        If units specifies a different unit E.g. "MILLISECOND", we convert

        :param units:       Option to include units in tuple
        :type units:        True or unit string, e.g. "S"

        :return:            DeltaT value or omero.model.TimeI
        """
        return self._unwrapunits(self._obj.getDeltaT(), units=units)

    def getExposureTime(self, units=None):
        """
        Gets the PlaneInfo ExposureTime with units support
        If units is True, return omero.model.TimeI
        If units specifies a different unit E.g. "MILLISECOND", we convert

        :param units:       Option to include units in tuple
        :type units:        True or unit string

        :return:            ExposureTime value or omero.model.TimeI
        """
        return self._unwrapunits(self._obj.getExposureTime(), units=units)

PlaneInfoWrapper = _PlaneInfoWrapper


class _PixelsWrapper (BlitzObjectWrapper):
    """
    omero_model_PixelsI class wrapper extends BlitzObjectWrapper.
    """

    OMERO_CLASS = 'Pixels'

    def _prepareRawPixelsStore(self):
        """
        Creates RawPixelsStore and sets the id etc
        """
        ps = self._conn.createRawPixelsStore()
        ps.setPixelsId(self._obj.id.val, True, self._conn.SERVICE_OPTS)
        return ps

    def getPixelsType(self):
        """
        This simply wraps the :class:`omero.model.PixelsType` object in a
        BlitzObjectWrapper. Shouldn't be needed when this is done
        automatically.

        It has the methods :meth:`getValue` and :meth:`getBitSize`.
        """
        return BlitzObjectWrapper(self._conn, self._obj.getPixelsType())

    def copyPlaneInfo(self, theC=None, theT=None, theZ=None):
        """
        Loads plane infos and returns sequence of omero.model.PlaneInfo objects
        wrapped in BlitzObjectWrappers ordered by planeInfo.deltaT.
        Set of plane infos can be filtered by C, T or Z

        :param theC:    Filter plane infos by Channel index
        :type  theC:    int or None
        :param theT:    Filter plane infos by Time index
        :type  theT:    int or None
        :param theZ:    Filter plane infos by Z index
        :type  theT:    int or None

        :return:  Generator of PlaneInfo wrapped in BlitzObjectWrappers
        """

        params = omero.sys.Parameters()
        params.map = {}
        params.map["pid"] = rlong(self._obj.id)
        query = "select info from PlaneInfo as info" \
                " join fetch info.deltaT as dt" \
                " join fetch info.exposureTime as et" \
                " where info.pixels.id=:pid"
        if theC is not None:
            params.map["theC"] = rint(theC)
            query += " and info.theC=:theC"
        if theT is not None:
            params.map["theT"] = rint(theT)
            query += " and info.theT=:theT"
        if theZ is not None:
            params.map["theZ"] = rint(theZ)
            query += " and info.theZ=:theZ"
        query += " order by info.deltaT"
        queryService = self._conn.getQueryService()
        result = queryService.findAllByQuery(
            query, params, self._conn.SERVICE_OPTS)
        for pi in result:
            yield PlaneInfoWrapper(self._conn, pi)

    def getPlanes(self, zctList):
        """
        Returns generator of numpy 2D planes from this set of pixels for a
        list of Z, C, T indexes.

        :param zctList:     A list of indexes: [(z,c,t), ]
        """

        zctTileList = []
        for zct in zctList:
            z, c, t = zct
            zctTileList.append((z, c, t, None))
        return self.getTiles(zctTileList)

    def getPlane(self, theZ=0, theC=0, theT=0):
        """
        Gets the specified plane as a 2D numpy array by calling
        :meth:`getPlanes`
        If a range of planes are required, :meth:`getPlanes` is approximately
        30% faster.
        """
        planeList = list(self.getPlanes([(theZ, theC, theT)]))
        return planeList[0]

    def getTiles(self, zctTileList):
        """
        Returns generator of numpy 2D planes from this set of pixels for a
        list of (Z, C, T, tile) where tile is (x, y, width, height) or None if
        you want the whole plane.

        :param zctrList:     A list of indexes: [(z,c,t, region), ]
        """

        import numpy
        from struct import unpack

        pixelTypes = {"int8": ['b', numpy.int8],
                      "uint8": ['B', numpy.uint8],
                      "int16": ['h', numpy.int16],
                      "uint16": ['H', numpy.uint16],
                      "int32": ['i', numpy.int32],
                      "uint32": ['I', numpy.uint32],
                      "float": ['f', numpy.float32],
                      "double": ['d', numpy.float64]}

        rawPixelsStore = self._prepareRawPixelsStore()
        sizeX = self.sizeX
        sizeY = self.sizeY
        pixelType = self.getPixelsType().value
        numpyType = pixelTypes[pixelType][1]
        exc = None
        try:
            for zctTile in zctTileList:
                z, c, t, tile = zctTile
                if tile is None:
                    rawPlane = rawPixelsStore.getPlane(z, c, t)
                    planeY = sizeY
                    planeX = sizeX
                else:
                    x, y, width, height = tile
                    rawPlane = rawPixelsStore.getTile(
                        z, c, t, x, y, width, height)
                    planeY = height
                    planeX = width
                # +str(sizeX*sizeY)+pythonTypes[pixelType]
                convertType = '>%d%s' % (
                    (planeY*planeX), pixelTypes[pixelType][0])
                convertedPlane = unpack(convertType, rawPlane)
                remappedPlane = numpy.array(convertedPlane, numpyType)
                remappedPlane.resize(planeY, planeX)
                yield remappedPlane
        except Exception, e:
            logger.error(
                "Failed to getPlane() or getTile() from rawPixelsStore",
                exc_info=True)
            exc = e
        try:
            rawPixelsStore.close()
        except Exception, e:
            logger.error("Failed to close rawPixelsStore", exc_info=True)
            if exc is None:
                exc = e
        if exc is not None:
            raise exc

    def getTile(self, theZ=0, theC=0, theT=0, tile=None):
        """
        Gets the specified plane as a 2D numpy array by calling
        :meth:`getTiles`
        If a range of tile are required, :meth:`getTiles` is approximately 30%
        faster.
        """
        tileList = list(self.getTiles([(theZ, theC, theT, tile)]))
        return tileList[0]

PixelsWrapper = _PixelsWrapper


class _FilesetWrapper (BlitzObjectWrapper):
    """
    omero_model_FilesetI class wrapper extends BlitzObjectWrapper
    """

    OMERO_CLASS = 'Fileset'

    @classmethod
    def _getQueryString(cls, opts=None):
        """
        Used for building queries in generic methods such as
        getObjects("Fileset").
        Returns a tuple of (query, clauses, params).

        :param opts:        Dictionary of optional parameters.
                            NB: No options supported for this class.
        :return:            Tuple of string, list, ParametersI
        """
        query = "select obj from Fileset obj "\
            "left outer join fetch obj.images as image "\
            "left outer join fetch obj.usedFiles as usedFile " \
            "join fetch usedFile.originalFile"
        return query, [], omero.sys.ParametersI()

    def copyImages(self):
        """ Returns a list of :class:`ImageWrapper` linked to this Fileset """
        return [ImageWrapper(self._conn, i) for i in self._obj.copyImages()]

    def listFiles(self):
        """
        Returns a list of :class:`OriginalFileWrapper` linked to this Fileset
        via Fileset Entries
        """
        return [OriginalFileWrapper(self._conn, f.originalFile)
                for f in self._obj.copyUsedFiles()]

FilesetWrapper = _FilesetWrapper


class _ChannelWrapper (BlitzObjectWrapper):
    """
    omero_model_ChannelI class wrapper extends BlitzObjectWrapper.
    """

    BLUE_MIN = 400
    BLUE_MAX = 500
    GREEN_MIN = 501
    GREEN_MAX = 600
    RED_MIN = 601
    RED_MAX = 700
    COLOR_MAP = ((BLUE_MIN, BLUE_MAX, ColorHolder('Blue')),
                 (GREEN_MIN, GREEN_MAX, ColorHolder('Green')),
                 (RED_MIN, RED_MAX, ColorHolder('Red')),
                 )

    OMERO_CLASS = 'Channel'

    def __prepare__(self, idx=-1, re=None, img=None):
        """
        Sets values of idx, re and img
        """
        self._re = re
        self._idx = idx
        self._img = img

    def save(self):
        """
        Extends the superclass save method to save Pixels. Returns result of
        saving superclass (TODO: currently this is None)
        """

        self._obj.setPixels(
            omero.model.PixelsI(self._obj.getPixels().getId(), False))
        return super(_ChannelWrapper, self).save()

    def isActive(self):
        """
        Returns True if the channel is active (turned on in rendering settings)

        :return:    True if Channel is Active
        :rtype:     Boolean
        """

        if self._re is None:
            return False
        return self._re.isActive(self._idx, self._conn.SERVICE_OPTS)

    def getLogicalChannel(self):
        """
        Returns the logical channel

        :return:    Logical Channel
        :rtype:     :class:`LogicalChannelWrapper`
        """

        if self._obj.logicalChannel is not None:
            return LogicalChannelWrapper(self._conn, self._obj.logicalChannel)

    def getLabel(self):
        """
        Returns the logical channel name, emission wave or index. The first
        that is not null in the described order.

        :return:    The logical channel string representation
        :rtype:     String
        """

        lc = self.getLogicalChannel()
        rv = lc.name
        if rv is None or len(rv.strip()) == 0:
            rv = lc.emissionWave
            if rv is not None:
                rv = rv.getValue()  # FIXME: units ignored for wavelength
                # Don't show as double if it's really an int
                if int(rv) == rv:
                    rv = int(rv)
        if rv is None or len(unicode(rv).strip()) == 0:
            rv = self._idx
        return unicode(rv)

    def getName(self):
        """
        Returns the logical channel name or None

        :return:    The logical channel string representation
        :rtype:     String
        """

        lc = self.getLogicalChannel()
        rv = lc.name
        if rv is not None:
            return unicode(rv)

    def getEmissionWave(self, units=None):
        """
        Returns the emission wave or None.
        If units is true, returns omero.model.LengthI
        If units specifies a unit e,g, "METER", we convert.

        :return:    Emission wavelength or None
        :rtype:     float or omero.model.LengthI
        """

        lc = self.getLogicalChannel()
        return self._unwrapunits(lc.emissionWave, units=units)

    def getExcitationWave(self, units=None):
        """
        Returns the excitation wave or None.
        If units is true, returns omero.model.LengthI
        If units specifies a unit e,g, "METER", we convert.

        :return:    Excitation wavelength or None
        :rtype:     float or omero.model.LengthI
        """

        lc = self.getLogicalChannel()
        return self._unwrapunits(lc.excitationWave, units=units)

    def getColor(self):
        """
        Returns the rendering settings color of this channel

        :return:    Channel color
        :rtype:     :class:`ColorHolder`
        """

        if self._re is None:
            return None
        return ColorHolder.fromRGBA(
            *self._re.getRGBA(self._idx, self._conn.SERVICE_OPTS))

    def getLut(self):
        """
        Returns the Lookup Table name for the Channel.
        E.g. "cool.lut" or None if no LUT.

        :return:    Lut name.
        :rtype:     String
        """

        if self._re is None:
            return None
        lut = self._re.getChannelLookupTable(self._idx)
        if not lut or len(lut) == 0:
            return None
        return lut

    def getWindowStart(self):
        """
        Returns the rendering settings window-start of this channel

        :return:    Window start
        :rtype:     double
        """

        if self._re is None:
            return None
        return self._re.getChannelWindowStart(
            self._idx, self._conn.SERVICE_OPTS)

    def setWindowStart(self, val):
        self.setWindow(val, self.getWindowEnd())

    def getWindowEnd(self):
        """
        Returns the rendering settings window-end of this channel

        :return:    Window end
        :rtype:     double
        """

        if self._re is None:
            return None
        return self._re.getChannelWindowEnd(
            self._idx, self._conn.SERVICE_OPTS)

    def setWindowEnd(self, val):
        self.setWindow(self.getWindowStart(), val)

    def setWindow(self, minval, maxval):
        self._re.setChannelWindow(
            self._idx, float(minval), float(maxval), self._conn.SERVICE_OPTS)

    def getWindowMin(self):
        """
        Returns the minimum pixel value of the channel

        :return:    Min pixel value
        :rtype:     double
        """
        si = self._obj.getStatsInfo()
        if si is None:
            logger.info("getStatsInfo() is null. See #9695")
            try:
                minVals = {'int8': -128, 'uint8': 0, 'int16': -32768,
                           'uint16': 0, 'int32': -32768, 'uint32': 0,
                           'float': -32768, 'double': -32768}
                pixtype = self._obj.getPixels(
                    ).getPixelsType().getValue().getValue()
                return minVals[pixtype]
            except:     # Just in case we don't support pixType above
                return None
        return si.getGlobalMin().val

    def getWindowMax(self):
        """
        Returns the maximum pixel value of the channel

        :return:    Min pixel value
        :rtype:     double
        """
        si = self._obj.getStatsInfo()
        if si is None:
            logger.info("getStatsInfo() is null. See #9695")
            try:
                maxVals = {'int8': 127, 'uint8': 255, 'int16': 32767,
                           'uint16': 65535, 'int32': 32767, 'uint32': 65535,
                           'float': 32767, 'double': 32767}
                pixtype = self._obj.getPixels(
                    ).getPixelsType().getValue().getValue()
                return maxVals[pixtype]
            except:     # Just in case we don't support pixType above
                return None
        return si.getGlobalMax().val

    def isReverseIntensity(self):
        """
        Returns True if this channel has ReverseIntensityContext
        set on it.

        :return:    True if ReverseIntensityContext found
        :rtype:     Boolean
        """
        if self._re is None:
            return None
        ctx = self._re.getCodomainMapContext(self._idx)
        reverse = False
        for c in ctx:
            if isinstance(c, omero.model.ReverseIntensityContext):
                reverse = True
        return reverse

ChannelWrapper = _ChannelWrapper


class assert_re (object):
    """
    Function decorator to make sure that rendering engine is prepared before
    call. Is configurable by various options.
    """

    def __init__(self, onPrepareFailureReturnNone=True, ignoreExceptions=None):
        """
        Initialises the decorator.

        :param onPrepareFailureReturnNone: Whether or not on a failure to
        prepare the rendering engine the decorator should return 'None' or
        allow the execution of the decorated function or method. Defaults to
        'True'.
        :type onPrepareFailureReturnNone: Boolean
        :param ignoreExceptions: A set of exceptions thrown during the
        preparation of the rendering engine for which the decorator should
        ignore and allow the execution of the decorated function or method.
        Defaults to 'None'.
        :type ignoreExceptions: Set
        """
        self.onPrepareFailureReturnNone = onPrepareFailureReturnNone
        self.ignoreExceptions = ignoreExceptions

    def __call__(ctx, f):
        """
        Tries to prepare rendering engine, then calls function and return the
        result.
        """

        def wrapped(self, *args, **kwargs):
            try:
                if not self._prepareRenderingEngine() \
                   and ctx.onPrepareFailureReturnNone:
                    logger.debug('Preparation of rendering engine failed, '
                                 'returning None for %r!' % f)
                    return None
            except ctx.ignoreExceptions:
                logger.debug('Ignoring exception thrown during preparation '
                             'of rendering engine for %r!' % f, exc_info=True)
                pass
            return f(self, *args, **kwargs)
        return wrapped


def assert_pixels(func):
    """
    Function decorator to make sure that pixels are loaded before call

    :param func:    Function
    :type func:     Function
    :return:        Decorated function
    :rtype:         Function
    """

    def wrapped(self, *args, **kwargs):
        """ Tries to load pixels, then call function and return the result"""

        if not self._loadPixels():
            return None
        return func(self, *args, **kwargs)
    return wrapped


class _ImageWrapper (BlitzObjectWrapper, OmeroRestrictionWrapper):
    """
    omero_model_ImageI class wrapper extends BlitzObjectWrapper.
    """

    _re = None
    _pd = None
    _rm = {}
    _pixels = None
    _archivedFileCount = None
    _filesetFileCount = None
    _importedFilesInfo = None

    _pr = None  # projection
    _prStart = None
    _prEnd = None

    _invertedAxis = False

    PROJECTIONS = {
        'normal': -1,
        'intmax': omero.constants.projection.ProjectionType.MAXIMUMINTENSITY,
        'intmean': omero.constants.projection.ProjectionType.MEANINTENSITY,
        'intsum': omero.constants.projection.ProjectionType.SUMINTENSITY,
        }

    PLANEDEF = omero.romio.XY

    @classmethod
    def _getQueryString(cls, opts=None):
        """
        Extend base query to handle filtering of Images by Datasets.
        Returns a tuple of (query, clauses, params).
        Supported opts: 'dataset': <dataset_id> to filter by Dataset
                        'load_pixels': <bool> to load Pixel objects
                        'load_channels': <bool> to load Channels and
                                                    Logical Channels
                        'orphaned': <bool> Images not in Dataset or WellSample

        :param opts:        Dictionary of optional parameters.
        :return:            Tuple of string, list, ParametersI
        """
        query, clauses, params = super(
            _ImageWrapper, cls)._getQueryString(opts)
        if opts is not None and 'dataset' in opts:
            query += ' join obj.datasetLinks dlink'
            clauses.append('dlink.parent.id = :did')
            params.add('did', rlong(opts['dataset']))
        load_pixels = False
        load_channels = False
        orphaned = False
        if opts is not None:
            load_pixels = opts.get('load_pixels')
            load_channels = opts.get('load_channels')
            orphaned = opts.get('orphaned')
        if load_pixels or load_channels:
            # We use 'left outer join', since we still want images if no pixels
            query += getPixelsQuery("obj")
        if load_channels:
            query += getChannelsQuery()
        if orphaned:
            clauses.append(
                """
                not exists (
                    select dilink from DatasetImageLink as dilink
                    where dilink.child = obj.id
                )
                """
            )
            clauses.append(
                """
                not exists (
                    select ws from WellSample ws
                    where ws.image.id = obj.id
                )
                """
            )
        return (query, clauses, params)

    @classmethod
    def fromPixelsId(cls, conn, pid):
        """
        Creates a new Image wrapper with the image specified by pixels ID

        :param conn:    The connection
        :type conn:     :class:`BlitzGateway`
        :param pid:     Pixels ID
        :type pid:      Long
        :return:        New Image wrapper
        :rtype:         :class:`ImageWrapper`
        """

        q = conn.getQueryService()
        p = q.find('Pixels', pid, conn.SERVICE_OPTS)
        if p is None:
            return None
        return ImageWrapper(conn, p.image)

    OMERO_CLASS = 'Image'
    LINK_CLASS = None
    CHILD_WRAPPER_CLASS = None
    PARENT_WRAPPER_CLASS = ['DatasetWrapper', 'WellSampleWrapper']
    _thumbInProgress = False

    def __del__(self):
        self._re and self._re.untaint()

    def __loadedHotSwap__(self):
        ctx = self._conn.SERVICE_OPTS.copy()
        ctx.setOmeroGroup(self.getDetails().group.id.val)
        self._obj = self._conn.getContainerService().getImages(
            self.OMERO_CLASS, (self._oid,), None, ctx)[0]

    def getAcquisitionDate(self):
        """
        Returns the acquisition date for the image or None if not set.

        :return:    A :meth:`datetime.datetime` object
        :rtype:     datetime
        """

        t = unwrap(self._obj.acquisitionDate)
        if t is not None and t > 0:
            try:
                return datetime.fromtimestamp(t/1000)
            except ValueError:
                return None

    def getInstrument(self):
        """

        Returns the Instrument for this image (or None) making sure the
        instrument is loaded.

        :return:    Instrument (microscope)
        :rtype:     :class:`InstrumentWrapper`
        """

        i = self._obj.instrument
        if i is None:
            return None
        if not i.loaded:
            meta_serv = self._conn.getMetadataService()
            ctx = self._conn.SERVICE_OPTS.copy()
            if ctx.getOmeroGroup() is None:
                ctx.setOmeroGroup(-1)
            i = self._obj.instrument = meta_serv.loadInstrument(i.id.val, ctx)
        return InstrumentWrapper(self._conn, i)

    def _loadPixels(self):
        """
        Checks that pixels are loaded

        :return:    True if loaded
        :rtype:     Boolean
        """

        if not self._obj.pixelsLoaded:
            self.__loadedHotSwap__()
        return self._obj.sizeOfPixels() > 0

    def _getRDef(self):
        """
        Return a rendering def ID based on custom logic.

        :return:            Rendering definition ID or None if no custom
                            logic has found a rendering definition.
        """
        rdefns = self._conn.CONFIG.IMG_RDEFNS
        if rdefns is None:
            return
        ann = self.getAnnotation(rdefns)
        rdid = ann and ann.getValue() or None
        if rdid is None:
            return
        logger.debug('_getRDef: %s, annid=%d' % (str(rdid), ann.getId()))
        logger.debug('now load render options: %s' %
                     str(self._loadRenderOptions()))
        self.loadRenderOptions()
        return rdid

    def _onResetDefaults(self, rdid):
        """
        Called whenever a reset defaults is called by the preparation of
        the rendering engine or the thumbnail bean.

        :param rdid:         Current Rendering Def ID
        :type rdid:          Long
        """
        rdefns = self._conn.CONFIG.IMG_RDEFNS
        if rdefns is None:
            return
        ann = self.getAnnotation(rdefns)
        if ann is None:
            a = LongAnnotationWrapper(self)
            a.setNs(rdefns)
            a.setValue(rdid)
            self.linkAnnotation(a, sameOwner=False)

    def _prepareRE(self, rdid=None):
        """
        Prepare the rendering engine with pixels ID and existing or new
        rendering def.

        :return:            The Rendering Engine service
        :rtype:             :class:`ProxyObjectWrapper`
        """

        pid = self.getPrimaryPixels().id
        re = self._conn.createRenderingEngine()
        ctx = self._conn.SERVICE_OPTS.copy()

        ctx.setOmeroGroup(self.details.group.id.val)
        # if self._conn.canBeAdmin():
        #     ctx.setOmeroUser(self.details.owner.id.val)
        re.lookupPixels(pid, ctx)
        if rdid is None:
            rdid = self._getRDef()
        if rdid is None:
            if not re.lookupRenderingDef(pid, ctx):
                re.resetDefaultSettings(True, ctx)
                re.lookupRenderingDef(pid, ctx)
            self._onResetDefaults(re.getRenderingDefId(ctx))
        else:
            re.loadRenderingDef(rdid, ctx)
        re.load(ctx)
        return re

    def _prepareRenderingEngine(self, rdid=None):
        """
        Checks that the rendering engine is prepared, calling
        :meth:`_prepareRE` if needed.
        Used by the :meth:`assert_re` method to wrap calls requiring rendering
        engine

        :return:    True if rendering engine is created
        :rtype:     Boolean
        """

        self._loadPixels()
        if self._re is None:
            if self._obj.sizeOfPixels() < 1:
                return False
            if self._pd is None:
                self._pd = omero.romio.PlaneDef(self.PLANEDEF)
            try:
                self._re = self._prepareRE(rdid=rdid)
            except omero.ValidationException:
                logger.debug('on _prepareRE()', exc_info=True)
                self._closeRE()
        return self._re is not None

    def resetRDefs(self):
        logger.debug('resetRDefs')
        if self.canAnnotate():
            self._deleteSettings()
            rdefns = self._conn.CONFIG.IMG_RDEFNS
            logger.debug(rdefns)
            if rdefns:
                # Use the same group as the image in the context
                ctx = self._conn.SERVICE_OPTS.copy()
                self._conn.SERVICE_OPTS.setOmeroGroup(
                    self.details.group.id.val)
                try:
                    self.removeAnnotations(rdefns)
                finally:
                    self._conn.SERVICE_OPTS = ctx
            return True
        return False

    def simpleMarshal(self, xtra=None, parents=False):
        """
        Creates a dict representation of the Image, including author and date
        info.

        :param xtra: controls the optional parts of simpleMarshal;
                     - thumbUrlPrefix - allows customizing the thumb URL by
                     either a static string prefix or a callable function
                     that will take a single ImgId int argument and return the
                     customized URL string
                     - tiled - if passed and value evaluates to true, add
                     information on whether this image is tiled on this server.
        :type: Dict
        :return:    Dict
        :rtype:     Dict
        """

        rv = super(_ImageWrapper, self).simpleMarshal(
            xtra=xtra, parents=parents)
        rv.update({'author': self.getAuthor(),
                   'date': time.mktime(self.getDate().timetuple()), })
        if xtra:
            if 'thumbUrlPrefix' in xtra:
                if callable(xtra['thumbUrlPrefix']):
                    rv['thumb_url'] = xtra['thumbUrlPrefix'](str(self.id))
                else:
                    rv['thumb_url'] = xtra[
                        'thumbUrlPrefix'] + str(self.id) + '/'
            if xtra.get('tiled', False):
                # Since we need to calculate sizes, store them too in the
                # marshaled value
                maxplanesize = self._conn.getMaxPlaneSize()
                rv['size'] = {'width': self.getSizeX(),
                              'height': self.getSizeY(),
                              }
                if rv['size']['height'] and rv['size']['width']:
                    rv['tiled'] = ((rv['size']['height'] *
                                    rv['size']['width']) >
                                   (maxplanesize[0] * maxplanesize[1]))
                else:
                    rv['tiled'] = False

        return rv

    def getStageLabel(self):
        """
        Returns the stage label or None

        :return:    Stage label
        :rtype:     :class:`ImageStageLabelWrapper`
        """

        if self._obj.stageLabel is None:
            return None
        else:
            return ImageStageLabelWrapper(self._conn, self._obj.stageLabel)

    def shortname(self, length=20, hist=5):
        """
        Provides a truncated name of the image.
        E.g. ...catedNameOfTheImage.tiff

        :param length:  The ideal length to return.
                        If truncated, will be ...length
        :type length:   Int
        :param hist:    The amount of leeway allowed before truncation
                        (avoid truncating 1 or 2 letters)
        :type hist:     Int
        :return:        Truncated ...name
        :type:          String
        """

        name = self.name
        if not name:
            return ""
        l = len(name)
        if l < length+hist:
            return name
        return "..." + name[l - length:]

    def getAuthor(self):
        """
        Returns 'Firstname Lastname' of image owner

        :return:    Image owner
        :rtype:     String
        """

        q = self._conn.getQueryService()
        e = q.findByQuery(
            "select e from Experimenter e where e.id = %i"
            % self._obj.details.owner.id.val, None, self._conn.SERVICE_OPTS)
        self._author = e.firstName.val + " " + e.lastName.val
        return self._author

    def getProject(self):
        """
        Gets the Project that image is in, or None.
        TODO: Assumes image is in only 1 Project.
        Why not use getAncestory()[-1]
        Returns None if Image is in more than one Dataset & Project.

        :return:    Project
        :rtype:     :class:`ProjectWrapper`
        """

        try:
            q = ("select p from Image i join i.datasetLinks dl "
                 "join dl.parent ds join ds.projectLinks pl "
                 "join pl.parent p where i.id = %i"
                 % self._obj.id.val)
            query = self._conn.getQueryService()
            prj = query.findAllByQuery(q, None, self._conn.SERVICE_OPTS)
            if prj and len(prj) == 1:
                return ProjectWrapper(self._conn, prj[0])
        except:  # pragma: no cover
            logger.debug('on getProject')
            logger.debug(traceback.format_exc())
            return None

    def getPlate(self):
        """
        If the image is in a Plate/Well hierarchy, returns the parent Plate,
        otherwise None

        :return:    Plate
        :rtype:     :class:`PlateWrapper`
        """

        params = omero.sys.Parameters()
        params.map = {}
        params.map["oid"] = omero.rtypes.rlong(self.getId())
        query = ("select well from Well as well "
                 "join fetch well.details.creationEvent "
                 "join fetch well.details.owner "
                 "join fetch well.details.group "
                 "join fetch well.plate as pt "
                 "left outer join fetch well.wellSamples as ws "
                 "left outer join fetch ws.image as img "
                 "where ws.image.id = :oid")
        q = self._conn.getQueryService()
        for well in q.findAllByQuery(query, params):
            return PlateWrapper(self._conn, well.plate)

    def getObjectiveSettings(self):
        """
        Gets the Objective Settings of the Image, or None

        :return:    Objective Settings
        :rtype:     :class:`ObjectiveSettingsWrapper`
        """

        rv = self.objectiveSettings
        if self.objectiveSettings is not None:
            rv = ObjectiveSettingsWrapper(self._conn, self.objectiveSettings)
            if not self.objectiveSettings.loaded:
                self.objectiveSettings = rv._obj
        return rv

    def getImagingEnvironment(self):
        """
        Gets the Imaging Environment of the Image, or None

        :return:    Imaging Environment
        :rtype:     :class:`ImagingEnvironmentWrapper`
        """

        rv = self.imagingEnvironment
        if self.imagingEnvironment is not None:
            rv = ImagingEnvironmentWrapper(self._conn, self.imagingEnvironment)
            if not self.imagingEnvironment.loaded:
                self.imagingEnvironment = rv._obj
        return rv

    @assert_pixels
    def getPixelsId(self):
        """
        Returns the Primary Pixels ID for the image.

        :return:    Pixels ID
        :rtype:     Long
        """

        return self._obj.getPrimaryPixels().getId().val

    # @setsessiongroup
    def _prepareTB(self, _r=False, rdefId=None):
        """
        Prepares Thumbnail Store for the image.

        :param _r:          If True, don't reset default rendering
                            (return None if no rDef exists)
        :type _r:           Boolean
        :param rdefId:      Rendering def ID to use for rendering thumbnail
        :type rdefId:       Long
        :return:            Thumbnail Store or None
        :rtype:             :class:`ProxyObjectWrapper`
        """

        pid = self.getPrimaryPixels().id
        if rdefId is None:
            rdefId = self._getRDef()
        tb = self._conn.createThumbnailStore()

        ctx = self._conn.SERVICE_OPTS.copy()
        ctx.setOmeroGroup(self.details.group.id.val)
        has_rendering_settings = tb.setPixelsId(pid, ctx)
        logger.debug("tb.setPixelsId(%d) = %s " %
                     (pid, str(has_rendering_settings)))
        if rdefId is not None:
            try:
                tb.setRenderingDefId(rdefId, ctx)
            except omero.ValidationException:
                # The annotation exists, but not the rendering def?
                logger.error(
                    'IMG %d, defrdef == %d but object does not exist?'
                    % (self.getId(), rdefId))
                rdefId = None
        if rdefId is None:
            if not has_rendering_settings:
                if self._conn.canBeAdmin():
                    ctx.setOmeroUser(self.details.owner.id.val)
                try:
                    # E.g. May throw Missing Pyramid Exception
                    tb.resetDefaults(ctx)
                except omero.ConcurrencyException, ce:
                    logger.info(
                        "ConcurrencyException: resetDefaults() failed "
                        "in _prepareTB with backOff: %s" % ce.backOff)
                    return tb
                tb.setPixelsId(pid, ctx)
                try:
                    rdefId = tb.getRenderingDefId(ctx)
                # E.g. No rendering def (because of missing pyramid!)
                except omero.ApiUsageException:
                    logger.info(
                        "ApiUsageException: getRenderingDefId() failed "
                        "in _prepareTB")
                    return tb
                self._onResetDefaults(rdefId)
        return tb

    def loadOriginalMetadata(self, sort=True):
        """
        Gets original metadata from the file annotation.
        Returns the File Annotation, list of Global Metadata,
        list of Series Metadata in a tuple.
        Metadata lists are lists of (key, value) tuples.

        :param sort:    If True, we sort Metadata by key
        :return:    Tuple (file-annotation, global-metadata, series-metadata)
        :rtype:     Tuple (:class:`FileAnnotationWrapper`, [], [])
        """

        req = omero.cmd.OriginalMetadataRequest()
        req.imageId = self.id

        handle = self._conn.c.sf.submit(req)
        try:
            cb = self._conn._waitOnCmd(handle, failontimeout=True)
            rsp = cb.getResponse()
        finally:
            handle.close()

        global_metadata = list()
        series_metadata = list()

        for l, m in ((global_metadata, rsp.globalMetadata),
                     (series_metadata, rsp.seriesMetadata)):

            for k, v in m.items():
                l.append((k, unwrap(v)))  # was RType!

        if sort:
            global_metadata.sort(key=lambda x: x[0].lower())
            series_metadata.sort(key=lambda x: x[0].lower())
        return (None, (global_metadata), (series_metadata))

    @assert_re()
    def _getProjectedThumbnail(self, size, pos):
        """
        Returns a string holding a rendered JPEG of the projected image, sized
        to mimic a thumbnail. This is an 'internal' method of this class, used
        to generate a thumbnail from a full-sized projected image (since
        thumbnails don't support projection). SetProjection should be called
        before this method is called, so that this returns a projected, scaled
        image.

        :param size:    The length of the longest size, in a list or tuple.
                        E.g. (100,)
        :type size:     list or tuple
        :param pos:     The (z, t) position
        :type pos:      Tuple (z,t)
        """

        if pos is None:
            t = z = 0
        else:
            z, t = pos
        img = self.renderImage(z, t)
        if len(size) == 1:
            w = self.getSizeX()
            h = self.getSizeY()
            ratio = float(w) / h
            if ratio > 1:
                h = h * size[0] / w
                w = size[0]
            else:
                w = w * size[0] / h
                h = size[0]
        elif len(size) == 2:
            w, h = size
        img = img.resize((w, h), Image.NEAREST)
        rv = StringIO()
        img.save(rv, 'jpeg', quality=70)
        return rv.getvalue()

    # @setsessiongroup
    def getThumbnail(self, size=(64, 64), z=None, t=None, direct=True,
                     rdefId=None):
        """
        Returns a string holding a rendered JPEG of the thumbnail.

        :type size:         tuple or number
        :param size:        A tuple with one or two ints, or an integer.
                            If a tuple holding a single int, or a single int is
                            passed as param, then that will be used as the
                            longest size on the rendered thumb, and image
                            aspect ratio is kept.
                            If two ints are passed in a tuple, they set the
                            width and height of the rendered thumb.
        :type z:            number
        :param z:           the Z position to use for rendering the thumbnail.
                            If not provided default is used.
        :type t:            number
        :param t:           the T position to use for rendering the thumbnail.
                            If not provided default is used.
        :param direct:      If true, force creation of new thumbnail
                            (don't use cached)
        :param rdefId:      The rendering def to apply to the thumbnail.
        :rtype:             string or None
        :return:            the rendered JPEG, or None if there was an error.
        """
        tb = None
        try:
            tb = self._prepareTB(rdefId=rdefId)
            if tb is None:
                return None
            if isinstance(size, IntType):
                size = (size,)
            if z is not None or t is not None:
                if z is None:
                    z = self.getDefaultZ()
                if t is None:
                    t = self.getDefaultT()
                pos = z, t
            else:
                pos = None
                # The following was commented out in the context of
                # omero:#5191. Preparing the rendering engine has the
                # potential to cause the raising of ConcurrencyException's
                # which prevent OMERO.web from executing the thumbnail methods
                # below and consequently showing "in-progress" thumbnails.
                # Tue 24 May 2011 10:42:47 BST -- cxallan
                # re = self._prepareRE()
                # if re:
                #     if z is None:
                #         z = re.getDefaultZ()
                #     if t is None:
                #         t = re.getDefaultT()
                #     pos = z,t
                # else:
                #     pos = None
            if self.getProjection() != 'normal':
                return self._getProjectedThumbnail(size, pos)
            if len(size) == 1:
                if pos is None:
                    if direct:
                        thumb = tb.getThumbnailByLongestSideDirect
                    else:
                        thumb = tb.getThumbnailByLongestSide
                else:
                    thumb = tb.getThumbnailForSectionByLongestSideDirect
            else:
                if pos is None:
                    if direct:
                        thumb = tb.getThumbnailDirect
                    else:
                        thumb = tb.getThumbnail
                else:
                    thumb = tb.getThumbnailForSectionDirect
            args = map(lambda x: rint(x), size)
            if pos is not None:
                args = list(pos) + args
            ctx = self._conn.SERVICE_OPTS.copy()
            ctx.setOmeroGroup(self.details.group.id.val)
            args += [ctx]
            rv = thumb(*args)
            self._thumbInProgress = tb.isInProgress()
            tb.close()      # close every time to prevent stale state
            return rv
        except Exception:  # pragma: no cover
            logger.error(traceback.format_exc())
            if tb is not None:
                tb.close()
            return None

    @assert_pixels
    def getPixelRange(self):
        """
        Returns (min, max) values for the pixels type of this image.
        TODO: Does not handle floats correctly, though.

        :return:    Tuple (min, max)
        """

        pixels_id = self._obj.getPrimaryPixels().getId().val
        rp = self._conn.createRawPixelsStore()
        try:
            rp.setPixelsId(pixels_id, True, self._conn.SERVICE_OPTS)
            pmax = 2 ** (8 * rp.getByteWidth())
            if rp.isSigned():
                return (-(pmax / 2), pmax / 2 - 1)
            else:
                return (0, pmax-1)
        finally:
            rp.close()

    @assert_pixels
    def requiresPixelsPyramid(self):
        pixels_id = self._obj.getPrimaryPixels().getId().val
        rp = self._conn.createRawPixelsStore()
        try:
            rp.setPixelsId(pixels_id, True, self._conn.SERVICE_OPTS)
            return rp.requiresPixelsPyramid()
        finally:
            rp.close()

    @assert_pixels
    def getPrimaryPixels(self):
        """
        Loads pixels and returns object in a :class:`PixelsWrapper`
        """
        return PixelsWrapper(self._conn, self._obj.getPrimaryPixels())

    @assert_pixels
    def getThumbVersion(self):
        """
        Return the version of (latest) thumbnail owned by current user,
        or None if no thumbnail exists

        :return:        Long or None
        """
        eid = self._conn.getUserId()
        if self._obj.getPrimaryPixels()._thumbnailsLoaded:
            tvs = [t.version.val
                   for t in self._obj.getPrimaryPixels().copyThumbnails()
                   if t.getDetails().owner.id.val == eid]
        else:
            pid = self.getPixelsId()
            params = omero.sys.ParametersI()
            params.addLong('pid', pid)
            params.addLong('ownerId', eid)
            query = ("select t.version from Thumbnail t "
                     "where t.pixels.id = :pid "
                     "and t.details.owner.id = :ownerId")
            tbs = self._conn.getQueryService().projection(
                query, params, self._conn.SERVICE_OPTS)
            tvs = [t[0].val for t in tbs]
        if len(tvs) > 0:
            return max(tvs)
        return None

    def getChannels(self, noRE=False):
        """
        Returns a list of Channels, each initialised with rendering engine.
        If noRE is True, Channels will not have rendering engine enabled.
        In this case, calling channel.getColor() or getWindowStart() etc
        will return None.

        :return:    Channels
        :rtype:     List of :class:`ChannelWrapper`
        """
        if not noRE:
            try:
                if not self._prepareRenderingEngine():
                    return None
            except omero.ConcurrencyException:
                logger.debug('Ignoring exception thrown during '
                             '_prepareRenderingEngine '
                             'for getChannels()', exc_info=True)

            if self._re is not None:
                return [ChannelWrapper(self._conn, c, idx=n,
                                       re=self._re, img=self)
                        for n, c in enumerate(
                            self._re.getPixels(
                                self._conn.SERVICE_OPTS).iterateChannels())]

        # If we have silently failed to load rendering engine
        # E.g. ConcurrencyException OR noRE is True,
        # load channels by hand, use pixels to order channels
        pid = self.getPixelsId()
        params = omero.sys.Parameters()
        params.map = {"pid": rlong(pid)}
        query = ("select p from Pixels p join fetch p.channels as c "
                 "join fetch c.logicalChannel as lc where p.id=:pid")
        pixels = self._conn.getQueryService().findByQuery(
            query, params, self._conn.SERVICE_OPTS)
        return [ChannelWrapper(self._conn, c, idx=n, re=self._re, img=self)
                for n, c in enumerate(pixels.iterateChannels())]

    def getChannelLabels(self):
        """
        Returns a list of the labels for the Channels for this image
        """
        q = self._conn.getQueryService()
        params = omero.sys.ParametersI()
        params.addId(self.getId())
        query = "select lc.name, lc.emissionWave.value, index(chan) "\
                "from Pixels p "\
                "join p.image as img "\
                "join p.channels as chan "\
                "join chan.logicalChannel as lc "\
                "where img.id = :id order by index(chan)"
        res = q.projection(query, params, self._conn.SERVICE_OPTS)
        ret = []
        for name, emissionWave, idx in res:
            if name is not None and len(name.val.strip()) > 0:
                ret.append(name.val)
            elif emissionWave is not None and\
                    len(unicode(emissionWave.val).strip()) > 0:
                # FIXME: units ignored for wavelength
                rv = emissionWave.getValue()
                # Don't show as double if it's really an int
                if int(rv) == rv:
                    rv = int(rv)
                ret.append(unicode(rv))
            else:
                ret.append(unicode(idx.val))
        return ret

    @assert_re()
    def getZoomLevelScaling(self):
        """
        Returns a dict of zoomLevels:scale (fraction) for tiled 'Big' images.
        eg {0: 1.0, 1: 0.25, 2: 0.062489446727078291, 3: 0.031237687848258006}
        Returns None if this image doesn't support tiles.
        """
        if not self._re.requiresPixelsPyramid():
            return None
        levels = self._re.getResolutionDescriptions()
        rv = {}
        sizeXList = [level.sizeX for level in levels]
        for i, level in enumerate(sizeXList):
            rv[i] = float(level)/sizeXList[0]
        return rv

<<<<<<< HEAD
    def setActiveChannels(self, channels, windows=None, colors=None,
                          reverseMaps=None):
=======
    @assert_re()
    def setActiveChannels(self, channels, windows=None, colors=None,
                          noRE=False):
>>>>>>> 1f47e36b
        """
        Sets the active channels on the rendering engine.
        Also sets rendering windows and channel colors
        (for channels that are active)

        Examples:
        # Turn first channel ON, others OFF
        image.setActiveChannels([1])
        # First OFF, second ON, windows and colors for both
        image.setActiveChannels(
            [-1, 2], [[20, 300], [50, 500]], ['00FF00', 'FF0000'])
        # Second Channel ON with windows. All others OFF
        image.setActiveChannels([2], [[20, 300]])

        :param channels:    List of active channel indexes ** 1-based index **
        :type channels:     List of int
        :param windows:     Start and stop values for active channel rendering
                            settings
        :type windows:      List of [start, stop].
                            [[20, 300], [None, None], [50, 500]].
                            Must be list for each channel
        :param colors:      List of colors. ['F00', None, '00FF00'].
                            Must be item for each channel
        :param reverseMaps: List of boolean (or None). If True/False then
                            set/remove reverseIntensityMap on channel
        """
        abs_channels = [abs(c) for c in channels]
        idx = 0     # index of windows/colors args above
        for c in range(len(self.getChannels(noRE=noRE))):
            self._re.setActive(c, (c+1) in channels, self._conn.SERVICE_OPTS)
            if (c+1) in channels:
                if (reverseMaps is not None and
                        reverseMaps[idx] is not None):
                    self.setReverseIntensity(c, reverseMaps[idx])
                if (windows is not None and
                        windows[idx][0] is not None and
                        windows[idx][1] is not None):
                    self._re.setChannelWindow(
                        c, float(windows[idx][0]), float(windows[idx][1]),
                        self._conn.SERVICE_OPTS)
                if colors is not None and colors[idx]:
                    if colors[idx].endswith('.lut'):
                        self._re.setChannelLookupTable(c, colors[idx])
                    else:
                        rgba = splitHTMLColor(colors[idx])
                        if rgba:
                            self._re.setRGBA(
                                c, *(rgba + [self._conn.SERVICE_OPTS]))
                            # disable LUT
                            self._re.setChannelLookupTable(c, None)
            if (c+1 in abs_channels):
                idx += 1
        return True

    def getProjections(self):
        """
        Returns list of available keys for projection.
        E.g. ['intmax', 'intmean']

        :return:    Projection options
        :rtype:     List of strings
        """

        return self.PROJECTIONS.keys()

    def getProjection(self):
        """
        Returns the current projection option (checking it is valid).

        :return:    Projection key. E.g. 'intmax'
        :rtype:     String
        """

        if self._pr in self.PROJECTIONS.keys():
            return self._pr
        return 'normal'

    def setProjection(self, proj):
        """
        Sets the current projection option.

        :param proj:    Projection Option. E.g. 'intmax' or 'normal'
        :type proj:     String
        """

        self._pr = proj

    def getProjectionRange(self):
        """
        Gets the range used for Z-projection as tuple (proStart, proEnd)
        """
        return (self._prStart, self._prEnd)

    def setProjectionRange(self, projStart, projEnd):
        """
        Sets the range used for Z-projection. Will only be used
        if E.g. setProjection('intmax') is not 'normal'
        """
        if projStart is not None:
            projStart = max(0, int(projStart))
        if projEnd is not None:
            projEnd = min(int(projEnd), self.getSizeZ()-1)
        self._prStart = projStart
        self._prEnd = projEnd

    def isInvertedAxis(self):
        """
        Returns the inverted axis flag

        :return:    Inverted Axis
        :rtype:     Boolean
        """

        return self._invertedAxis

    def setInvertedAxis(self, inverted):
        """
        Sets the inverted axis flag

        :param inverted:    Inverted Axis
        :type inverted:     Boolean
        """

        self._invertedAxis = inverted

    LINE_PLOT_DTYPES = {
        (4, True, True): 'f',  # signed float
        (2, False, False): 'H',  # unsigned short
        (2, False, True): 'h',  # signed short
        (1, False, False): 'B',  # unsigned char
        (1, False, True): 'b',  # signed char
        }

    @assert_pixels
    def getHistogram(self, channels, binCount, globalRange=True,
                     theZ=0, theT=0):
        """
        Get pixel intensity histogram of a single plane for specified channels.

        Returns a map of channelIndex: integer list.
        If globalRange is True, use the min/max for that channel over ALL
        planes.
        If False, use the pixel intensity range for the specified plane.

        :param channels:        List of channel integers we want
        :param binCount:        Number of bins in the histogram
        :param globalRange:     If false, use min/max intensity for this plane
        :param theZ:            Z index of plane
        :param theT:            T index of plane
        :return:                Dict of channelIndex: integer list
        """

        pixels_id = self.getPixelsId()
        rp = self._conn.createRawPixelsStore()
        try:
            rp.setPixelsId(pixels_id, True, self._conn.SERVICE_OPTS)
            plane = omero.romio.PlaneDef(self.PLANEDEF)
            plane.z = long(theZ)
            plane.t = long(theT)
            histogram = rp.getHistogram(channels, binCount, globalRange, plane)
            return histogram
        finally:
            rp.close()

    def getPixelLine(self, z, t, pos, axis, channels=None, range=None):
        """
        Grab a horizontal or vertical line from the image pixel data, for the
        specified channels (or 'active' if not specified) and using the
        specified range (or 1:1 relative to the image size). Axis may be 'h'
        or 'v', for horizontal or vertical respectively.

        :param z:           Z index
        :param t:           T index
        :param pos:         X or Y position
        :param axis:        Axis 'h' or 'v'
        :param channels:    map of {index: :class:`ChannelWrapper` }
        :param range:       height of scale
                            (use image height (or width) by default)
        :return: rv         List of lists (one per channel)
        """

        if not self._loadPixels():
            logger.debug("No pixels!")
            return None
        axis = axis.lower()[:1]
        if channels is None:
            channels = map(
                lambda x: x._idx, filter(
                    lambda x: x.isActive(), self.getChannels()))
        if range is None:
            range = axis == 'h' and self.getSizeY() or self.getSizeX()
        if not isinstance(channels, (TupleType, ListType)):
            channels = (channels,)
        chw = map(
            lambda x: (x.getWindowMin(), x.getWindowMax()), self.getChannels())
        rv = []
        pixels_id = self._obj.getPrimaryPixels().getId().val
        rp = self._conn.createRawPixelsStore()
        try:
            rp.setPixelsId(pixels_id, True, self._conn.SERVICE_OPTS)
            for c in channels:
                bw = rp.getByteWidth()
                key = self.LINE_PLOT_DTYPES.get(
                    (bw, rp.isFloat(), rp.isSigned()), None)
                if key is None:
                    logger.error(
<<<<<<< HEAD
                        "Unknown data type: " +
                        str((bw, rp.isFloat(), rp.isSigned())))
                plot = array.array(key, (axis == 'h' and
                                   rp.getRow(pos, z, c, t) or
                                   rp.getCol(pos, z, c, t)))
=======
                        "Unknown data type: "
                        + str((bw, rp.isFloat(), rp.isSigned())))
                plot = array.array(key, (axis == 'h'
                                   and rp.getRow(pos, z, c, t)
                                   or rp.getCol(pos, z, c, t)))
>>>>>>> 1f47e36b
                plot.byteswap()  # TODO: Assuming ours is a little endian
                # system now move data into the windowMin..windowMax range
                offset = -chw[c][0]
                if offset != 0:
                    plot = map(lambda x: x+offset, plot)
                try:
                    normalize = 1.0/chw[c][1]*(range-1)
                except ZeroDivisionError:
                    # This channel has zero sized window, no plot here
                    continue
                if normalize != 1.0:
                    plot = map(lambda x: x*normalize, plot)
                if isinstance(plot, array.array):
                    plot = plot.tolist()
                rv.append(plot)
            return rv
        finally:
            rp.close()

    def getRow(self, z, t, y, channels=None, range=None):
        """
        Grab a horizontal line from the image pixel data,
        for the specified channels (or active ones)

        :param z:           Z index
        :param t:           T index
        :param y:           Y position of row
        :param channels:    map of {index: :class:`ChannelWrapper` }
        :param range:       height of scale (use image height by default)
        :return: rv         List of lists (one per channel)
        """

        return self.getPixelLine(z, t, y, 'h', channels, range)

    def getCol(self, z, t, x, channels=None, range=None):
        """
        Grab a horizontal line from the image pixel data,
        for the specified channels (or active ones)

        :param z:           Z index
        :param t:           T index
        :param x:           X position of column
        :param channels:    map of {index: :class:`ChannelWrapper` }
        :param range:       height of scale (use image width by default)
        :return: rv         List of lists (one per channel)
        """

        return self.getPixelLine(z, t, x, 'v', channels, range)

    @assert_re()
    def getRenderingModels(self):
        """
        Gets a list of available rendering models.

        :return:    Rendering models
        :rtype:     List of :class:`BlitzObjectWrapper`
        """

        if not len(self._rm):
            for m in [BlitzObjectWrapper(self._conn, m)
                      for m in self._re.getAvailableModels()]:
                self._rm[m.value.lower()] = m
        return self._rm.values()

    @assert_re()
    def getRenderingModel(self):
        """
        Get the current rendering model.

        :return:    Rendering model
        :rtype:     :class:`BlitzObjectWrapper`
        """

        return BlitzObjectWrapper(self._conn, self._re.getModel())

    def setGreyscaleRenderingModel(self):
        """
        Sets the Greyscale rendering model on this image's current renderer
        """

        rm = self.getRenderingModels()
        self._re.setModel(self._rm.get('greyscale', rm[0])._obj)

    def setColorRenderingModel(self):
        """
        Sets the HSB rendering model on this image's current renderer
        """

        rm = self.getRenderingModels()
        self._re.setModel(self._rm.get('rgb', rm[0])._obj)

    def isGreyscaleRenderingModel(self):
        """
        Returns True if the current rendering model is 'greyscale'

        :return:    isGreyscale
        :rtype:     Boolean
        """
        return self.getRenderingModel().value.lower() == 'greyscale'

    @assert_re()
    def setReverseIntensity(self, channelIndex, reverse=True):
        """
        Sets or removes a ReverseIntensityMapContext from the
        specified channel. If set, the intensity of the channel
        is mapped in reverse: brightest -> darkest.

        :param channelIndex:    The index of channel (int)
        :param reverse:         If True, set reverse intensity (boolean)
        """
        r = omero.romio.ReverseIntensityMapContext()
        # Always remove map from channel
        # (doesn't throw exception, even if not on channel)
        self._re.removeCodomainMapFromChannel(r, channelIndex)
        # If we want to reverse, add it to the channel (again)
        if reverse:
            self._re.addCodomainMapToChannel(r, channelIndex)

    @assert_re(ignoreExceptions=(omero.ConcurrencyException))
    def getRenderingDefId(self):
        """
        Returns the ID of the current rendering def on the image.
        Loads and initialises the rendering engine if needed.
        If rendering engine fails (E.g. MissingPyramidException)
        then returns None.

        :return:    current rendering def ID
        :rtype:     Long
        """
        if self._re is not None:
            return self._re.getRenderingDefId()

    def getAllRenderingDefs(self, eid=-1):
        """
        Returns a dict of the rendering settings that exist for this Image
        Can be filtered by owner using the eid parameter.

        :return:    Rdef dict
        :rtype:     Dict
        """

        rv = []
        pixelsId = self.getPixelsId()
        if pixelsId is None:
            return rv
        pixelsService = self._conn.getPixelsService()
        rdefs = pixelsService.retrieveAllRndSettings(
            pixelsId, eid, self._conn.SERVICE_OPTS)
        for rdef in rdefs:
            d = {}
            owner = rdef.getDetails().owner
            d['id'] = rdef.getId().val
            d['owner'] = {'id': owner.id.val,
                          'firstName': owner.getFirstName().val,
                          'lastName': owner.getLastName().val}
            d['z'] = rdef.getDefaultZ().val
            d['t'] = rdef.getDefaultT().val
            # greyscale / rgb
            d['model'] = rdef.getModel().getValue().val
            waves = rdef.iterateWaveRendering()
            d['c'] = []
            for w in waves:
                reverse = False
                for c in w.copySpatialDomainEnhancement():
                    if isinstance(c, omero.model.ReverseIntensityContext):
                        reverse = True
                color = ColorHolder.fromRGBA(
                    w.getRed().val, w.getGreen().val, w.getBlue().val, 255)
                r = {
                    'active': w.getActive().val,
                    'start': w.getInputStart().val,
                    'end': w.getInputEnd().val,
                    'color': color.getHtml(),
                    'reverseIntensity': reverse,
                    'rgb': {'red': w.getRed().val,
                            'green': w.getGreen().val,
                            'blue': w.getBlue().val}
                    }
                lut = unwrap(w.getLookupTable())
                if lut is not None and len(lut) > 0:
                    r['lut'] = lut
                d['c'].append(r)
            rv.append(d)
        return rv

    @assert_re()
    def renderBirdsEyeView(self, size):
        """
        Returns the data from rendering the bird's eye view of the image.

        :param size:   Maximum size of the longest side of
                       the resulting bird's eye view.
        :return:       Data containing a bird's eye view jpeg
        """
        # Prepare the rendering engine parameters on the ImageWrapper.
        re = self._prepareRE()
        try:
            z = re.getDefaultZ()
            t = re.getDefaultT()
            x = 0
            y = 0
            size_x = self.getSizeX()
            size_y = self.getSizeY()
            tile_width, tile_height = re.getTileSize()
            tiles_wide = math.ceil(float(size_x) / tile_width)
            tiles_high = math.ceil(float(size_y) / tile_height)
            # Since the JPEG 2000 algorithm is iterative and rounds pixel
            # counts at each resolution level we're doing the resulting tile
            # size calculations in a loop. Also, since the image is physically
            # tiled the resulting size is a multiple of the tile size and not
            # the iterative quotient of a 2**(resolutionLevels - 1).
            for i in range(1, re.getResolutionLevels()):
                tile_width = round(tile_width / 2.0)
                tile_height = round(tile_height / 2.0)
            width = int(tiles_wide * tile_width)
            height = int(tiles_high * tile_height)
            jpeg_data = self.renderJpegRegion(
                z, t, x, y, width, height, level=0)
            if size is None:
                return jpeg_data
            # We've been asked to scale the image by its longest side so we'll
            # perform that operation until the server has the capability of
            # doing so.
            ratio = float(size) / max(width, height)
            if width > height:
                size = (int(size), int(height * ratio))
            else:
                size = (int(width * ratio), int(size))
            jpeg_data = Image.open(StringIO(jpeg_data))
            jpeg_data.thumbnail(size, Image.ANTIALIAS)
            ImageDraw.Draw(jpeg_data)
            f = StringIO()
            jpeg_data.save(f, "JPEG")
            f.seek(0)
            return f.read()
        finally:
            re.close()

    @assert_re()
    def renderJpegRegion(self, z, t, x, y, width, height, level=None,
                         compression=0.9):
        """
        Return the data from rendering a region of an image plane.
        NB. Projection not supported by the API currently.

        :param z:               The Z index. Ignored if projecting image.
        :param t:               The T index.
        :param x:               The x coordinate of region (int)
        :param y:               The y coordinate of region (int)
        :param width:           The width of region (int)
        :param height:          The height of region (int)
        :param compression:     Compression level for jpeg
        :type compression:      Float
        """

        self._pd.z = long(z)
        self._pd.t = long(t)

        regionDef = omero.romio.RegionDef()
        regionDef.x = int(x)
        regionDef.y = int(y)
        regionDef.width = int(width)
        regionDef.height = int(height)
        self._pd.region = regionDef
        try:
            if level is not None:
                self._re.setResolutionLevel(level)
            if compression is not None:
                try:
                    self._re.setCompressionLevel(float(compression))
                except omero.SecurityViolation:  # pragma: no cover
                    self._obj.clearPixels()
                    self._obj.pixelsLoaded = False
                    self._closeRE()
                    return self.renderJpeg(z, t, None)
            rv = self._re.renderCompressed(self._pd, self._conn.SERVICE_OPTS)
            return rv
        except omero.InternalException:  # pragma: no cover
            logger.debug('On renderJpegRegion')
            logger.debug(traceback.format_exc())
            return None
        except Ice.MemoryLimitException:  # pragma: no cover
            # Make sure renderCompressed isn't called again on this re,
            # as it hangs
            self._obj.clearPixels()
            self._obj.pixelsLoaded = False
            self._closeRE()
            raise

    def _closeRE(self):
        try:
            if self._re is not None:
                self._re.close()
        except Exception, e:
            logger.warn("Failed to close " + self._re)
            logger.debug(e)
        finally:
            self._re = None  # This should be the ONLY location to null _re!

    @assert_re()
    def renderJpeg(self, z=None, t=None, compression=0.9):
        """
        Return the data from rendering image, compressed (and projected).
        Projection (or not) is specified by calling :meth:`setProjection`
        before renderJpeg.

        :param z:               The Z index. Ignored if projecting image.
                                If None, use defaultZ
        :param t:               The T index. If None, use defaultT
        :param compression:     Compression level for jpeg
        :type compression:      Float
        """

        if z is None:
            z = self._re.getDefaultZ()
        self._pd.z = long(z)
        if t is None:
            t = self._re.getDefaultT()
        self._pd.t = long(t)
        try:
            if compression is not None:
                try:
                    self._re.setCompressionLevel(float(compression))
                except omero.SecurityViolation:  # pragma: no cover
                    self._obj.clearPixels()
                    self._obj.pixelsLoaded = False
                    self._closeRE()
                    return self.renderJpeg(z, t, None)
            projection = self.PROJECTIONS.get(self._pr, -1)
            if not isinstance(
                    projection, omero.constants.projection.ProjectionType):
                rv = self._re.renderCompressed(
                    self._pd, self._conn.SERVICE_OPTS)
            else:
                prStart, prEnd = 0, self.getSizeZ()-1
                if self._prStart is not None:
                    prStart = self._prStart
                if self._prEnd is not None:
                    prEnd = self._prEnd
                rv = self._re.renderProjectedCompressed(
                    projection, self._pd.t, 1, prStart, prEnd,
                    self._conn.SERVICE_OPTS)
            return rv
        except omero.InternalException:  # pragma: no cover
            logger.debug('On renderJpeg')
            logger.debug(traceback.format_exc())
            return None
        except Ice.MemoryLimitException:  # pragma: no cover
            # Make sure renderCompressed isn't called again on this re, as it
            # hangs
            self._obj.clearPixels()
            self._obj.pixelsLoaded = False
            self._closeRE()
            raise

    def exportOmeTiff(self, bufsize=0):
        """
        Exports the OME-TIFF representation of this image.

        :type bufsize: int or tuple
        :param bufsize: if 0 return a single string buffer with the whole
                        OME-TIFF
                        if >0 return a tuple holding total size and generator
                        of chunks (string buffers) of bufsize bytes each
        :return:        OME-TIFF file data
        :rtype:         String or (size, data generator)
        """

        e = self._conn.createExporter()
        e.addImage(self.getId())
        size = e.generateTiff(self._conn.SERVICE_OPTS)
        if bufsize == 0:
            # Read it all in one go
            return fileread(e, size, 65536)
        else:
            # generator using bufsize
            return (size, fileread_gen(e, size, bufsize))

    def _wordwrap(self, width, text, font):
        """
        Wraps text into lines that are less than a certain width (when rendered
        in specified font)

        :param width:   The max width to wrap text (pixels)
        :type width:    Int
        :param text:    The text to wrap
        :type text:     String
        :param font:    Font to use.
        :type font:     E.g. PIL ImageFont
        :return:        List of text lines
        :rtype:         List of Strings
        """

        rv = []
        tokens = filter(None, text.split(' '))
        while len(tokens) > 1:
            p1 = 0
            p2 = 1
            while (p2 <= len(tokens) and
                   font.getsize(' '.join(tokens[p1:p2]))[0] < width):
                p2 += 1
            rv.append(' '.join(tokens[p1:p2-1]))
            tokens = tokens[p2-1:]
        if len(tokens):
            rv.append(' '.join(tokens))
        logger.debug(rv)
        return rv

    @assert_re()
    def createMovie(self, outpath, zstart, zend, tstart, tend, opts=None):
        """
        Creates a movie file from this image.
        TODO:   makemovie import is commented out in 4.2+

        :type outpath: string
        :type zstart: int
        :type zend: int
        :type tstart: int
        :type tend: int
        :type opts: dict
        :param opts: dictionary of extra options.
                     Currently processed options are:
                     - watermark:string: path to image to use as watermark
                     - slides:tuple: tuple of tuples with slides to prefix
                       and postfix video with in format
                       (secs:int,
                        topline:text[, middleline:text[, bottomline:text]])
                       If more than 2 slides are provided they will be ignored
                     - fps:int: frames per second
                     - minsize: tuple of (minwidth, minheight, bgcolor)
                     - format:string: one of video/mpeg or video/quicktime

        :return:    Tuple of (file-ext, format)
        :rtype:     (String, String)
        """
        todel = []
        svc = self._conn.getScriptService()
        mms = filter(lambda x: x.name.val == 'Make_Movie.py', svc.getScripts())
        if not len(mms):
            logger.error('No Make_Movie.py script found!')
            return None, None
        mms = mms[0]
        params = svc.getParams(mms.id.val)
        args = ['IDs=%d' % self.getId()]
        args.append('Do_Link=False')
        args.append('Z_Start=%d' % zstart)
        args.append('Z_End=%d' % zend)
        args.append('T_Start=%d' % tstart)
        args.append('T_End=%d' % tend)
        if 'fps' in opts:
            args.append('FPS=%d' % opts['fps'])
        if 'format' in opts:
            if opts['format'] == 'video/mpeg':
                args.append('Format=MPEG')
            elif opts['format'] == 'video/wmv':
                args.append('Format=WMV')
            else:
                args.append('Format=Quicktime')
        rdid = self._getRDef()
        if rdid is not None:
            args.append('RenderingDef_ID=%d' % rdid)

        # Lets prepare the channel settings
        channels = self.getChannels()
        args.append(
            'ChannelsExtended=%s'
            % (','.join(
                ["%d|%s:%s$%s"
                 % (x._idx+1,
                    Decimal(str(x.getWindowStart())),
                    Decimal(str(x.getWindowEnd())),
                    x.getColor().getHtml())
                    for x in channels if x.isActive()])))

        watermark = opts.get('watermark', None)
        logger.debug('watermark: %s' % watermark)
        if watermark:
            origFile = self._conn.createOriginalFileFromLocalFile(watermark)
            args.append('Watermark=OriginalFile:%d' % origFile.getId())
            todel.append(origFile.getId())

        w, h = self.getSizeX(), self.getSizeY()
        if 'minsize' in opts:
            args.append('Min_Width=%d' % opts['minsize'][0])
            w = max(w, opts['minsize'][0])
            args.append('Min_Height=%d' % opts['minsize'][1])
            h = max(h, opts['minsize'][1])
            args.append('Canvas_Colour=%s' % opts['minsize'][2])

        scalebars = (1, 1, 2, 2, 5, 5, 5, 5, 10, 10, 10, 10)
        scalebar = scalebars[max(min(int(w / 256)-1, len(scalebars)), 1) - 1]
        args.append('Scalebar=%d' % scalebar)
        fsizes = (8, 8, 12, 18, 24, 32, 32, 40, 48, 56, 56, 64)
        fsize = fsizes[max(min(int(w / 256)-1, len(fsizes)), 1) - 1]
        font = ImageFont.load('%s/pilfonts/B%0.2d.pil' % (THISPATH, fsize))
        slides = opts.get('slides', [])
        for slidepos in range(min(2, len(slides))):
            t = slides[slidepos]
            slide = Image.new("RGBA", (w, h))
            for i, line in enumerate(t[1:4]):
                line = line.decode('utf8').encode('iso8859-1')
                wwline = self._wordwrap(w, line, font)
                for j, line in enumerate(wwline):
                    tsize = font.getsize(line)
                    draw = ImageDraw.Draw(slide)
                    if i == 0:
                        y = 10+j*tsize[1]
                    elif i == 1:
                        y = h / 2 - \
                            ((len(wwline)-j)*tsize[1]) + \
                            (len(wwline)*tsize[1])/2
                    else:
                        y = h - (len(wwline) - j)*tsize[1] - 10
                    draw.text((w/2-tsize[0]/2, y), line, font=font)
            fp = StringIO()
            slide.save(fp, "JPEG")
            fileSize = len(fp.getvalue())
            origFile = self._conn.createOriginalFileFromFileObj(
                fp, 'slide', '', fileSize)
            if slidepos == 0:
                args.append('Intro_Slide=OriginalFile:%d' % origFile.getId())
                args.append('Intro_Duration=%d' % t[0])
            else:
                args.append('Ending_Slide=OriginalFile:%d' % origFile.getId())
                args.append('Ending_Duration=%d' % t[0])
            todel.append(origFile.getId())

        m = scripts.parse_inputs(args, params)

        try:
            proc = svc.runScript(mms.id.val, m, None)
            proc.getJob()
        except omero.ValidationException, ve:
            logger.error('Bad Parameters:\n%s' % ve)
            return None, None

        # Adding notification to wait on result
        cb = scripts.ProcessCallbackI(self._conn.c, proc)
        try:
            while proc.poll() is None:
                cb.block(1000)
            rv = proc.getResults(3)
        finally:
            cb.close()

        if 'File_Annotation' not in rv:
            logger.error('Error in createMovie:')
            if 'stderr' in rv:
                x = StringIO()
                self._conn.c.download(ofile=rv['stderr'].val, filehandle=x)
                logger.error(x.getvalue())
            return None, None

        f = rv['File_Annotation'].val
        ofw = OriginalFileWrapper(self._conn, f)
        todel.append(ofw.getId())
        logger.debug('writing movie on %s' % (outpath,))
        outfile = file(outpath, 'w')
        for chunk in ofw.getFileInChunks():
            outfile.write(chunk)
        outfile.close()
        handle = self._conn.deleteObjects('OriginalFile', todel)
        try:
            self._conn._waitOnCmd(handle)
        finally:
            handle.close()

        return os.path.splitext(f.name.val)[-1], f.mimetype.val

    def renderImage(self, z, t, compression=0.9):
        """
        Render the Image, (projected) and compressed.
        For projection, call :meth:`setProjection` before renderImage.

        :param z:       Z index
        :param t:       T index
        :param compression:   Image compression level
        :return:        A PIL Image or None
        :rtype:         PIL Image.
        """

        rv = self.renderJpeg(z, t, compression)
        if rv is not None:
            i = StringIO(rv)
            rv = Image.open(i)
        return rv

    def renderSplitChannel(self, z, t, compression=0.9, border=2):
        """
        Prepares a jpeg representation of a 2d grid holding a render of each
        channel, along with one for all channels at the set Z and T points.

        :param z:       Z index
        :param t:       T index
        :param compression: Image compression level
        :param border:
        :return: value
        """

        img = self.renderSplitChannelImage(z, t, compression, border)
        rv = StringIO()
        img.save(rv, 'jpeg', quality=int(compression*100))
        return rv.getvalue()

    def splitChannelDims(self, border=2):
        """
        Returns a dict of layout parameters for generating split channel image.
        E.g. row count, column count etc.  for greyscale and color layouts.

        :param border:  spacing between panels
        :type border:   int
        :return:        Dict of parameters
        :rtype:         Dict
        """

        c = self.getSizeC()
        # Greyscale, no channel overlayed image
        x = sqrt(c)
        y = int(round(x))
        if x > y:
            x = y+1
        else:
            x = y
        rv = {'g': {'width': self.getSizeX()*x + border*(x+1),
                    'height': self.getSizeY()*y+border*(y+1),
                    'border': border,
                    'gridx': x,
                    'gridy': y, }
              }
        # Color, one extra image with all channels overlayed
        c += 1
        x = sqrt(c)
        y = int(round(x))
        if x > y:
            x = y+1
        else:
            x = y
        rv['c'] = {'width': self.getSizeX()*x + border*(x+1),
                   'height': self.getSizeY()*y+border*(y+1),
                   'border': border,
                   'gridx': x,
                   'gridy': y, }
        return rv

    def _renderSplit_channelLabel(self, channel):
        return str(channel.getLabel())

    def renderSplitChannelImage(self, z, t, compression=0.9, border=2):
        """
        Prepares a PIL Image with a 2d grid holding a render of each channel,
        along with one for all channels at the set Z and T points.

        :param z:   Z index
        :param t:   T index
        :param compression: Compression level
        :param border:  space around each panel (int)
        :return:        canvas
        :rtype:         PIL Image
        """

        dims = self.splitChannelDims(
            border=border)[self.isGreyscaleRenderingModel() and 'g' or 'c']
        canvas = Image.new('RGBA', (dims['width'], dims['height']), '#fff')
        cmap = [
            ch.isActive() and i+1 or 0
            for i, ch in enumerate(self.getChannels())]
        c = self.getSizeC()
        pxc = 0
        px = dims['border']
        py = dims['border']

        # Font sizes depends on image width
        w = self.getSizeX()
        if w >= 640:
            fsize = (int((w-640)/128)*8) + 24
            if fsize > 64:
                fsize = 64
        elif w >= 512:
            fsize = 24
        elif w >= 384:  # pragma: no cover
            fsize = 18
        elif w >= 298:  # pragma: no cover
            fsize = 14
        elif w >= 256:  # pragma: no cover
            fsize = 12
        elif w >= 213:  # pragma: no cover
            fsize = 10
        elif w >= 96:  # pragma: no cover
            fsize = 8
        else:  # pragma: no cover
            fsize = 0
        if fsize > 0:
            font = ImageFont.load('%s/pilfonts/B%0.2d.pil' % (THISPATH, fsize))

        for i in range(c):
            if cmap[i]:
                self.setActiveChannels((i+1,))
                img = self.renderImage(z, t, compression)
                if fsize > 0:
                    draw = ImageDraw.ImageDraw(img)
                    draw.text(
                        (2, 2),
                        "%s" % (self._renderSplit_channelLabel(
                            self.getChannels()[i])),
                        font=font, fill="#fff")
                canvas.paste(img, (px, py))
            pxc += 1
            if pxc < dims['gridx']:
                px += self.getSizeX() + border
            else:
                pxc = 0
                px = border
                py += self.getSizeY() + border
        # Render merged panel with all current channels in color
        self.setActiveChannels(cmap)
        self.setColorRenderingModel()
        img = self.renderImage(z, t, compression)
        if fsize > 0:
            draw = ImageDraw.ImageDraw(img)
            draw.text((2, 2), "merged", font=font, fill="#fff")
        canvas.paste(img, (px, py))
        return canvas

    LP_PALLETE = [0, 0, 0, 0, 0, 0, 255, 255, 255]
    LP_TRANSPARENT = 0  # Some color
    LP_BGCOLOR = 1  # Black
    LP_FGCOLOR = 2  # white

    def prepareLinePlotCanvas(self):
        """
        Common part of horizontal and vertical line plot rendering.

        :returns: (Image, width, height).
        """
        channels = filter(lambda x: x.isActive(), self.getChannels())
        width = self.getSizeX()
        height = self.getSizeY()

        pal = list(self.LP_PALLETE)
        # Prepare the palette taking channel colors in consideration
        for channel in channels:
            pal.extend(channel.getColor().getRGB())

        # Prepare the PIL classes we'll be using
        im = Image.new('P', (width, height))
        im.putpalette(pal)
        return im, width, height

    @assert_re()
    def renderRowLinePlotGif(self, z, t, y, linewidth=1):
        """
        Draws the Row plot as a gif file. Returns gif data.

        :param z:   Z index
        :param t:   T index
        :param y:   Y position
        :param linewidth:   Width of plot line
        :return:    gif data as String
        :rtype:     String
        """

        self._pd.z = long(z)
        self._pd.t = long(t)

        im, width, height = self.prepareLinePlotCanvas()
        base = height - 1

        draw = ImageDraw.ImageDraw(im)
        # On your marks, get set... go!
        draw.rectangle(
            [0, 0, width-1, base], fill=self.LP_TRANSPARENT,
            outline=self.LP_TRANSPARENT)
        draw.line(((0, y), (width, y)), fill=self.LP_FGCOLOR, width=linewidth)

        # Grab row data
        rows = self.getRow(z, t, y)

        for r in range(len(rows)):
            chrow = rows[r]
            color = r + self.LP_FGCOLOR + 1
            last_point = base-chrow[0]
            for i in range(len(chrow)):
                draw.line(
                    ((i, last_point), (i, base-chrow[i])), fill=color,
                    width=linewidth)
                last_point = base-chrow[i]
        del draw
        out = StringIO()
        im.save(out, format="gif", transparency=0)
        return out.getvalue()

    @assert_re()
    def renderColLinePlotGif(self, z, t, x, linewidth=1):
        """
        Draws the Column plot as a gif file. Returns gif data.

        :param z:   Z index
        :param t:   T index
        :param x:   X position
        :param linewidth:   Width of plot line
        :return:    gif data as String
        :rtype:     String
        """

        self._pd.z = long(z)
        self._pd.t = long(t)

        im, width, height = self.prepareLinePlotCanvas()

        draw = ImageDraw.ImageDraw(im)
        # On your marks, get set... go!
        draw.rectangle([0, 0, width-1, height-1],
                       fill=self.LP_TRANSPARENT, outline=self.LP_TRANSPARENT)
        draw.line(((x, 0), (x, height)), fill=self.LP_FGCOLOR, width=linewidth)

        # Grab col data
        cols = self.getCol(z, t, x)

        for r in range(len(cols)):
            chcol = cols[r]
            color = r + self.LP_FGCOLOR + 1
            last_point = chcol[0]
            for i in range(len(chcol)):
                draw.line(
                    ((last_point, i), (chcol[i], i)), fill=color,
                    width=linewidth)
                last_point = chcol[i]
        del draw
        out = StringIO()
        im.save(out, format="gif", transparency=0)
        return out.getvalue()

    @assert_re()
    def getZ(self):
        """
        Returns the last used value of Z (E.g. for renderingJpeg or line plot)
        Returns 0 if these methods not been used yet.
        TODO: How to get default-Z?

        :return:    current Z index
        :rtype:     int
        """

        return self._pd.z

    @assert_re()
    def getT(self):
        """
        Returns the last used value of T (E.g. for renderingJpeg or line plot)
        Returns 0 if these methods not been used yet.
        TODO: How to get default-T?

        :return:    current T index
        :rtype:     int
        """

        return self._pd.t

    @assert_re()
    def getDefaultZ(self):
        """
        Gets the default Z index from the rendering engine
        """
        return self._re.getDefaultZ()

    @assert_re()
    def getDefaultT(self):
        """
        Gets the default T index from the rendering engine
        """
        return self._re.getDefaultT()

    @assert_re()
    def setDefaultZ(self, z):
        """
        Sets the default Z index to the rendering engine
        """
        return self._re.setDefaultZ(z)

    @assert_re()
    def setDefaultT(self, t):
        """
        Sets the default T index to the rendering engine
        """
        return self._re.setDefaultT(t)

    @assert_pixels
    def getPixelsType(self):
        """
        Gets name of pixel data type.

        :return:    name of the image precision, e.g., float, uint8, etc.
        :rtype:     String
        """
        rv = self._obj.getPrimaryPixels().getPixelsType().value
        return rv is not None and rv.val or 'unknown'

    @assert_pixels
    def getPixelSizeX(self, units=None):
        """
        Gets the physical size X of pixels in microns.
        If units is True, or a valid length, e.g. "METER"
        return omero.model.LengthI.

        :return:    Size of pixel in x or None
        :rtype:     float or omero.model.LengthI
        """
        return self._unwrapunits(
            self._obj.getPrimaryPixels().getPhysicalSizeX(), units)

    @assert_pixels
    def getPixelSizeY(self, units=None):
        """
        Gets the physical size Y of pixels in microns.
        If units is True, or a valid length, e.g. "METER"
        return omero.model.LengthI.

        :return:    Size of pixel in y or None
        :rtype:     float or omero.model.LengthI
        """
        return self._unwrapunits(
            self._obj.getPrimaryPixels().getPhysicalSizeY(), units)

    @assert_pixels
    def getPixelSizeZ(self, units=None):
        """
        Gets the physical size Z of pixels in microns.
        If units is True, or a valid length, e.g. "METER"
        return omero.model.LengthI.

        :return:    Size of pixel in z or None
        :rtype:     float or omero.model.LengthI
        """
        return self._unwrapunits(
            self._obj.getPrimaryPixels().getPhysicalSizeZ(), units)

    @assert_pixels
    def getSizeX(self):
        """
        Gets width (size X) of the image (in pixels)

        :return:    width
        :rtype:     int
        """

        return self._obj.getPrimaryPixels().getSizeX().val

    @assert_pixels
    def getSizeY(self):
        """
        Gets height (size Y) of the image (in pixels)

        :return:    height
        :rtype:     int
        """

        return self._obj.getPrimaryPixels().getSizeY().val

    @assert_pixels
    def getSizeZ(self):
        """
        Gets Z count of the image

        :return:    size Z
        :rtype:     int
        """

        if self.isInvertedAxis():
            return self._obj.getPrimaryPixels().getSizeT().val
        else:
            return self._obj.getPrimaryPixels().getSizeZ().val

    @assert_pixels
    def getSizeT(self):
        """
        Gets T count of the image

        :return:    size T
        :rtype:     int
        """

        if self.isInvertedAxis():
            return self._obj.getPrimaryPixels().getSizeZ().val
        else:
            return self._obj.getPrimaryPixels().getSizeT().val

    @assert_pixels
    def getSizeC(self):
        """
        Gets C count of the image (number of channels)

        :return:    size C
        :rtype:     int
        """

        return self._obj.getPrimaryPixels().getSizeC().val

    def clearDefaults(self):
        """
        Removes specific color settings from channels

        :return:    True if allowed to do this
        :rtype:     Boolean
        """

        if not self.canWrite():
            return False
        for c in self.getChannels():
            c.unloadRed()
            c.unloadGreen()
            c.unloadBlue()
            c.unloadAlpha()
            c.save()
        self._deleteSettings()
        return True

    def _deleteSettings(self):
        handle = self._conn.deleteObjects("Image/RenderingDef", [self.getId()])
        try:
            self._conn._waitOnCmd(handle)
        finally:
            handle.close()

    def _collectRenderOptions(self):
        """
        Returns a map of rendering options not stored in rendering settings.
            - 'p' : projection
            - 'ia' : inverted axis (swap Z and T)

        :return:    Dict of render options
        :rtype:     Dict
        """

        rv = {}
        rv['p'] = self.getProjection()
        rv['ia'] = self.isInvertedAxis() and "1" or "0"
        return rv

    def _loadRenderOptions(self):
        """
        Loads rendering options from an Annotation on the Image.

        :return:    Dict of rendering options
        :rtype:     Dict
        """
        ns = self._conn.CONFIG.IMG_ROPTSNS
        if ns:
            ann = self.getAnnotation(ns)
            if ann is not None:
                opts = dict([x.split('=') for x in ann.getValue().split('&')])
                return opts
        return {}

    def loadRenderOptions(self):
        """
        Loads rendering options from an Annotation on the Image and applies
        them to the Image.

        :return:    True!    TODO: Always True??
        """
        opts = self._loadRenderOptions()
        self.setProjection(opts.get('p', None))
        self.setInvertedAxis(opts.get('ia', "0") == "1")
        return True

    @assert_re()
    def saveDefaults(self):
        """
        Limited support for saving the current prepared image rendering defs.
        Right now only channel colors are saved back.

        :return: Boolean
        """

        if not self.canAnnotate():
            return False
        ns = self._conn.CONFIG.IMG_ROPTSNS
        if ns:
            opts = self._collectRenderOptions()
            self.removeAnnotations(ns)
            ann = omero.gateway.CommentAnnotationWrapper()
            ann.setNs(ns)
            ann.setValue(
                '&'.join(['='.join(map(str, x)) for x in opts.items()]))
            self.linkAnnotation(ann)
        ctx = self._conn.SERVICE_OPTS.copy()
        ctx.setOmeroGroup(self.details.group.id.val)
        self._re.saveCurrentSettings(ctx)
        return True

    @assert_re()
    def resetDefaults(self, save=True):
        ns = self._conn.CONFIG.IMG_ROPTSNS
        if ns and self.canAnnotate():
            opts = self._collectRenderOptions()
            self.removeAnnotations(ns)
            ann = omero.gateway.CommentAnnotationWrapper()
            ann.setNs(ns)
            ann.setValue(
                '&'.join(['='.join(map(str, x)) for x in opts.items()]))
            self.linkAnnotation(ann)
        ctx = self._conn.SERVICE_OPTS.copy()
        ctx.setOmeroGroup(self.details.group.id.val)
        if not self.canAnnotate():
            save = False
        self._re.resetDefaultSettings(save, ctx)
        return True

    def countArchivedFiles(self):
        """
        Returns the number of Original 'archived' Files linked to primary
        pixels.
        """
        fsInfo = self.getImportedFilesInfo()
        if not fsInfo['fileset']:
            return fsInfo['count']
        return 0

    def countFilesetFiles(self):
        """
        Counts the Original Files that are part of the FS Fileset linked to
        this image
        """

        fsInfo = self.getImportedFilesInfo()
        if fsInfo['fileset']:
            return fsInfo['count']
        return 0

    def getImportedFilesInfo(self):
        """
        Returns a dict of 'count' and 'size' of the Fileset files (OMERO 5) or
        the Original Archived files (OMERO 4)

        :return:        A dict of 'count' and sum 'size' of the files.
        """
        if self._importedFilesInfo is None:
            # Check for Filesets first...
            self._importedFilesInfo = self._conn.getFilesetFilesInfo(
                [self.getId()])
            if (self._importedFilesInfo['count'] == 0):
                # If none, check Archived files
                self._importedFilesInfo = self._conn.getArchivedFilesInfo(
                    [self.getId()])
        return self._importedFilesInfo

    def countImportedImageFiles(self):
        """
        Returns a count of the number of Imported Image files
        (Archived files for pre-FS images)
        This will only be 0 if the image was imported pre-FS
        and original files NOT archived
        """
        return self.getImportedFilesInfo()['count']

    def getArchivedFiles(self):
        """
        Returns a generator of :class:`OriginalFileWrapper` corresponding to
        the archived files linked to primary pixels
        ** Deprecated ** Use :meth:`getImportedImageFiles`.
        """
        warnings.warn(
            "Deprecated. Use getImportedImageFiles()", DeprecationWarning)
        return self.getImportedImageFiles()

    def getImportedImageFiles(self):
        """
        Returns a generator of :class:`OriginalFileWrapper` corresponding to
        the Imported image files that created this image, if available.
        """
        query_service = self._conn.getQueryService()

        # If we have an FS image, return Fileset files.
        params = omero.sys.ParametersI()
        params.addId(self.getId())
        query = 'select ofile from FilesetEntry as fse '\
                'join fse.fileset as fileset '\
                'join fse.originalFile as ofile '\
                'join fileset.images as image '\
                'where image.id in (:id)'
        original_files = query_service.findAllByQuery(
            query, params, self._conn.SERVICE_OPTS
        )

        if len(original_files) == 0:
            # Otherwise, return Original Archived Files
            params = omero.sys.ParametersI()
            params.addId(self.getPixelsId())
            query = 'select ofile from PixelsOriginalFileMap as link '\
                    'join link.parent as ofile ' \
                    'where link.child.id = :id'
            original_files = query_service.findAllByQuery(
                query, params, self._conn.SERVICE_OPTS
            )

        for original_file in original_files:
            yield OriginalFileWrapper(self._conn, original_file)

    def getImportedImageFilePaths(self):
        """
        Returns a generator of path strings corresponding to the Imported
        image files that created this image, if available.
        """
        query_service = self._conn.getQueryService()
        server_paths = list()
        client_paths = list()

        # If we have an FS image, return Fileset files.
        params = omero.sys.ParametersI()
        params.addId(self.getId())
        query = 'select ofile.path, ofile.name, fse.clientPath '\
                'from FilesetEntry as fse '\
                'join fse.fileset as fileset '\
                'join fse.originalFile as ofile '\
                'join fileset.images as image '\
                'where image.id in (:id)'
        rows = query_service.projection(
            query, params, self._conn.SERVICE_OPTS
        )
        for row in rows:
            path, name, clientPath = row
            server_paths.append('%s%s' % (unwrap(path), unwrap(name)))
            client_paths.append(unwrap(clientPath))

        if len(rows) == 0:
            # Otherwise, return Original Archived Files
            params = omero.sys.ParametersI()
            params.addId(self.getPixelsId())
            query = 'select ofile.path, ofile.name '\
                    '    from PixelsOriginalFileMap as link '\
                    'join link.parent as ofile ' \
                    'where link.child.id = :id'
            rows = query_service.projection(
                query, params, self._conn.SERVICE_OPTS
            )
            for row in rows:
                path, name = row
                server_paths.append('%s%s' % (unwrap(path), unwrap(name)))

        return {'server_paths': server_paths, 'client_paths': client_paths}

    def getFileset(self):
        """
        Returns the Fileset linked to this Image.
        Fileset images, usedFiles and originalFiles are loaded.
        """
        if self.fileset is not None:
            return self._conn.getObject("Fileset", self.fileset.id.val)

    def getInplaceImport(self):
        """
        If the image was imported using file transfer,
        return the type of file transfer.
        One of:
        'ome.formats.importer.transfers.MoveFileTransfer',
        'ome.formats.importer.transfers.CopyFileTransfer',
        'ome.formats.importer.transfers.CopyMoveFileTransfer',
        'ome.formats.importer.transfers.HardlinkFileTransfer',
        'ome.formats.importer.transfers.SymlinkFileTransfer'

        :rtype:     String or None
        :return:    Transfer type or None
        """
        ns = omero.constants.namespaces.NSFILETRANSFER
        fsInfo = self.getImportedFilesInfo()
        if 'annotations' in fsInfo:
            for a in fsInfo['annotations']:
                if ns == a['ns']:
                    return a['value']

    def getROICount(self, shapeType=None, filterByCurrentUser=False):
        """
        Count number of ROIs associated to an image

        :param shapeType: Filter by shape type ("Rectangle",...).
        :param filterByCurrentUser: Whether or not to filter the count by
                                    the currently logged in user.
        :return: Number of ROIs found for the currently logged in user if
                 filterByCurrentUser is True, otherwise the total number
                 found.
        """

        # Create ROI shape validator (return True if at least one shape is
        # found)
        def isValidType(shape):
            if not shapeType:
                return True
            elif isinstance(shapeType, list):
                for t in shapeType:
                    if isinstance(shape, getattr(omero.model, t)):
                        return True
            elif isinstance(shape, getattr(omero.model, shapeType)):
                return True
            return False

        def isValidROI(roi):
            for shape in roi.copyShapes():
                if isValidType(shape):
                    return True
            return False

        # Optimisation for the most common use case of unfiltered ROI counts
        # for the current user.
        if shapeType is None:
            params = omero.sys.ParametersI()
            params.addLong('imageId', self.id)
            query = 'select count(*) from Roi as roi ' \
                    'where roi.image.id = :imageId'
            if filterByCurrentUser:
                query += ' and roi.details.owner.id = :ownerId'
                params.addLong('ownerId', self._conn.getUserId())
            count = self._conn.getQueryService().projection(
                query, params, self._conn.SERVICE_OPTS)
            # Projection returns a two dimensional array of RType wrapped
            # return values so we want the value of row one, column one.
            return count[0][0].getValue()

        roiOptions = omero.api.RoiOptions()
        if filterByCurrentUser:
            roiOptions.userId = omero.rtypes.rlong(self._conn.getUserId())

        result = self._conn.getRoiService().findByImage(self.id, roiOptions)
        count = sum(1 for roi in result.rois if isValidROI(roi))
        return count

ImageWrapper = _ImageWrapper

# INSTRUMENT AND ACQUISITION #


class _ImageStageLabelWrapper (BlitzObjectWrapper):
    """
    omero_model_StageLabelI class wrapper extends BlitzObjectWrapper.
    """
    pass

ImageStageLabelWrapper = _ImageStageLabelWrapper


class _ImagingEnvironmentWrapper(BlitzObjectWrapper):
    """
    omero_model_ImagingEnvironment class wrapper extends BlitzObjectWrapper.
    """
    pass

ImagingEnvironmentWrapper = _ImagingEnvironmentWrapper


class _ImagingEnviromentWrapper (BlitzObjectWrapper):
    """
    omero_model_ImagingEnvironmentI class wrapper extends BlitzObjectWrapper.
    """
    _attrs = ('temperature',
              'airPressure',
              'humidity',
              'co2percent',
              'version')

    OMERO_CLASS = 'ImagingEnvironment'

ImagingEnviromentWrapper = _ImagingEnviromentWrapper


class _TransmittanceRangeWrapper (BlitzObjectWrapper):
    """
    omero_model_TransmittanceRangeI class wrapper extends BlitzObjectWrapper.
    """
    _attrs = ('cutIn',
              'cutOut',
              'cutInTolerance',
              'cutOutTolerance',
              'transmittance',
              'version')

    OMERO_CLASS = 'TransmittanceRange'

TransmittanceRangeWrapper = _TransmittanceRangeWrapper


class _DetectorSettingsWrapper (BlitzObjectWrapper):
    """
    omero_model_DetectorSettingsI class wrapper extends BlitzObjectWrapper.
    """
    _attrs = ('voltage',
              'gain',
              'offsetValue',
              'readOutRate',
              'binning|BinningWrapper',
              'detector|DetectorWrapper',
              'version')

    OMERO_CLASS = 'DetectorSettings'

DetectorSettingsWrapper = _DetectorSettingsWrapper


class _BinningWrapper (BlitzObjectWrapper):
    """
    omero_model_BinningI class wrapper extends BlitzObjectWrapper.
    """

    OMERO_CLASS = 'Binning'

BinningWrapper = _BinningWrapper


class _DetectorWrapper (BlitzObjectWrapper):
    """
    omero_model_DetectorI class wrapper extends BlitzObjectWrapper.
    """
    _attrs = ('manufacturer',
              'model',
              'serialNumber',
              'voltage',
              'gain',
              'offsetValue',
              'zoom',
              'amplificationGain',
              '#type;detectorType',
              'version')

    OMERO_CLASS = 'Detector'

    def getDetectorType(self):
        """
        The type of detector (enum value)

        :return:    Detector type
        :rtype:     :class:`EnumerationWrapper`
        """

        rv = self.type
        if self.type is not None:
            rv = EnumerationWrapper(self._conn, self.type)
            if not self.type.loaded:
                self.type = rv._obj
            return rv

DetectorWrapper = _DetectorWrapper


class _ObjectiveWrapper (BlitzObjectWrapper):
    """
    omero_model_ObjectiveI class wrapper extends BlitzObjectWrapper.
    """
    _attrs = ('manufacturer',
              'model',
              'serialNumber',
              'nominalMagnification',
              'calibratedMagnification',
              'lensNA',
              '#immersion',
              '#correction',
              'workingDistance',
              'iris',
              'version')

    OMERO_CLASS = 'Objective'

    def getImmersion(self):
        """
        The type of immersion for this objective (enum value)

        :return:    Immersion type, or None
        :rtype:     :class:`EnumerationWrapper`
        """

        rv = self.immersion
        if self.immersion is not None:
            rv = EnumerationWrapper(self._conn, self.immersion)
            if not self.immersion.loaded:
                self.immersion = rv._obj
            return rv

    def getCorrection(self):
        """
        The type of Correction for this objective (enum value)

        :return:    Correction type, or None
        :rtype:     :class:`EnumerationWrapper`
        """

        rv = self.correction
        if self.correction is not None:
            rv = EnumerationWrapper(self._conn, self.correction)
            if not self.correction.loaded:
                self.correction = rv._obj
            return rv

    def getIris(self):
        """
        The type of Iris for this objective (enum value)

        :return:    Iris type
        :rtype:     :class:`EnumerationWrapper`
        """

        rv = self.iris
        if self.iris is not None:
            rv = EnumerationWrapper(self._conn, self.iris)
            if not self.iris.loaded:
                self.iris = rv._obj
            return rv

ObjectiveWrapper = _ObjectiveWrapper


class _ObjectiveSettingsWrapper (BlitzObjectWrapper):
    """
    omero_model_ObjectiveSettingsI class wrapper extends BlitzObjectWrapper.
    """
    _attrs = ('correctionCollar',
              '#medium',
              'refractiveIndex',
              'objective|ObjectiveWrapper',
              'version')

    OMERO_CLASS = 'ObjectiveSettings'

    def getObjective(self):
        """
        Gets the Objective that these settings refer to

        :return:    Objective
        :rtype:     :class:`ObjectiveWrapper`
        """

        rv = self.objective
        if self.objective is not None:
            rv = ObjectiveWrapper(self._conn, self.objective)
            if not self.objective.loaded:
                self.objective = rv._obj
        return rv

    def getMedium(self):
        """
        Gets the Medium type that these settings refer to (enum value)

        :return:    Medium
        :rtype:     :class:`EnumerationWrapper`
        """

        rv = self.medium
        if self.medium is not None:
            rv = EnumerationWrapper(self._conn, self.medium)
            if not self.medium.loaded:
                self.medium = rv._obj
            return rv

ObjectiveSettingsWrapper = _ObjectiveSettingsWrapper


class _FilterWrapper (BlitzObjectWrapper):
    """
    omero_model_FilterI class wrapper extends BlitzObjectWrapper.
    """
    _attrs = ('manufacturer',
              'model',
              'lotNumber',
              'filterWheel',
              '#type;filterType',
              'transmittanceRange|TransmittanceRangeWrapper',
              'version')

    OMERO_CLASS = 'Filter'

    def getFilterType(self):
        """
        Gets the Filter type for this filter (enum value)

        :return:    Filter type
        :rtype:     :class:`EnumerationWrapper`
        """

        rv = self.type
        if self.type is not None:
            rv = EnumerationWrapper(self._conn, self.type)
            if not self.type.loaded:
                self.type = rv._obj
            return rv

FilterWrapper = _FilterWrapper


class _DichroicWrapper (BlitzObjectWrapper):
    """
    omero_model_DichroicI class wrapper extends BlitzObjectWrapper.
    """
    _attrs = ('manufacturer',
              'model',
              'lotNumber',
              'version')

    OMERO_CLASS = 'Dichroic'

DichroicWrapper = _DichroicWrapper


class _FilterSetWrapper (BlitzObjectWrapper):
    """
    omero_model_FilterSetI class wrapper extends BlitzObjectWrapper.
    """
    _attrs = ('manufacturer',
              'model',
              'lotNumber',
              'dichroic|DichroicWrapper',
              'version')

    OMERO_CLASS = 'FilterSet'

    def copyEmissionFilters(self):
        """ TODO: not implemented """
        pass

    def copyExcitationFilters(self):
        """ TODO: not implemented """
        pass

FilterSetWrapper = _FilterSetWrapper


class _OTFWrapper (BlitzObjectWrapper):
    """
    omero_model_OTFI class wrapper extends BlitzObjectWrapper.
    """
    _attrs = ('sizeX',
              'sizeY',
              'opticalAxisAveraged'
              'pixelsType',
              'path',
              'filterSet|FilterSetWrapper',
              'objective|ObjectiveWrapper',
              'version')

    OMERO_CLASS = 'OTF'

OTFWrapper = _OTFWrapper


class _LightSettingsWrapper (BlitzObjectWrapper):
    """
    base Light Source class wrapper, extends BlitzObjectWrapper.
    """
    _attrs = ('attenuation',
              'wavelength',
              # 'lightSource|LightSourceWrapper',
              'microbeamManipulation',
              'version')

    OMERO_CLASS = 'LightSettings'

    def getLightSource(self):
        if self._obj.lightSource is None:
            return None
        if not self._obj.lightSource.isLoaded():    # see #5742
            lid = self._obj.lightSource.id.val
            params = omero.sys.Parameters()
            params.map = {"id": rlong(lid)}
            query = ("select l from Laser as l left outer join fetch l.type "
                     "left outer join fetch l.laserMedium "
                     "left outer join fetch l.pulse as pulse "
                     "left outer join fetch l.pump as pump "
                     "left outer join fetch pump.type as pt "
                     "where l.id = :id")
            self._obj.lightSource = self._conn.getQueryService().findByQuery(
                query, params, self._conn.SERVICE_OPTS)
        return LightSourceWrapper(self._conn, self._obj.lightSource)

LightSettingsWrapper = _LightSettingsWrapper


class _LightSourceWrapper (BlitzObjectWrapper):
    """
    base Light Source class wrapper, extends BlitzObjectWrapper.
    """
    _attrs = ('manufacturer',
              'model',
              'power',
              'serialNumber',
              '#type;lightSourceType',
              'version')

    def getLightSourceType(self):
        """
        Gets the Light Source type for this light source (enum value)

        :return:    Light Source type
        :rtype:     :class:`EnumerationWrapper`
        """

        rv = self.type
        if self.type is not None:
            rv = EnumerationWrapper(self._conn, self.type)
            if not self.type.loaded:
                self.type = rv._obj
            return rv

# map of light source gateway classes to omero model objects. E.g.
# omero.model.Arc : 'ArcWrapper'
_LightSourceClasses = {}


def LightSourceWrapper(conn, obj, **kwargs):
    """
    Creates wrapper instances for omero.model light source objects

    :param conn:    :class:`BlitzGateway` connection
    :param obj:     omero.model object
    :return:        :class:`_LightSourceWrapper` subclass
    """
    for k, v in _LightSourceClasses.items():
        if isinstance(obj, k):
            return getattr(omero.gateway, v)(conn, obj, **kwargs)
    return None


class _FilamentWrapper (_LightSourceWrapper):
    """
    omero_model_FilamentI class wrapper extends LightSourceWrapper.
    """

    OMERO_CLASS = 'Filament'

FilamentWrapper = _FilamentWrapper
_LightSourceClasses[omero.model.FilamentI] = 'FilamentWrapper'


class _ArcWrapper (_FilamentWrapper):
    """
    omero_model_ArcI class wrapper extends FilamentWrapper.
    """

    OMERO_CLASS = 'Arc'

ArcWrapper = _ArcWrapper
_LightSourceClasses[omero.model.ArcI] = 'ArcWrapper'


class _LaserWrapper (_LightSourceWrapper):
    """
    omero_model_LaserI class wrapper extends LightSourceWrapper.
    """

    OMERO_CLASS = 'Laser'

    def __bstrap__(self):
        super(_LaserWrapper, self).__bstrap__()
        self._attrs += (
            '#laserMedium',
            'frequencyMultiplication',
            'tuneable',
            'pulse',
            'wavelength',
            'pockelCell',
            'pump',
            'repetitionRate')

    def getLaserMedium(self):
        """
        Gets the laser medium type for this Laser (enum value)

        :return:    Laser medium type
        :rtype:     :class:`EnumerationWrapper`
        """

        rv = self.laserMedium
        if self.laserMedium is not None:
            rv = EnumerationWrapper(self._conn, self.laserMedium)
            if not self.laserMedium.loaded:
                self.laserMedium = rv._obj
            return rv

    def getPump(self):
        """
        Gets the pump (Light Source) for this Laser

        :return:    Pump (Light Source)
        :rtype:     :class:`LightSourceWrapper`
        """
        rv = self.pump
        if rv is not None:
            return LightSourceWrapper(self._conn, rv)

LaserWrapper = _LaserWrapper
_LightSourceClasses[omero.model.LaserI] = 'LaserWrapper'


class _LightEmittingDiodeWrapper (_LightSourceWrapper):
    """
    omero_model_LightEmittingDiodeI class wrapper extends LightSourceWrapper.
    """

    OMERO_CLASS = 'LightEmittingDiode'

LightEmittingDiodeWrapper = _LightEmittingDiodeWrapper
_LightSourceClasses[
    omero.model.LightEmittingDiodeI] = 'LightEmittingDiodeWrapper'


class _MicroscopeWrapper (BlitzObjectWrapper):
    """
    omero_model_MicroscopeI class wrapper extends BlitzObjectWrapper.
    """
    _attrs = ('manufacturer',
              'model',
              'serialNumber',
              '#type;microscopeType',
              'version')

    OMERO_CLASS = 'Microscope'

    def getMicroscopeType(self):
        """
        Returns the 'type' of microscope this is.

        :return:    Microscope type.
        :rtype:     :class:`EnumerationWrapper`
        """

        rv = self.type
        if self.type is not None:
            rv = EnumerationWrapper(self._conn, self.type)
            if not self.type.loaded:
                self.type = rv._obj
            return rv

MicroscopeWrapper = _MicroscopeWrapper


class _InstrumentWrapper (BlitzObjectWrapper):
    """
    omero_model_InstrumentI class wrapper extends BlitzObjectWrapper.
    """

    # TODO: wrap version

    _attrs = ('microscope|MicroscopeWrapper',)

    OMERO_CLASS = 'Instrument'

    def getMicroscope(self):
        """
        Returns the microscope component of the Instrument.

        :return:    Microscope
        :rtype:     omero.model.Microscope
        """

        if self._obj.microscope is not None:
            return MicroscopeWrapper(self._conn, self._obj.microscope)
        return None

    def getDetectors(self):
        """
        Gets the Instrument detectors.

        :return:    List of Detectors
        :rtype:     :class:`DetectorWrapper` list
        """

        return [DetectorWrapper(self._conn, x) for x in self._detectorSeq]

    def getObjectives(self):
        """
        Gets the Instrument Objectives.

        :return:    List of Objectives
        :rtype:     :class:`ObjectiveWrapper` list
        """

        return [ObjectiveWrapper(self._conn, x) for x in self._objectiveSeq]

    def getFilters(self):
        """
        Gets the Instrument Filters.

        :return:    List of Filters
        :rtype:     :class:`FilterWrapper` list
        """

        return [FilterWrapper(self._conn, x) for x in self._filterSeq]

    def getDichroics(self):
        """
        Gets the Instrument Dichroics.

        :return:    List of Dichroics
        :rtype:     :class:`DichroicWrapper` list
        """

        return [DichroicWrapper(self._conn, x) for x in self._dichroicSeq]

    def getFilterSets(self):
        """
        Gets the Instrument FilterSets.

        :return:    List of FilterSets
        :rtype:     :class:`FilterSetWrapper` list
        """

        return [FilterSetWrapper(self._conn, x) for x in self._filterSetSeq]

    def getOTFs(self):
        """
        Gets the Instrument OTFs.

        :return:    List of OTFs
        :rtype:     :class:`OTFWrapper` list
        """

        return [OTFWrapper(self._conn, x) for x in self._otfSeq]

    def getLightSources(self):
        """
        Gets the Instrument LightSources.

        :return:    List of LightSources
        :rtype:     :class:`LightSourceWrapper` list
        """

        return [LightSourceWrapper(self._conn, x)
                for x in self._lightSourceSeq]

    def simpleMarshal(self):
        if self._obj:
            rv = super(_InstrumentWrapper, self).simpleMarshal(parents=False)
            rv['detectors'] = [x.simpleMarshal() for x in self.getDetectors()]
            rv['objectives'] = [x.simpleMarshal()
                                for x in self.getObjectives()]
            rv['filters'] = [x.simpleMarshal() for x in self.getFilters()]
            rv['dichroics'] = [x.simpleMarshal() for x in self.getDichroics()]
            rv['filterSets'] = [x.simpleMarshal()
                                for x in self.getFilterSets()]
            rv['otfs'] = [x.simpleMarshal() for x in self.getOTFs()]
            rv['lightsources'] = [x.simpleMarshal()
                                  for x in self.getLightSources()]
        else:
            rv = {}
        return rv

InstrumentWrapper = _InstrumentWrapper

KNOWN_WRAPPERS = {}


def refreshWrappers():
    """
    this needs to be called by modules that extend the base wrappers
    """
    KNOWN_WRAPPERS.update({"project": ProjectWrapper,
                           "dataset": DatasetWrapper,
                           "image": ImageWrapper,
                           "screen": ScreenWrapper,
                           "plate": PlateWrapper,
                           "plateacquisition": PlateAcquisitionWrapper,
                           "acquisition": PlateAcquisitionWrapper,
                           "well": WellWrapper,
                           "experimenter": ExperimenterWrapper,
                           "experimentergroup": ExperimenterGroupWrapper,
                           "originalfile": OriginalFileWrapper,
                           "fileset": FilesetWrapper,
                           "commentannotation": CommentAnnotationWrapper,
                           "tagannotation": TagAnnotationWrapper,
                           "longannotation": LongAnnotationWrapper,
                           "booleanannotation": BooleanAnnotationWrapper,
                           "fileannotation": FileAnnotationWrapper,
                           "doubleannotation": DoubleAnnotationWrapper,
                           "termannotation": TermAnnotationWrapper,
                           "timestampannotation": TimestampAnnotationWrapper,
                           "mapannotation": MapAnnotationWrapper,
                           # allows for getObjects("Annotation", ids)
                           "annotation": AnnotationWrapper._wrap})

refreshWrappers()<|MERGE_RESOLUTION|>--- conflicted
+++ resolved
@@ -1892,7 +1892,6 @@
         self._proxies = NoProxies()
         logger.info("closed connecion (uuid=%s)" % str(self._sessionUuid))
 
-<<<<<<< HEAD
     def close(self):  # pragma: no cover
         """
         Terminates connection with killSession(). The session is terminated
@@ -1911,13 +1910,9 @@
         self._proxies = NoProxies()
         logger.info("closed connecion (uuid=%s)" % str(self._sessionUuid))
 
-#    def __del__ (self):
-#        logger.debug("##GARBAGE COLLECTOR KICK IN")
-=======
     def __del__(self):
         logger.debug("##GARBAGE COLLECTOR KICK IN")
         self._assert_unregistered()
->>>>>>> 1f47e36b
 
     def _createProxies(self):
         """
@@ -8295,14 +8290,9 @@
             rv[i] = float(level)/sizeXList[0]
         return rv
 
-<<<<<<< HEAD
-    def setActiveChannels(self, channels, windows=None, colors=None,
-                          reverseMaps=None):
-=======
     @assert_re()
     def setActiveChannels(self, channels, windows=None, colors=None,
-                          noRE=False):
->>>>>>> 1f47e36b
+                          reverseMaps=None, noRE=False):
         """
         Sets the active channels on the rendering engine.
         Also sets rendering windows and channel colors
@@ -8509,19 +8499,11 @@
                     (bw, rp.isFloat(), rp.isSigned()), None)
                 if key is None:
                     logger.error(
-<<<<<<< HEAD
                         "Unknown data type: " +
                         str((bw, rp.isFloat(), rp.isSigned())))
                 plot = array.array(key, (axis == 'h' and
                                    rp.getRow(pos, z, c, t) or
                                    rp.getCol(pos, z, c, t)))
-=======
-                        "Unknown data type: "
-                        + str((bw, rp.isFloat(), rp.isSigned())))
-                plot = array.array(key, (axis == 'h'
-                                   and rp.getRow(pos, z, c, t)
-                                   or rp.getCol(pos, z, c, t)))
->>>>>>> 1f47e36b
                 plot.byteswap()  # TODO: Assuming ours is a little endian
                 # system now move data into the windowMin..windowMax range
                 offset = -chw[c][0]
