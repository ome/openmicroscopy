#!/usr/bin/env python
# -*- coding: utf-8 -*-
#
# blitz_gateway - python bindings and wrappers to access an OMERO blitz server
#
# Copyright (c) 2007-2014 Glencoe Software, Inc. All rights reserved.
#
# This software is distributed under the terms described by the LICENCE file
# you can find at the root of the distribution bundle, which states you are
# free to use it only for non commercial purposes.
# If the file is missing please request a copy by contacting
# jason@glencoesoftware.com.

# Set up the python include paths
import os
THISPATH = os.path.dirname(os.path.abspath(__file__))

import warnings
from types import IntType, LongType, UnicodeType, ListType, TupleType, StringType, StringTypes
from datetime import datetime
from cStringIO import StringIO
import ConfigParser

import omero
import omero.clients
from omero.util.decorators import timeit
# not used here, but imported from here in other places:
from omero.util.decorators import TimeIt  # noqa
from omero.cmd import DoAll
from omero.api import Save
from omero.gateway.utils import ServiceOptsDict, GatewayConfig
import omero.scripts as scripts

import Ice
import Glacier2

import traceback
import time
import array
import math
from decimal import Decimal

from gettext import gettext as _

import logging
logger = logging.getLogger(__name__)

try:
    from PIL import Image, ImageDraw, ImageFont     # see ticket:2597
except: #pragma: nocover
    try:
        import Image, ImageDraw, ImageFont          # see ticket:2597
    except:
        logger.error('No Pillow installed, line plots and split channel will fail!')
from math import sqrt

from omero.rtypes import rstring, rint, rlong, rbool, rtime, rlist, rdouble, unwrap

def omero_type(val):
    """
    Converts rtypes from static factory methods:
      - StringType to rstring
      - UnicodeType to rstring
      - IntType to rint
      - LongType to rlong
    elswere return the argument itself

    @param val: value
    @rtype:     omero.rtype
    @return:    matched RType or value
    """

    if isinstance(val, StringType):
        return rstring(val)
    elif isinstance(val, UnicodeType):
        return rstring(val.encode('utf-8'))
    elif isinstance(val, IntType):
        return rint(val)
    elif isinstance(val, LongType):
        return rlong(val)
    else:
        return val

def fileread (fin, fsize, bufsize):
    """
    Reads everything from fin, in chunks of bufsize.


    @type fin: file
    @param fin: filelike readable object
    @type fsize: int
    @param fsize: total number of bytes to read
    @type bufsize: int
    @param fsize: size of each chunk of data read from fin
    @rtype: string
    @return: string buffer holding the contents read from the file
    """
    # Read it all in one go
    p = 0
    rv = ''
    while p < fsize:
        s = min(bufsize, fsize-p)
        rv += fin.read(p,s)
        p += s
    fin.close()
    return rv


def fileread_gen (fin, fsize, bufsize):
    """
    Generator helper function that yields chunks of the file of size fsize.

    @type fin: file
    @param fin: filelike readable object
    @type fsize: int
    @param fsize: total number of bytes to read
    @type bufsize: int
    @param fsize: size of each chunk of data read from fin that gets yielded
    @rtype: generator
    @return: generator of string buffers of size up to bufsize read from fin
    """
    p = 0
    while p < fsize:
        s = min(bufsize, fsize-p)
        yield fin.read(p,s)
        p += s
    fin.close()

class BlitzObjectWrapper (object):
    """
    Object wrapper class which provides various methods for hierarchy traversing,
    saving, handling permissions etc.
    This is the 'abstract' super class which is subclassed by
    E.g. _ProjectWrapper, _DatasetWrapper etc.
    All ojbects have a reference to the L{BlitzGateway} connection, and therefore all services are
    available for handling calls on the object wrapper. E.g listChildren() uses queryservice etc.
    """

    OMERO_CLASS = None              # E.g. 'Project', 'Dataset', 'Experimenter' etc.
    LINK_CLASS = None
    LINK_CHILD = 'child'
    CHILD_WRAPPER_CLASS = None
    PARENT_WRAPPER_CLASS = None

    @staticmethod
    def LINK_PARENT (x):
        return x.parent

    def __init__ (self, conn=None, obj=None, cache=None, **kwargs):
        """
        Initialises the wrapper object, setting the various class variables etc

        @param conn:    The L{omero.gateway.BlitzGateway} connection.
        @type conn:     L{omero.gateway.BlitzGateway}
        @param obj:     The object to wrap. E.g. omero.model.Image
        @type obj:      omero.model object
        @param cache:   Cache which is passed to new child wrappers
        """
        self.__bstrap__()
        self._obj = obj
        self._cache = cache
        if self._cache is None:
            self._cache = {}
        self._conn = conn
        self._creationDate = None
        if conn is None:
            return
        if hasattr(obj, 'id') and obj.id is not None:
            self._oid = obj.id.val
            if not self._obj.loaded:
                self._obj = self._conn.getQueryService().get(self._obj.__class__.__name__, self._oid, self._conn.SERVICE_OPTS)
        self.__prepare__ (**kwargs)

    def __eq__ (self, a):
        """
        Returns true if the object is of the same type and has same id and name

        @param a:   The object to compare to this one
        @return:    True if objects are same - see above
        @rtype:     Boolean
        """
        return type(a) == type(self) and self._obj.id == a._obj.id and self.getName() == a.getName()

    def __bstrap__ (self):
        """ Initialisation method which is implemented by subclasses to set their class variables etc. """
        pass

    def __prepare__ (self, **kwargs):
        """ Initialisation method which is implemented by subclasses to handle various init tasks """
        pass

    def __repr__ (self):
        """
        Returns a String representation of the Object, including ID if set.

        @return:    String E.g. '<DatasetWrapper id=123>'
        @rtype:     String
        """
        if hasattr(self, '_oid'):
            return '<%s id=%s>' % (self.__class__.__name__, str(self._oid))
        return super(BlitzObjectWrapper, self).__repr__()

    def _getQueryString(self):
        """
        Used for building queries in generic methods such as getObjects("Project")
        """
        return "select obj from %s obj join fetch obj.details.owner as owner join fetch obj.details.group "\
                "join fetch obj.details.creationEvent" % self.OMERO_CLASS

    def _getChildWrapper (self):
        """
        Returns the wrapper class of children of this object.
        Checks that this is one of the Wrapper objects in the L{omero.gateway} module
        Raises NotImplementedError if this is not true or class is not defined (None)
        This is used internally by the L{listChildren} and L{countChildren} methods.

        @return:    The child wrapper class. E.g. omero.gateway.DatasetWrapper.__class__
        @rtype:     class
        """
        if self.CHILD_WRAPPER_CLASS is None: #pragma: no cover
            raise NotImplementedError('%s has no child wrapper defined' % self.__class__)
        if type(self.CHILD_WRAPPER_CLASS) is type(''):
            # resolve class
            if hasattr(omero.gateway, self.CHILD_WRAPPER_CLASS):
                self.__class__.CHILD_WRAPPER_CLASS = self.CHILD_WRAPPER_CLASS = getattr(omero.gateway, self.CHILD_WRAPPER_CLASS)
            else: #pragma: no cover
                raise NotImplementedError
        return self.CHILD_WRAPPER_CLASS

    def _getParentWrappers (self):
        """
        Returns the wrapper classes of the parent of this object.
        This is used internally by the L{listParents} method.

        @return:    List of parent wrapper classes. E.g. omero.gateway.DatasetWrapper.__class__
        @rtype:     class
        """
        if self.PARENT_WRAPPER_CLASS is None: #pragma: no cover
            raise NotImplementedError
        pwc = self.PARENT_WRAPPER_CLASS
        if not isinstance(pwc, ListType):
            pwc = [pwc,]
        for i in range(len(pwc)):
            if isinstance(pwc[i], StringTypes):
                # resolve class
                g = globals()
                if not pwc[i] in g: #pragma: no cover
                    raise NotImplementedError
                pwc[i] = g[pwc[i]]

        #if type(self.PARENT_WRAPPER_CLASS) is type(''):
        #    # resolve class
        #    g = globals()
        #    if not g.has_key(self.PARENT_WRAPPER_CLASS): #pragma: no cover
        #        raise NotImplementedError
        #    self.__class__.PARENT_WRAPPER_CLASS = self.PARENT_WRAPPER_CLASS = g[self.PARENT_WRAPPER_CLASS]
        #return self.PARENT_WRAPPER_CLASS
        if pwc != self.PARENT_WRAPPER_CLASS or pwc != self.__class__.PARENT_WRAPPER_CLASS:
            self.__class__.PARENT_WRAPPER_CLASS = self.PARENT_WRAPPER_CLASS = pwc
        return self.PARENT_WRAPPER_CLASS

    def __loadedHotSwap__ (self):
        """
        Loads the object that is wrapped by this class. This includes linked objects.
        This method can be overwritten by subclasses that want to specify how/which linked objects
        are loaded.
        """
        self._obj = self._conn.getContainerService().loadContainerHierarchy(self.OMERO_CLASS, (self._oid,), None, self._conn.SERVICE_OPTS)[0]

    def _moveLink (self, newParent):
        """
        Moves this object from a parent container (first one if there are more than one) to a new parent.
        TODO: might be more useful if it didn't assume only 1 parent - option allowed you to specify the oldParent.

        @param newParent:   The new parent Object Wrapper.
        @return:            True if moved from parent to parent.
                            False if no parent exists or newParent has mismatching type
        @rtype:             Boolean
        """
        p = self.getParent()
        # p._obj.__class__ == p._obj.__class__ ImageWrapper(omero.model.DatasetI())
        if p.OMERO_CLASS == newParent.OMERO_CLASS:
            link = self._conn.getQueryService().findAllByQuery("select l from %s as l where l.parent.id=%i and l.child.id=%i" % (p.LINK_CLASS, p.id, self.id), None, self._conn.SERVICE_OPTS)
            if len(link):
                link[0].parent = newParent._obj
                self._conn.getUpdateService().saveObject(link[0], self._conn.SERVICE_OPTS)
                return True
            logger.debug("## query didn't return objects: 'select l from %s as l where l.parent.id=%i and l.child.id=%i'" % (p.LINK_CLASS, p.id, self.id))
        else:
            logger.debug("## %s != %s ('%s' - '%s')" % (type(p), type(newParent), str(p), str(newParent)))
        return False

    def findChildByName (self, name, description=None):
        """
        Find the first child object with a matching name, and description if specified.

        @param name:    The name which must match the child name
        @param description: If specified, child description must match too
        @return:        The wrapped child object
        @rtype:         L{BlitzObjectWrapper}
        """
        for c in self.listChildren():
            if c.getName() == name:
                if description is None or omero_type(description) == omero_type(c.getDescription()):
                    return c
        return None

    def getDetails (self):
        """
        Gets the details of the wrapped object

        @return:    L{omero.gateway.DetailsWrapper} or None if object not loaded
        @rtype:     L{DetailsWrapper}
        """
        if self._obj.loaded:
            return omero.gateway.DetailsWrapper (self._conn, self._obj.getDetails())
        return None


    def getDate(self):
        """
        Returns the object's acquisitionDate, or creation date (details.creationEvent.time)

        @return:    A L{datetime.datetime} object
        @rtype:     datetime
        """

        try:
            if self._obj.acquisitionDate.val is not None and self._obj.acquisitionDate.val > 0:
                t = self._obj.acquisitionDate.val
                return datetime.fromtimestamp(t/1000)
        except:
            # object doesn't have acquisitionDate
            pass

        return self.creationEventDate()


    def save (self):
        """
        Uses the updateService to save the wrapped object.

        @rtype:     None
        """
        ctx = self._conn.SERVICE_OPTS.copy()
        if self.getDetails() and self.getDetails().getGroup():
            # This is a save for an object that already exists, make sure group matches
            ctx.setOmeroGroup(self.getDetails().getGroup().getId())
        self._obj = self._conn.getUpdateService().saveAndReturnObject(self._obj, ctx)

    def saveAs (self, details):
        """
        Save this object, keeping the object owner the same as the one on provided details
        If the current user is an admin but is NOT the owner specified in 'details',
        then create a new connection for that owner, clone the current object under that
        connection and save.
        Otherwise, simply save.

        @param details:     The Details specifying owner to save to
        @type details:      L{DetailsWrapper}
        @return:            None
        """
        if self._conn.isAdmin():
            d = self.getDetails()
            if d.getOwner() and \
                    d.getOwner().omeName == details.getOwner().omeName and \
                    d.getGroup().name == details.getGroup().name:
                return self.save()
            else:
                newConn = self._conn.suConn(details.getOwner().omeName, details.getGroup().name)
                #p = omero.sys.Principal()
                #p.name = details.getOwner().omeName
                #p.group = details.getGroup().name
                #p.eventType = "User"
                #newConnId = self._conn.getSessionService().createSessionWithTimeout(p, 60000)
                #newConn = self._conn.clone()
                #newConn.connect(sUuid=newConnId.getUuid().val)
            clone = self.__class__(newConn, self._obj)
            clone.save()
            self._obj = clone._obj
            return
        else:
            return self.save()

    def canWrite (self):
        """
        Delegates to the connection L{BlitzGateway.canWrite} method

        @rtype:     Boolean
        """
        return self._conn.canWrite(self)

    def canOwnerWrite (self):
        """
        Delegates to the connection L{BlitzGateway.canWrite} method

        @rtype:     Boolean
        @return:    True if the objects's permissions allow owner to write
        """
        return self._conn.canOwnerWrite(self)

    def isOwned(self):
        """
        Returns True if the object owner is the same user specified in the connection's Event Context

        @rtype:     Boolean
        @return:    True if current user owns this object
        """
        return (self._obj.details.owner.id.val == self._conn.getUserId())

    def isLeaded(self):
        """
        Returns True if the group that this object belongs to is lead by the currently logged-in user

        @rtype:     Boolean
        @return:    see above
        """
        g = self._obj.details.group or self._obj.details
        if g.id.val in self._conn.getEventContext().leaderOfGroups:
            return True
        return False

    def isPublic(self):
        """
        Determines if the object permissions are world readable, ie permissions.isWorldRead()

        @rtype:     Boolean
        @return:    see above
        """
        g = self.getDetails().getGroup()
        g = g and g.details or self._obj.details
        return g.permissions.isWorldRead()

    def isShared(self):
        """
        Determines if the object is sharable between groups (but not public)

        @rtype:     Boolean
        @return:    True if the object is not L{public<isPublic>} AND the
                    object permissions allow group read.
        """
        if not self.isPublic():
            g = self.getDetails().getGroup()
            g = g and g.details or self._obj.details
            return g.permissions.isGroupRead()
        return False

    def isPrivate(self):
        """
        Determines if the object is private

        @rtype:     Boolean
        @return:    True if the object is not L{public<isPublic>} and not L{shared<isShared>} and
                    permissions allow user to read.
        """
        if not self.isPublic() and not self.isShared():
            g = self.getDetails().getGroup()
            g = g and g.details or self._obj.details
            return g.permissions.isUserRead()
        return False

    def canEdit(self):
        """
        Determines if the current user can Edit (E.g. name, description) link (E.g. Project, Dataset, Image etc)
        or Delete this object. The canEdit() property is set on the permissions of every object as
        it is read from the server, based on the current user, event context and group permissions.

        @rtype:     Boolean
        @return:    True if user can Edit this object Delete, link etc.
        """
        return self.getDetails().getPermissions().canEdit()

    def canDelete(self):
        """
        Determines if the current user can Delete the object
        """
        return self.getDetails().getPermissions().canDelete()

    def canLink(self):
        """
        Determines whether user can create 'hard' links (Not annotation links).
        E.g. Between Project/Dataset/Image etc.
        Previously (4.4.6 and earlier) we only allowed this for object owners, but now we delegate
        to what the server will allow.
        """
        return self.getDetails().getPermissions().canLink()

    def canAnnotate(self):
        """
        Determines if the current user can annotate this object: ie create annotation links.
        The canAnnotate() property is set on the permissions of every object as
        it is read from the server, based on the current user, event context and group permissions.

        @rtype:     Boolean
        @return:    True if user can Annotate this object
        """
        return self.getDetails().getPermissions().canAnnotate()

    def canChgrp(self):
        """
        Specifies whether the current user can move this object to another group.
        Web client will only allow this for the data Owner.
        Admin CAN move other user's data, but we don't support this in Web yet.
        """
        return self.isOwned() # or self._conn.isAdmin() #8974

    def countChildren (self):
        """
        Counts available number of child objects.

        @return:    The number of child objects available
        @rtype:     Long
        """

        childw = self._getChildWrapper()
        klass = "%sLinks" % childw().OMERO_CLASS.lower()
        #self._cached_countChildren = len(self._conn.getQueryService().findAllByQuery("from %s as c where c.parent.id=%i" % (self.LINK_CLASS, self._oid), None))
        self._cached_countChildren = self._conn.getContainerService().getCollectionCount(self.OMERO_CLASS, klass, [self._oid], None, self._conn.SERVICE_OPTS)[self._oid]
        return self._cached_countChildren

    def countChildren_cached (self):
        """
        countChildren, but caching the first result, useful if you need to call this multiple times in
        a single sequence, but have no way of storing the value between them.
        It is actually a hack to support django template's lack of break in for loops

        @return:    The number of child objects available
        @rtype:     Long
        """

        if not hasattr(self, '_cached_countChildren'):
            return self.countChildren()
        return self._cached_countChildren

    def _listChildren (self, ns=None, val=None, params=None):
        """
        Lists available child objects.

        @rtype: generator of Ice client proxy objects for the child nodes
        @return: child objects.
        """
        if not params:
            params = omero.sys.Parameters()
        if not params.map:
            params.map = {}
        params.map["dsid"] = omero_type(self._oid)
        query = "select c from %s as c" % self.LINK_CLASS
        if ns is not None:
            params.map["ns"] = omero_type(ns)
        query += """ join fetch c.child as ch
                     left outer join fetch ch.annotationLinks as ial
                     left outer join fetch ial.child as a """
        query += " where c.parent.id=:dsid"
        if ns is not None:
            query += " and a.ns=:ns"
            if val is not None:
                if isinstance(val, StringTypes):
                    params.map["val"] = omero_type(val)
                    query +=" and a.textValue=:val"
        query += " order by c.child.name"
        for child in ( x.child for x in self._conn.getQueryService().findAllByQuery(query, params, self._conn.SERVICE_OPTS) ):
            yield child

    def listChildren (self, ns=None, val=None, params=None):
        """
        Lists available child objects.

        @rtype: generator of L{BlitzObjectWrapper} objs
        @return: child objects.
        """
        childw = self._getChildWrapper()
        for child in self._listChildren(ns=ns, val=val, params=params):
            yield childw(self._conn, child, self._cache)

    def getParent (self, withlinks=False):
        """
        List a single parent, if available.

        While the model suports many to many relationships between most objects, there are
        implementations that assume a single project per dataset, a single dataset per image,
        etc. This is just a shortcut method to return a single parent object.

        @type withlinks: Boolean
        @param withlinks: if true result will be a tuple of (linkobj, obj)
        @rtype: L{BlitzObjectWrapper} ( or tuple(L{BlitzObjectWrapper}, L{BlitzObjectWrapper}) )
        @return: the parent object with or without the link depending on args
        """

        rv = self.listParents(withlinks=withlinks)
        return len(rv) and rv[0] or None

    def listParents (self, withlinks=False):
        """
        Lists available parent objects.

        @type withlinks: Boolean
        @param withlinks: if true each yielded result will be a tuple of (linkobj, obj)
        @rtype: list of L{BlitzObjectWrapper} ( or tuple(L{BlitzObjectWrapper}, L{BlitzObjectWrapper}) )
        @return: the parent objects, with or without the links depending on args
        """
        if self.PARENT_WRAPPER_CLASS is None:
            return ()
        parentw = self._getParentWrappers()
        param = omero.sys.Parameters() # TODO: What can I use this for?
        parentnodes = []
        for pwc in parentw:
            pwck = pwc()
            if withlinks:
                parentnodes.extend([(pwc(self._conn, pwck.LINK_PARENT(x), self._cache), BlitzObjectWrapper(self._conn, x)) for x in self._conn.getQueryService().findAllByQuery("from %s as c where c.%s.id=%i" % (pwck.LINK_CLASS, pwck.LINK_CHILD, self._oid), param, self._conn.SERVICE_OPTS)])
            else:
                t =  self._conn.getQueryService().findAllByQuery("from %s as c where c.%s.id=%i" % (pwck.LINK_CLASS, pwck.LINK_CHILD, self._oid), param, self._conn.SERVICE_OPTS)
                parentnodes.extend([pwc(self._conn, pwck.LINK_PARENT(x), self._cache) for x in t])
        return parentnodes

    def getAncestry (self):
        """
        Get a list of Ancestors. First in list is parent of this object.
        TODO: Assumes getParent() returns a single parent.

        @rtype: List of L{BlitzObjectWrapper}
        @return:    List of Ancestor objects
        """
        rv = []
        p = self.getParent()
        while p:
            rv.append(p)
            p = p.getParent()
        return rv

    def getParentLinks(self, pids=None):
        """
        Get a list of parent objects links.

        @param pids:    List of parent IDs
        @type pids:     L{Long}
        @rtype:         List of L{BlitzObjectWrapper}
        @return:        List of parent object links
        """

        if self.PARENT_WRAPPER_CLASS is None:
            raise AttributeError("This object has no parent objects")
        parentwrappers = self._getParentWrappers()
        link_class = None
        for v in parentwrappers:
            link_class = v().LINK_CLASS
            if link_class is not None:
                break
        if link_class is None:
            raise AttributeError(
                    "This object has no parent objects with a link class!")
        query_serv = self._conn.getQueryService()
        p = omero.sys.Parameters()
        p.map = {}
        p.map["child"] = rlong(self.id)
        sql = "select pchl from %s as pchl " \
                "left outer join fetch pchl.parent as parent " \
                "left outer join fetch pchl.child as child " \
                "where child.id=:child" % link_class
        if isinstance(pids, list) and len(pids) > 0:
            p.map["parent"] = rlist([rlong(pa) for pa in pids])
            sql+=" and parent.id in (:parent)"
        for pchl in query_serv.findAllByQuery(sql, p, self._conn.SERVICE_OPTS):
            yield BlitzObjectWrapper(self, pchl)

    def getChildLinks(self, chids=None):
        """
        Get a list of child objects links.

        @param chids:   List of children IDs
        @type chids:    L{Long}
        @rtype:         List of L{BlitzObjectWrapper}
        @return:        List of child object links
        """

        if self.CHILD_WRAPPER_CLASS is None:
            raise AttributeError("This object has no child objects")
        query_serv = self._conn.getQueryService()
        p = omero.sys.Parameters()
        p.map = {}
        p.map["parent"] = rlong(self.id)
        sql = "select pchl from %s as pchl left outer join fetch pchl.child as child \
                left outer join fetch pchl.parent as parent where parent.id=:parent" % self.LINK_CLASS
        if isinstance(chids, list) and len(chids) > 0:
            p.map["children"] = rlist([rlong(ch) for ch in chids])
            sql+=" and child.id in (:children)"
        for pchl in query_serv.findAllByQuery(sql, p, self._conn.SERVICE_OPTS):
            yield BlitzObjectWrapper(self, pchl)

    def _loadAnnotationLinks (self):
        """ Loads the annotation links for the object (if not already loaded) and saves them to the object """
        if not hasattr(self._obj, 'isAnnotationLinksLoaded'): #pragma: no cover
            raise NotImplementedError
        # Need to set group context. If '-1' then canDelete() etc on annotations will be False
        ctx = self._conn.SERVICE_OPTS.copy()
        ctx.setOmeroGroup(self.details.group.id.val)
        if not self._obj.isAnnotationLinksLoaded():
            query = "select l from %sAnnotationLink as l join fetch l.details.owner join fetch l.details.creationEvent "\
            "join fetch l.child as a join fetch a.details.owner join fetch a.details.creationEvent "\
            "where l.parent.id=%i" % (self.OMERO_CLASS, self._oid)
            links = self._conn.getQueryService().findAllByQuery(query, None, ctx)
            self._obj._annotationLinksLoaded = True
            self._obj._annotationLinksSeq = links

    # _listAnnotationLinks
    def _getAnnotationLinks (self, ns=None):
        """
        Checks links are loaded and returns a list of Annotation Links filtered by
        namespace if specified

        @param ns:  Namespace
        @type ns:   String
        @return:    List of Annotation Links on this object
        @rtype:     List of Annotation Links
        """
        self._loadAnnotationLinks()
        rv = self.copyAnnotationLinks()
        if ns is not None:
            rv = filter(lambda x: x.getChild().getNs() and x.getChild().getNs().val == ns, rv)
        return rv


    def unlinkAnnotations (self, ns):
        """
        Uses updateService to unlink annotations, with specified ns

        @param ns:      Namespace
        @type ns:       String
        """
        dcs = []
        for al in self._getAnnotationLinks(ns=ns):
            dcs.append(omero.cmd.Delete(
                "/%s" % al.ice_id().split("::")[-1], # This could be refactored
                al.id.val, None))

        # Using omero.cmd.Delete rather than deleteObjects since we need
        # spec/id pairs rather than spec+id_list as arguments
        if len(dcs):
            doall = omero.cmd.DoAll()
            doall.requests = dcs
            handle = self._conn.c.sf.submit(doall, self._conn.SERVICE_OPTS)
            try:
                self._conn._waitOnCmd(handle)
            finally:
                handle.close()
            self._obj.unloadAnnotationLinks()

    def removeAnnotations (self, ns):
        """
        Uses the delete service to delete annotations, with a specified ns,
        and their links on the object and any other objects. Will raise a
        L{omero.LockTimeout} if the annotation removal has not finished in
        5 seconds.

        @param ns:      Namespace
        @type ns:       String
        """
        ids = list()
        for al in self._getAnnotationLinks(ns=ns):
            a = al.child
            ids.append(a.id.val)
        if len(ids):
            handle = self._conn.deleteObjects('/Annotation', ids)
            try:
                self._conn._waitOnCmd(handle)
            finally:
                handle.close()
            self._obj.unloadAnnotationLinks()

    # findAnnotations(self, ns=[])
    def getAnnotation (self, ns=None):
        """
        Gets the first annotation on the object, filtered by ns if specified

        @param ns:      Namespace
        @type ns:       String
        @return:        L{AnnotationWrapper} or None
        """
        rv = self._getAnnotationLinks(ns)
        if len(rv):
            return AnnotationWrapper._wrap(self._conn, rv[0].child, link=rv[0])
        return None

    def listAnnotations (self, ns=None):
        """
        List annotations in the ns namespace, linked to this object

        @return:    Generator yielding L{AnnotationWrapper}
        @rtype:     L{AnnotationWrapper} generator
        """
        for ann in self._getAnnotationLinks(ns):
            yield AnnotationWrapper._wrap(self._conn, ann.child, link=ann)

    def listOrphanedAnnotations(self, eid=None, ns=None, anntype=None, addedByMe=True):
        """
        Retrieve all Annotations not linked to the given Project, Dataset, Image,
        Screen, Plate, Well ID controlled by the security system.

        @param o_type:      type of Object
        @type o_type:       String
        @param oid:         Object ID
        @type oid:          Long
        @return:            Generator yielding Tags
        @rtype:             L{AnnotationWrapper} generator
        """

        return self._conn.listOrphanedAnnotations(self.OMERO_CLASS, [self.getId()], eid, ns, anntype, addedByMe)


    def _linkObject (self, obj, lnkobjtype):
        """
        Saves the object to DB if needed - setting the permissions manually.
        Creates the object link and saves it, setting permissions manually.
        TODO: Can't set permissions manually in 4.2 - Assumes world & group writable

        @param obj:     The object to link
        @type obj:      L{BlitzObjectWrapper}
        """
        ctx = self._conn.SERVICE_OPTS.copy()
        ctx.setOmeroGroup(self.details.group.id.val)
        if not obj.getId():
            # Not yet in db, save it
            obj = obj.__class__(self._conn, self._conn.getUpdateService().saveAndReturnObject(obj._obj, ctx))
        lnk = getattr(omero.model, lnkobjtype)()
        lnk.setParent(self._obj.__class__(self._obj.id, False))
        lnk.setChild(obj._obj.__class__(obj._obj.id, False))
        self._conn.getUpdateService().saveObject(lnk, ctx)
        return obj

    def _linkAnnotation (self, ann):
        """
        Saves the annotation to DB if needed - setting the permissions manually.
        Creates the annotation link and saves it, setting permissions manually.
        TODO: Can't set permissions manually in 4.2 - Assumes world & group writable

        @param ann:     The annotation object
        @type ann:      L{AnnotationWrapper}
        """
        return self._linkObject(ann, "%sAnnotationLinkI" % self.OMERO_CLASS)

    def linkAnnotation (self, ann, sameOwner=False):
        """
        Link the annotation to this object.

        @param ann:         The Annotation object
        @type ann:          L{AnnotationWrapper}
        @param sameOwner:   If True, try to make sure that the link is created by the object owner
        @type sameOwner:    Boolean
        @return:            The annotation
        @rtype:             L{AnnotationWrapper}
        """

        """
        My notes (will) to try and work out what's going on!
        If sameOwner:
            if current user is admin AND they are not the object owner,
                if the object owner and annotation owner are the same:
                    use the Annotation connection to do the linking
                else use a new connection for the object owner (?same owner as ann?)
                do linking
            else:
                try to switch the current group of this object to the group of the annotation - do linking
        else - just do linking

        """
        if sameOwner:
            d = self.getDetails()
            ad = ann.getDetails()
            if self._conn.isAdmin() and self._conn.getUserId() != d.getOwner().id:
                # Keep the annotation owner the same as the linked of object's
                if ad.getOwner() and d.getOwner().omeName == ad.getOwner().omeName and d.getGroup().name == ad.getGroup().name:
                    newConn = ann._conn
                else:
                    #p = omero.sys.Principal()
                    #p.name = d.getOwner().omeName
                    group = None
                    if d.getGroup():
                        group = d.getGroup().name
                    # TODO: Do you know that the object owner is same as ann owner??
                    newConn = self._conn.suConn(d.getOwner().omeName, group)
                    #p.eventType = "User"
                    #newConnId = self._conn.getSessionService().createSessionWithTimeout(p, 60000)
                    #newConn = self._conn.clone()
                    #newConn.connect(sUuid=newConnId.getUuid().val)
                clone = self.__class__(newConn, self._obj)
                ann = clone._linkAnnotation(ann)
                if newConn != self._conn:
                    newConn.seppuku()
            elif d.getGroup():
                # Try to match group
                # TODO: Should switch session of this object to use group from annotation (ad) not this object (d) ?
                self._conn.setGroupForSession(d.getGroup().getId())
                ann = self._linkAnnotation(ann)
                self._conn.revertGroupForSession()
            else:
                ann = self._linkAnnotation(ann)
        else:
            ann = self._linkAnnotation(ann)
        self.unloadAnnotationLinks()
        return ann


    def simpleMarshal (self, xtra=None, parents=False):
        """
        Creates a dict representation of this object.
        E.g. for Image: {'description': '', 'author': 'Will Moore', 'date': 1286332557.0,
            'type': 'Image', 'id': 3841L, 'name': 'cb_4_w500_t03_z01.tif'}

        @param xtra:        A dict of extra keys to include. E.g. 'childCount'
        @type xtra:         Dict
        @param parents:     If True, include a list of ancestors (in simpleMarshal form) as 'parents'
        @type parents:      Boolean
        @return:            A dict representation of this object
        @rtype:             Dict
        """
        rv = {'type': self.OMERO_CLASS,
              'id': self.getId(),
              'name': self.getName(),
              'description': self.getDescription(),
              }
        if hasattr(self, '_attrs'):
            # for each of the lines in _attrs an instance variable named
            #  'key' or 'title' where the line value can be:
            #   'key' -> _obj[key]
            #   '#key' -> _obj[key].value.val
            #   '()key' -> _obj.getKey()
            #   '()#key' -> _obj.getKey().value.val
            # suffix to the above we can have:
            #   'key;title' - will use 'title' as the variable name, instead of 'key'
            #   'key|wrapper' ->  omero.gateway.wrapper(_obj[key]).simpleMarshal()
            #   'key|' ->  key.simpleMarshal() (useful with ()key )
            for k in self._attrs:
                if ';' in k:
                    s = k.split(';')
                    k = s[0]
                    rk = ';'.join(s[1:])
                else:
                    rk = k
                if '|' in k:
                    s = k.split('|')
                    if rk == k:
                        rk = s[0]
                    k = s[0]
                    wrapper = '|'.join(s[1:])
                else:
                    wrapper = None

                if k.startswith('()'):
                    if k == rk:
                        rk = k[2:]
                    k = k[2:]
                    getter = True
                else:
                    getter = False

                if k.startswith('#'):
                    k = k[1:]
                    unwrapit = True
                else:
                    unwrapit = False

                if getter:
                    v = getattr(self, 'get'+k[0].upper()+k[1:])()
                else:
                    v = getattr(self, k)
                if unwrapit and v is not None:
                    v = v._value
                if wrapper is not None and v is not None:
                    if wrapper == '':
                        if isinstance(v, ListType):
                            v = map(lambda x: x.simpleMarshal(), v)
                        else:
                            v = v.simpleMarshal()
                    else:
                        v = getattr(omero.gateway, wrapper)(self._conn, v).simpleMarshal()

                rv[rk] = v
        if xtra: # TODO check if this can be moved to a more specific place
            if 'childCount' in xtra:
                rv['child_count'] = self.countChildren()
        if parents:
            rv['parents'] = map(lambda x: x.simpleMarshal(), self.getAncestry())
        return rv

    #def __str__ (self):
    #    if hasattr(self._obj, 'value'):
    #        return str(self.value)
    #    return str(self._obj)

    def __getattr__ (self, attr):
        """
        Attempts to return the named attribute of this object. E.g. image.__getattr__('name') or 'getName'
        In cases where the attribute E.g. 'getImmersion' should return an enumeration, this is specified by the
        attr name starting with '#' #immersion.
        In cases where the attribute E.g. 'getLightSource' should return a wrapped object, this is handled
        by the parent encoding the wrapper in the attribute name. E.g 'lightSource|LightSourceWrapper'
        In both cases this returns a method that will return the object.
        In addition, lookup of methods that return an rtype are wrapped to the method instead returns a primitive type.
        E.g. image.getArchived() will return a boolean instead of rbool.

        @param attr:    The name of the attribute to get
        @type attr:     String
        @return:        The named attribute.
        @rtype:         method, value (string, long etc)
        """

        # handle lookup of 'get' methods, using '_attrs' dict to define how we wrap returned objects.
        if attr != 'get' and attr.startswith('get') and hasattr(self, '_attrs'):
            tattr = attr[3].lower() + attr[4:]      # 'getName' -> 'name'
            attrs = filter(lambda x: tattr in x, self._attrs)   # find attr with 'name'
            for a in attrs:
                if a.startswith('#') and a[1:] == tattr:
                    v = getattr(self, tattr)
                    if v is not None:
                        v = v._value
                    def wrap ():
                        return v
                    return wrap
                if len(a) > len(tattr) and a[len(tattr)] == '|':        # E.g.  a = lightSource|LightSourceWrapper
                    def wrap ():                                # E.g. method returns a LightSourceWrapper(omero.model.lightSource)
                        return getattr(omero.gateway, a[len(tattr)+1:])(self._conn, getattr(self, tattr))
                    return wrap

        # handle lookup of 'get' methods when we don't have '_attrs' on the object, E.g. image.getAcquisitionDate
        if attr != 'get' and attr.startswith('get'):
            attrName = attr[3].lower() + attr[4:]   # E.g. getAcquisitionDate -> acquisitionDate
            if hasattr(self._obj, attrName):
                def wrap():
                    rv = getattr(self._obj, attrName)
                    if hasattr(rv, 'val'):
                        return isinstance(rv.val, StringType) and rv.val.decode('utf8') or rv.val
                    elif isinstance(rv, omero.model.IObject):
                        return BlitzObjectWrapper(self._conn, rv)
                    return rv
                return wrap

        # handle direct access of attributes. E.g. image.acquisitionDate
        # also handles access to other methods E.g. image.unloadPixels()
        if not hasattr(self._obj, attr) and hasattr(self._obj, '_'+attr):
            attr = '_' + attr
        if hasattr(self._obj, attr):
            rv = getattr(self._obj, attr)
            if hasattr(rv, 'val'):   # unwrap rtypes
                return isinstance(rv.val, StringType) and rv.val.decode('utf8') or rv.val
            return rv
        raise AttributeError("'%s' object has no attribute '%s'" % (self._obj.__class__.__name__, attr))


    # some methods are accessors in _obj and return and omero:: type. The obvious ones we wrap to return a python type

    def getId (self):
        """
        Gets this object ID

        @return: Long or None
        """
        oid = self._obj.getId()
        if oid is not None:
            return oid.val
        return None

    def getName (self):
        """
        Gets this object name

        @return: String or None
        """
        if hasattr(self._obj, 'name'):
            if hasattr(self._obj.name, 'val'):
                return self._obj.getName().val
            else:
                return self._obj.getName()
        else:
            return None

    def getDescription (self):
        """
        Gets this object description

        @return: String
        """
        rv = hasattr(self._obj, 'description') and self._obj.getDescription() or None
        return rv and rv.val or ''

    def getOwner (self):
        """
        Gets user who is the owner of this object.

        @return: _ExperimenterWrapper
        """
        return self.getDetails().getOwner()

    def getOwnerFullName (self):
        """
        Gets full name of the owner of this object.

        @return: String or None
        """
        try:
            lastName = self.getDetails().getOwner().lastName
            firstName = self.getDetails().getOwner().firstName
            middleName = self.getDetails().getOwner().middleName

            if middleName is not None and middleName != '':
                name = "%s %s. %s" % (firstName, middleName, lastName)
            else:
                name = "%s %s" % (firstName, lastName)
            return name
        except:
            logger.error(traceback.format_exc())
            return None

    def getOwnerOmeName (self):
        """
        Gets omeName of the owner of this object.

        @return: String
        """
        return self.getDetails().getOwner().omeName


    def creationEventDate(self):
        """
        Gets event time in timestamp format (yyyy-mm-dd hh:mm:ss.fffffff) when object was created.

        @return:    The datetime for object creation
        @rtype:     datetime.datetime
        """

        if self._creationDate is not None:
            return datetime.fromtimestamp(self._creationDate/1000)

        try:
            if self._obj.details.creationEvent._time is not None:
                self._creationDate = self._obj.details.creationEvent._time.val
            else:
                self._creationDate = self._conn.getQueryService().get("Event", self._obj.details.creationEvent.id.val, self._conn.SERVICE_OPTS).time.val
        except:
            self._creationDate = self._conn.getQueryService().get("Event", self._obj.details.creationEvent.id.val, self._conn.SERVICE_OPTS).time.val
        return datetime.fromtimestamp(self._creationDate/1000)


    def updateEventDate(self):
        """
        Gets event time in timestamp format (yyyy-mm-dd hh:mm:ss.fffffff) when object was updated.

        @return:    The datetime for object update
        @rtype:     datetime.datetime
        """

        try:
            if self._obj.details.updateEvent.time is not None:
                t = self._obj.details.updateEvent.time.val
            else:
                t = self._conn.getQueryService().get("Event", self._obj.details.updateEvent.id.val, self._conn.SERVICE_OPTS).time.val
        except:
            t = self._conn.getQueryService().get("Event", self._obj.details.updateEvent.id.val, self._conn.SERVICE_OPTS).time.val
        return datetime.fromtimestamp(t/1000)


    # setters are also provided

    def setName (self, value):
        """
        Sets the name of the object

        @param value:   New name
        @type value:    String
        """
        self._obj.setName(omero_type(value))

    def setDescription (self, value):
        """
        Sets the description of the object

        @param value:   New description
        @type value:    String
        """
        self._obj.setDescription(omero_type(value))

## BASIC ##

class NoProxies (object):
    """ A dummy placeholder to indicate that proxies haven't been created """
    def __getitem__ (self, k):
        raise Ice.ConnectionLostException

    def values (self):
        return ()

class _BlitzGateway (object):
    """
    Connection wrapper. Handles connecting and keeping the session alive, creation of various services,
    context switching, security privilidges etc.
    """

    """
    Holder for class wide configuration properties.
    """
    ICE_CONFIG = None
    """
    ICE_CONFIG - Defines the path to the Ice configuration
    """
#    def __init__ (self, username, passwd, server, port, client_obj=None, group=None, clone=False):
    def __init__ (self, username=None, passwd=None, client_obj=None, group=None, clone=False, try_super=False, host=None, port=None, extra_config=None, secure=False, anonymous=True, useragent=None):
        """
        Create the connection wrapper. Does not attempt to connect at this stage
        Initialises the omero.client

        @param username:    User name.
        @type username:     String
        @param passwd:      Password.
        @type passwd:       String
        @param client_obj:  omero.client
        @param group:       name of group to try to connect to
        @type group:        String
        @param clone:       If True, overwrite anonymous with False
        @type clone:        Boolean
        @param try_super:   Try to log on as super user ('system' group)
        @type try_super:    Boolean
        @param host:        Omero server host.
        @type host:         String
        @param port:        Omero server port.
        @type port:         Integer
        @param extra_config:    Dictionary of extra configuration
        @type extra_config:     Dict
        @param secure:      Initial underlying omero.client connection type (True=SSL/False=insecure)
        @type secure:       Boolean
        @param anonymous:
        @type anonymous:    Boolean
        @param useragent:   Log which python clients use this connection. E.g. 'OMERO.webadmin'
        @type useragent:    String
        """

        if extra_config is None: extra_config = []
        super(_BlitzGateway, self).__init__()
        self.CONFIG = GatewayConfig()
        self.c = client_obj
        if not type(extra_config) in (type(()), type([])):
            extra_config=[extra_config]
        self.extra_config = extra_config
        self.ice_config = [self.ICE_CONFIG]
        self.ice_config.extend(extra_config)
        self.ice_config = map(lambda x: os.path.abspath(str(x)), filter(None, self.ice_config))

        self.host = host
        self.port = port
        self.secure = secure
        self.useragent = useragent

        self._sessionUuid = None
        self._session_cb = None
        self._session = None
        self._lastGroupId = None
        self._anonymous = anonymous
        self._defaultOmeroGroup = None
        self._defaultOmeroUser = None
        self._maxPlaneSize = None

        self._connected = False
        self._user = None
        self._userid = None
        self._proxies = NoProxies()
        if self.c is None:
            self._resetOmeroClient()
        else:
            # if we already have client initialised, we can go ahead and create our services.
            self._connected = True
            self._createProxies()
            self.SERVICE_OPTS = self.createServiceOptsDict()
        if try_super:
            self.group = 'system' #self.c.ic.getProperties().getProperty('omero.gateway.admin_group')
        else:
            self.group = group and group or None

        # The properties we are setting through the interface
        self.setIdentity(username, passwd, not clone)

    def createServiceOptsDict(self):
        serviceOpts = ServiceOptsDict(self.c.getImplicitContext().getContext())
        serviceOpts.setOmeroGroup(self.getDefaultOmeroGroup())
        serviceOpts.setOmeroUser(self.getDefaultOmeroUser())
        return serviceOpts

    def setDefaultOmeroGroup(self, defaultOmeroGroup):
        self._defaultOmeroGroup = defaultOmeroGroup

    def setDefaultOmeroUser(self, defaultOmeroUser):
        self._defaultOmeroUser = defaultOmeroUser

    def getDefaultOmeroGroup(self):
        return self._defaultOmeroGroup

    def getDefaultOmeroUser(self):
        return self._defaultOmeroUser

    def getMaxPlaneSize (self):
        """
        Returns the maximum plane size the server will allow for an image to not be considered big
        i.e. width or height larger than this will trigger image pyramids to be calculated.

        This is useful for the client to filter images based on them needing pyramids or not, without
        the full rendering engine overhead.

        @return: tuple holding (max_plane_width, max_plane_height) as set on the server
        @rtype:  Tuple
        """
        if self._maxPlaneSize is None:
            c = self.getConfigService()
            self._maxPlaneSize = (int(c.getConfigValue('omero.pixeldata.max_plane_width')),
                                  int(c.getConfigValue('omero.pixeldata.max_plane_height')))
        return self._maxPlaneSize

    def isAnonymous (self):
        """
        Returns the anonymous flag

        @return:    Anonymous
        @rtype:     Boolean
        """
        return not not self._anonymous

    def getProperty(self, k):
        """
        Returns named property of the wrapped omero.client

        @return:    named client property
        """
        return self.c.getProperty(k)

    def clone (self):
        """
        Returns a new instance of this class, with all matching properties.
        TODO: Add anonymous and userAgent parameters?

        @return:    Clone of this connection wrapper
        @rtype:     L{_BlitzGateway}
        """
        return self.__class__(self._ic_props[omero.constants.USERNAME],
                              self._ic_props[omero.constants.PASSWORD],
                              host = self.host,
                              port = self.port,
                              extra_config=self.extra_config,
                              clone=True,
                              secure=self.secure,
                              anonymous=self._anonymous,
                              useragent=self.useragent)
                              #self.server, self.port, clone=True)

    def setIdentity (self, username, passwd, _internal=False):
        """
        Saves the username and password for later use, creating session etc

        @param username:    User name.
        @type username:     String
        @param passwd:      Password.
        @type passwd:       String
        @param _internal:   If False, set _anonymous = False
        @type _internal:    Booelan
        """
        self._ic_props = {omero.constants.USERNAME: username,
                          omero.constants.PASSWORD: passwd}
        if not _internal:
            self._anonymous = False

    def suConn (self, username, group=None, ttl=60000):
        """
        If current user isAdmin, return new connection owned by 'username'

        @param username:    Username for new connection
        @type username:     String
        @param group:       If specified, try to log in to this group
        @type group:        String
        @param ttl:         Timeout for new session
        @type ttl:          Int
        @return:            Clone of this connection, with username's new Session
        @rtype:             L{_BlitzGateway} or None if not admin or username unknown
        """
        if self.isAdmin():
            if group is None:
                e = self.getObject("Experimenter", attributes={'omeName': username})
                if e is None:
                    return
                group = e._obj._groupExperimenterMapSeq[0].parent.name.val
            p = omero.sys.Principal()
            p.name = username
            p.group = group
            p.eventType = "User"
            newConnId = self.getSessionService().createSessionWithTimeout(p, ttl)
            newConn = self.clone()
            newConn.connect(sUuid=newConnId.getUuid().val)
            return newConn

    def keepAlive (self):
        """
        Keeps service alive.
        Returns True if connected. If connection was lost, reconnecting.
        If connection failed, returns False and error is logged.

        @return:    True if connection alive.
        @rtype:     Boolean
        """

        try:
            if self.c.sf is None: #pragma: no cover
                logger.debug('... c.sf is None, reconnecting')
                return self.connect()
            return self.c.sf.keepAlive(self._proxies['admin']._getObj())
        except Ice.ObjectNotExistException: #pragma: no cover
            # The connection is there, but it has been reset, because the proxy no longer exists...
            logger.debug(traceback.format_exc())
            logger.debug("... reset, not reconnecting")
            return False
        except Ice.ConnectionLostException: #pragma: no cover
            # The connection was lost. This shouldn't happen, as we keep pinging it, but does so...
            logger.debug(traceback.format_exc())
            logger.debug("... lost, reconnecting")
            #return self.connect()
            return False
        except Ice.ConnectionRefusedException: #pragma: no cover
            # The connection was refused. We lost contact with glacier2router...
            logger.debug(traceback.format_exc())
            logger.debug("... refused, not reconnecting")
            return False
        except omero.SessionTimeoutException: #pragma: no cover
           # The connection is there, but it has been reset, because the proxy no longer exists...
           logger.debug(traceback.format_exc())
           logger.debug("... reset, not reconnecting")
           return False
        except omero.RemovedSessionException: #pragma: no cover
            # Session died on us
            logger.debug(traceback.format_exc())
            logger.debug("... session has left the building, not reconnecting")
            return False
        except Ice.UnknownException, x: #pragma: no cover
            # Probably a wrapped RemovedSession
            logger.debug(traceback.format_exc())
            logger.debug('Ice.UnknownException: %s' % str(x))
            logger.debug("... ice says something bad happened, not reconnecting")
            return False
        except:
            # Something else happened
            logger.debug(traceback.format_exc())
            logger.debug("... error not reconnecting")
            return False

    def seppuku (self, softclose=False): #pragma: no cover
        """
        Terminates connection with killSession(). If softclose is False, the session is really
        terminate disregarding its connection refcount.

        @param softclose:   Boolean
        """
        self._connected = False
        oldC = self.c
        if oldC is not None:
            try:
                if softclose:
                    try:
                        r = oldC.sf.getSessionService().getReferenceCount(self._sessionUuid)
                        oldC.closeSession()
                        if r < 2:
                            self._session_cb and self._session_cb.close(self)
                    except Ice.OperationNotExistException:
                        oldC.closeSession()
                else:
                    self._closeSession()
            finally:
                oldC.__del__()
                oldC = None
                self.c = None

        self._proxies = NoProxies()
        logger.info("closed connecion (uuid=%s)" % str(self._sessionUuid))

#    def __del__ (self):
#        logger.debug("##GARBAGE COLLECTOR KICK IN")

    def _createProxies (self):
        """
        Creates proxies to the server services. Called on connection or security switch.
        Doesn't actually create any services themselves. Created if/when needed.
        If proxies have been created already, they are resynced and reused.
        """

        if not isinstance(self._proxies, NoProxies):
            logger.debug("## Reusing proxies")
            for k, p in self._proxies.items():
                p._resyncConn(self)
        else:
            logger.debug("## Creating proxies")
            self._proxies = {}
            self._proxies['admin'] = ProxyObjectWrapper(self, 'getAdminService')
            self._proxies['config'] = ProxyObjectWrapper(self, 'getConfigService')
            self._proxies['container'] = ProxyObjectWrapper(self, 'getContainerService')
            self._proxies['delete'] = ProxyObjectWrapper(self, 'getDeleteService')
            self._proxies['ldap'] = ProxyObjectWrapper(self, 'getLdapService')
            self._proxies['metadata'] = ProxyObjectWrapper(self, 'getMetadataService')
            self._proxies['query'] = ProxyObjectWrapper(self, 'getQueryService')
            self._proxies['pixel'] = ProxyObjectWrapper(self, 'getPixelsService')
            self._proxies['projection'] = ProxyObjectWrapper(self, 'getProjectionService')
            self._proxies['rawpixels'] = ProxyObjectWrapper(self, 'createRawPixelsStore')
            self._proxies['rendering'] = ProxyObjectWrapper(self, 'createRenderingEngine')
            self._proxies['rendsettings'] = ProxyObjectWrapper(self, 'getRenderingSettingsService')
            self._proxies['thumbs'] = ProxyObjectWrapper(self, 'createThumbnailStore')
            self._proxies['rawfile'] = ProxyObjectWrapper(self, 'createRawFileStore')
            self._proxies['repository'] = ProxyObjectWrapper(self, 'getRepositoryInfoService')
            self._proxies['roi'] = ProxyObjectWrapper(self, 'getRoiService')
            self._proxies['script'] = ProxyObjectWrapper(self, 'getScriptService')
            self._proxies['search'] = ProxyObjectWrapper(self, 'createSearchService')
            self._proxies['session'] = ProxyObjectWrapper(self, 'getSessionService')
            self._proxies['share'] = ProxyObjectWrapper(self, 'getShareService')
            self._proxies['sharedres'] = ProxyObjectWrapper(self, 'sharedResources')
            self._proxies['timeline'] = ProxyObjectWrapper(self, 'getTimelineService')
            self._proxies['types'] = ProxyObjectWrapper(self, 'getTypesService')
            self._proxies['update'] = ProxyObjectWrapper(self, 'getUpdateService')
        self._userid = None
        self._user = None
        self._ctx = None

        if self._session_cb: #pragma: no cover
            if self._was_join:
                self._session_cb.join(self)
            else:
                self._session_cb.create(self)

    def setSecure (self, secure=True):
        """
        Switches between SSL and insecure (faster) connections to Blitz.
        The gateway must already be connected.

        @param secure:  If False, use an insecure connection
        @type secure:   Boolean
        """
        if hasattr(self.c, 'createClient') and (secure ^ self.c.isSecure()):
            oldC = self.c
            self.c = oldC.createClient(secure=secure)
            oldC.__del__() # only needs to be called if previous doesn't throw
            self._createProxies()
            self.secure = secure

    def isSecure (self):
        """ Returns 'True' if the underlying omero.clients.BaseClient is connected using SSL """
        return hasattr(self.c, 'isSecure') and self.c.isSecure() or False

    def _getSessionId (self):
        return self.c.getSessionId()

    def _createSession (self):
        """
        Creates a new session for the principal given in the constructor.
        Used during L{connect} method
        """
        s = self.c.createSession(self._ic_props[omero.constants.USERNAME],
                                 self._ic_props[omero.constants.PASSWORD])
        s.detachOnDestroy()
        self._sessionUuid = self._getSessionId()
        ss = self.c.sf.getSessionService()
        self._session = ss.getSession(self._sessionUuid)
        self._lastGroupId = None
        self._was_join = False
        if self.group is not None:
            # try something that fails if the user don't have permissions on the group
            self.c.sf.getAdminService().getEventContext()
        self.setSecure(self.secure)
        self.c.sf.detachOnDestroy()
        self.SERVICE_OPTS = self.createServiceOptsDict()

    def _closeSession (self):
        """
        Close session.
        """
        self._session_cb and self._session_cb.close(self)
        try:
            if self.c:
                try:
                    self.c.getSession()
                except omero.ClientError:
                    return # No session available
                self.c.killSession()
        except Glacier2.SessionNotExistException: #pragma: no cover
            pass
        except:
            logger.warn(traceback.format_exc())

    def _resetOmeroClient (self):
        """
        Creates new omero.client object using self.host or self.ice_config (if host is None)
        Also tries to setAgent for the client
        """
        logger.debug(self.host)
        logger.debug(self.port)
        logger.debug(self.ice_config)

        if self.c is not None:
            self.c.__del__()
            self.c = None

        if self.host is not None:
            if self.port is not None:
                self.c = omero.client(host=str(self.host), port=int(self.port), args=['--Ice.Config='+','.join(self.ice_config)])#, pmap=['--Ice.Config='+','.join(self.ice_config)])
            else:
                self.c = omero.client(host=str(self.host), args=['--Ice.Config='+','.join(self.ice_config)])
        else:
            self.c = omero.client(args=['--Ice.Config='+','.join(self.ice_config)])

        if hasattr(self.c, "setAgent"):
            if self.useragent is not None:
                self.c.setAgent(self.useragent)
            else:
                self.c.setAgent("OMERO.py.gateway")

    def connect (self, sUuid=None):
        """
        Creates or retrieves connection for the given sessionUuid.
        Returns True if connected.

        @param sUuid:   omero_model_SessionI
        @return:        Boolean
        """

        logger.debug("Connect attempt, sUuid=%s, group=%s, self.sUuid=%s" % (str(sUuid), str(self.group), self._sessionUuid))
        if not self.c: #pragma: no cover
            self._connected = False
            logger.debug("Ooops. no self._c")
            return False
        try:
            if self._sessionUuid is None and sUuid:
                self._sessionUuid = sUuid
            if self._sessionUuid is not None:
                try:
                    logger.debug('connected? %s' % str(self._connected))
                    if self._connected:
                        self._connected = False
                        logger.debug("was connected, creating new omero.client")
                        self._resetOmeroClient()
                    s = self.c.joinSession(self._sessionUuid)   # timeout to allow this is $ omero config set omero.sessions.timeout 3600000
                    s.detachOnDestroy()
                    self.SERVICE_OPTS = self.createServiceOptsDict()
                    logger.debug('Joined Session OK with Uuid: %s' % (self._sessionUuid,))
                    self._was_join = True
                except Ice.SyscallException: #pragma: no cover
                    raise
                except Exception, x: #pragma: no cover
                    logger.debug("Error: " + str(x))
                    self._sessionUuid = None
                    if sUuid:
                        return False
            if self._sessionUuid is None:
                if sUuid: #pragma: no cover
                    logger.debug("Uncaptured sUuid failure!")
                if self._connected:
                    self._connected = False
                    try:
                        logger.debug("Closing previous connection...creating new client")
                        #args = self.c._ic_args
                        #logger.debug(str(args))
                        self._closeSession()
                        self._resetOmeroClient()
                        #self.c = omero.client(*args)
                    except Glacier2.SessionNotExistException: #pragma: no cover
                        pass
                setprop = self.c.ic.getProperties().setProperty
                map(lambda x: setprop(x[0],str(x[1])), self._ic_props.items())
                if self._anonymous:
                    self.c.ic.getImplicitContext().put(omero.constants.EVENT, 'Internal')
                if self.group is not None:
                    self.c.ic.getImplicitContext().put(omero.constants.GROUP, self.group)
                try:
                    logger.debug("Creating Session...")
                    self._createSession()
                    logger.debug("Session created")
                except omero.SecurityViolation:
                    if self.group is not None:
                        # User don't have access to group
                        logger.debug("## User not in '%s' group" % self.group)
                        self.group = None
                        self._closeSession()
                        self._sessionUuid = None
                        self._connected=True
                        return self.connect()
                    else: #pragma: no cover
                        logger.debug("BlitzGateway.connect().createSession(): " + traceback.format_exc())
                        logger.info('first create session threw SecurityViolation, retry (but only once)')
                        #time.sleep(10)
                        try:
                            self._createSession()
                        except omero.SecurityViolation:
                            if self.group is not None:
                                # User don't have access to group
                                logger.debug("## User not in '%s' group" % self.group)
                                self.group = None
                                self._connected=True
                                return self.connect()
                            else:
                                raise
                except Ice.SyscallException: #pragma: no cover
                    raise
                except:
                    logger.info("Failed to create session.")
                    logger.debug("BlitzGateway.connect().createSession(): " + traceback.format_exc())
                    #time.sleep(10)
                    self._createSession()

            self._last_error = None
            self._createProxies()
            self._connected = True
            logger.info('created connection (uuid=%s)' % str(self._sessionUuid))
        except Ice.SyscallException: #pragma: no cover
            logger.debug('This one is a SyscallException', exc_info=True)
            raise
        except Ice.LocalException, x: #pragma: no cover
            logger.debug("connect(): " + traceback.format_exc())
            self._last_error = x
            return False
        except Exception, x: #pragma: no cover
            logger.debug("connect(): " + traceback.format_exc())
            self._last_error = x
            return False
        logger.debug(".. connected!")
        return True

    def getLastError (self): #pragma: no cover
        """
        Returns error if thrown by _BlitzGateway.connect connect.

        @return: String
        """

        return self._last_error

    def isConnected (self):
        """
        Returns last status of connection.

        @return:    Boolean
        """

        return self._connected

    ######################
    ## Connection Stuff ##

    def getEventContext (self):
        """
        Returns omero_System_ice.EventContext.
        It containes::
            shareId, sessionId, sessionUuid, userId, userName,
            groupId, groupName, isAdmin, isReadOnly,
            eventId, eventType, eventType,
            memberOfGroups, leaderOfGroups
        Also saves context to self._ctx

        @return:    Event Context from admin service.
        @rtype:     L{omero.sys.EventContext}
        """
        if self._ctx is None:
            self._ctx = self._proxies['admin'].getEventContext()
        return self._ctx

    def getUserId (self):
        """
        Returns current experimenter id

        @return:    Current Experimenter id
        @rtype:     long
        """
        if self._userid is None:
            self._userid = self.getEventContext().userId
        return self._userid

    def setUserId (self, uid):
        """
        Sets current experimenter id
        """
        self._userid = uid
        self._user = None

    def getUser (self):
        """
        Returns current Experimenter.

        @return:    Current Experimenter
        @rtype:     L{ExperimenterWrapper}
        """
        if self._user is None:
            uid = self.getUserId()
            if uid is not None:
                self._user = self.getObject("Experimenter", self._userid) or None
        return self._user

    def getAdministrators(self):
        """
        Returns Experimenters with administration privileges.

        @return:    Current Experimenter
        @return:     Generator of L{BlitzObjectWrapper} subclasses
        """
        sysGroup = self.getObject("ExperimenterGroup", self.getAdminService().getSecurityRoles().systemGroupId)
        for gem in sysGroup.copyGroupExperimenterMap():
            yield ExperimenterWrapper(self, gem.child)

    def getGroupFromContext(self):
        """
        Returns current omero_model_ExperimenterGroupI.

        @return:    omero.model.ExperimenterGroupI
        """
        admin_service = self.getAdminService()
        group = admin_service.getGroup(self.getEventContext().groupId)
        return ExperimenterGroupWrapper(self, group)

    def isAdmin (self):
        """
        Checks if a user has administration privileges.

        @return:    Boolean
        """

        return self.getEventContext().isAdmin

    def isLeader(self, gid=None):
        """
        Is the current group (or a specified group) led by the current user?

        @return:    True if user leads the current group
        @rtype:     Boolean
        """
        if gid is None:
            gid = self.getEventContext().groupId
        if not isinstance(gid, LongType) or not isinstance(gid, IntType):
            gid = long(gid)
        if gid in self.getEventContext().leaderOfGroups:
            return True
        return False

    def canBeAdmin (self):
        """
        Checks if a user is in system group, i.e. can have administration privileges.

        @return:    Boolean
        """
        return 0 in self.getEventContext().memberOfGroups

    def canWrite (self, obj):
        """
        Checks if a user has write privileges to the given object.

        @param obj: Given object
        @return:    Boolean
        """

        return self.isAdmin() or (self.getUserId() == obj.getDetails().getOwner().getId() and
                                  obj.getDetails().getPermissions().isUserWrite())

    def canOwnerWrite (self, obj):
        """
        Returns isUserWrite() from the object's permissions

        @param obj: Given object
        @return:    True if the objects's permissions allow owner to write
        """
        return obj.getDetails().getPermissions().isUserWrite()

    def getSession (self):
        """
        Returns the existing session, or creates a new one if needed

        @return:    The session from session service
        @rtype:     L{omero.model.session}
        """
        if self._session is None:
            ss = self.c.sf.getSessionService()
            self._session = ss.getSession(self._sessionUuid)
        return self._session

#    def setDefaultPermissionsForSession (self, permissions):
#        self.getSession()
#        self._session.setDefaultPermissions(rstring(permissions))
#        self._session.setTimeToIdle(None)
#        self.getSessionService().updateSession(self._session)

    def setGroupNameForSession (self, group):
        """
        Looks up the group by name, then delegates to L{setGroupForSession}, returning the result

        @param group:       Group name
        @type group:        String
        @return:            True if group set successfully
        @rtype:             Boolean
        """
        a = self.getAdminService()
        g = a.lookupGroup(group)
        return self.setGroupForSession(g.getId().val)

    def setGroupForSession (self, groupid):
        """
        Sets the security context of this connection to the specified group

        @param groupid:     The ID of the group to switch to
        @type groupid:      Long
        @rtype:             Boolean
        @return:            True if the group was switched successfully
        """
        if self.getEventContext().groupId == groupid:
            return None
        if groupid not in self._ctx.memberOfGroups and 0 not in self._ctx.memberOfGroups:
            return False
        self._lastGroupId = self._ctx.groupId
        self._ctx = None
        if hasattr(self.c.sf, 'setSecurityContext'):
            # Beta4.2
            for s in self.c.getStatefulServices():
                s.close()
            self.c.sf.setSecurityContext(omero.model.ExperimenterGroupI(groupid, False))
        else:
            self.getSession()
            self._session.getDetails().setGroup(omero.model.ExperimenterGroupI(groupid, False))
            self._session.setTimeToIdle(None)
            self.getSessionService().updateSession(self._session)
        return True


#    def setGroupForSession (self, group):
#        self.getSession()
#        if self._session.getDetails().getGroup().getId().val == group.getId():
#            # Already correct
#            return
#        a = self.getAdminService()
#        if not group.name in [x.name.val for x in a.containedGroups(self._userid)]:
#            # User not in this group
#            return
#        self._lastGroup = self._session.getDetails().getGroup()
#        self._session.getDetails().setGroup(group._obj)
#        self._session.setTimeToIdle(None)
#        self.getSessionService().updateSession(self._session)
#
    def revertGroupForSession (self):
        """ Switches the group to the previous group """
        if self._lastGroupId is not None:
            self.setGroupForSession(self._lastGroupId)
            self._lastGroupId = None

    ##############
    ## Services ##

    def getAdminService (self):
        """
        Gets reference to the admin service from ProxyObjectWrapper.

        @return:    omero.gateway.ProxyObjectWrapper
        """

        return self._proxies['admin']

    def getQueryService (self):
        """
        Gets reference to the query service from ProxyObjectWrapper.

        @return:    omero.gateway.ProxyObjectWrapper
        """
        return self._proxies['query']

    def getContainerService (self):
        """
        Gets reference to the container service from ProxyObjectWrapper.

        @return:    omero.gateway.ProxyObjectWrapper
        """

        return self._proxies['container']

    def getPixelsService (self):
        """
        Gets reference to the pixels service from ProxyObjectWrapper.

        @return:    omero.gateway.ProxyObjectWrapper
        """

        return self._proxies['pixel']

    def getMetadataService (self):
        """
        Gets reference to the metadata service from ProxyObjectWrapper.

        @return:    omero.gateway.ProxyObjectWrapper
        """

        return self._proxies['metadata']

    def getRoiService (self):
        """
        Gets ROI service.

        @return:    omero.gateway.ProxyObjectWrapper
        """

        return self._proxies['roi']

    def getScriptService (self):
        """
        Gets script service.

        @return:    omero.gateway.ProxyObjectWrapper
        """

        return self._proxies['script']

    def createRawFileStore (self):
        """
        Creates a new raw file store.
        This service is special in that it does not get cached inside BlitzGateway so every call to this function
        returns a new object, avoiding unexpected inherited states.

        @return:    omero.gateway.ProxyObjectWrapper
        """

        return self._proxies['rawfile']

    def getRepositoryInfoService (self):
        """
        Gets reference to the repository info service from ProxyObjectWrapper.

        @return:    omero.gateway.ProxyObjectWrapper
        """

        return self._proxies['repository']

    def getShareService(self):
        """
        Gets reference to the share service from ProxyObjectWrapper.

        @return:    omero.gateway.ProxyObjectWrapper
        """

        return self._proxies['share']

    def getSharedResources(self):
        """
        Gets reference to the sharedresources from ProxyObjectWrapper.

        @return:    omero.gateway.ProxyObjectWrapper
        """

        return self._proxies['sharedres']

    def getTimelineService (self):
        """
        Gets reference to the timeline service from ProxyObjectWrapper.

        @return:    omero.gateway.ProxyObjectWrapper
        """

        return self._proxies['timeline']

    def getTypesService(self):
        """
        Gets reference to the types service from ProxyObjectWrapper.

        @return:    omero.gateway.ProxyObjectWrapper
        """

        return self._proxies['types']

    def getConfigService (self):
        """
        Gets reference to the config service from ProxyObjectWrapper.

        @return:    omero.gateway.ProxyObjectWrapper
        """

        return self._proxies['config']

    def createRenderingEngine (self):
        """
        Creates a new rendering engine.
        This service is special in that it does not get cached inside BlitzGateway so every call to this function
        returns a new object, avoiding unexpected inherited states.

        @return:    omero.gateway.ProxyObjectWrapper
        """

        rv = self._proxies['rendering']
        if rv._tainted:
            rv = self._proxies['rendering'] = rv.clone()
        rv.taint()
        return rv

    def getRenderingSettingsService (self):
        """
        Gets reference to the rendering settings service from ProxyObjectWrapper.

        @return:    omero.gateway.ProxyObjectWrapper
        """

        return self._proxies['rendsettings']

    def createRawPixelsStore (self):
        """
        Creates a new raw pixels store.
        This service is special in that it does not get cached inside BlitzGateway so every call to this function
        returns a new object, avoiding unexpected inherited states.

        @return:    omero.gateway.ProxyObjectWrapper
        """

        return self._proxies['rawpixels']

    def createThumbnailStore (self):
        """
        Gets a reference to the thumbnail store on this connection object or creates a new one
        if none exists.

        @rtype: omero.gateway.ProxyObjectWrapper
        @return: The proxy wrapper of the thumbnail store
        """

        return self._proxies['thumbs']

    def createSearchService (self):
        """
        Gets a reference to the searching service on this connection object or creates a new one
        if none exists.

        @return: omero.gateway.ProxyObjectWrapper
        """
        return self._proxies['search']

    def getUpdateService (self):
        """
        Gets reference to the update service from ProxyObjectWrapper.

        @return:    omero.gateway.ProxyObjectWrapper
        """
        return self._proxies['update']

    def getDeleteService (self):
        """
        Gets reference to the delete service from ProxyObjectWrapper.

        @return:    omero.gateway.ProxyObjectWrapper
        """
        return self._proxies['delete']

    def getSessionService (self):
        """
        Gets reference to the session service from ProxyObjectWrapper.

        @return:    omero.gateway.ProxyObjectWrapper
        """
        return self._proxies['session']

    def createExporter (self):
        """
        New instance of non cached Exporter, wrapped in ProxyObjectWrapper.

        @return:    omero.gateway.ProxyObjectWrapper
        """
        return ProxyObjectWrapper(self, 'createExporter')

    #############################
    # Top level object fetchers #

    def listProjects (self, eid=None):
        """
        List every Project controlled by the security system.

        @param eid:         Filters Projects by owner ID
        @rtype:             L{ProjectWrapper} list
        """

        params = omero.sys.Parameters()
        params.theFilter = omero.sys.Filter()
        #if only_owned:
        #    params.theFilter.ownerId = rlong(self._userid)
        #elif
        if eid is not None:
            params.theFilter.ownerId = rlong(eid)

        return self.getObjects("Project", params=params)

    def listScreens(self, eid=None):
        """
        List every Screens controlled by the security system.

        @param eid:         Filters Screens by owner ID
        @rtype:             L{ProjectWrapper} list
        """

        params = omero.sys.Parameters()
        params.theFilter = omero.sys.Filter()
        #if only_owned:
        #    params.theFilter.ownerId = rlong(self._userid)
        #elif
        if eid is not None:
            params.theFilter.ownerId = rlong(eid)

        return self.getObjects("Screen", params=params)

    def listOrphans (self, obj_type, eid=None, params=None):
        """
        List orphaned Datasets, Images, Plates controlled by the security system,
        Optionally filter by experimenter 'eid'

        @param obj_type:    'Dataset', 'Image', 'Plate'
        @param eid:         experimenter id
        @type eid:          Long
        @param params:      omero.sys.ParametersI, can be used for pagination, filtering etc.
        @param attributes:  Map of key-value pairs to filter results by. Key must be attribute of obj_type. E.g. 'name', 'ns'
        @return:            Generator yielding Datasets
        @rtype:             L{DatasetWrapper} generator

        """

        links = {'Dataset':('ProjectDatasetLink', DatasetWrapper),
                'Image':('DatasetImageLink', ImageWrapper),
                'Plate':('ScreenPlateLink', PlateWrapper)}

        if params is None:
            params = omero.sys.ParametersI()

        if eid is not None:
            params.exp(eid)

        query, params, wrapper = self.buildQuery(obj_type, params=params)
        query += "where" not in query and " where " or " and "
        query += " not exists (select obl from %s as obl where " \
                 "obl.child=obj.id) " % ( links[obj_type][0])

        if obj_type == 'Image':
            query += " and not exists ( select ws from WellSample as ws "\
                     "where ws.image=obj.id "
            if eid is not None:
                query += " and ws.details.owner.id=:eid "
            query += ")"

        result = self.getQueryService().findAllByQuery(query, params, self.SERVICE_OPTS)
        for r in result:
            yield wrapper(self, r)
    #################################################
    ## IAdmin

    # GROUPS

    def listGroups(self):
        """
        Look up all experimenters and related groups.
        Groups are also loaded

        @return:    All experimenters
        @rtype:     L{ExperimenterWrapper} generator
        """

        admin_serv = self.getAdminService()
        for exp in admin_serv.lookupGroups():
            yield ExperimenterGroupWrapper(self, exp)

    def getDefaultGroup(self, eid):
        """
        Retrieve the default group for the given user id.

        @param eid:     Experimenter ID
        @type eid:      Long
        @return:        The default group for user
        @rtype:         L{ExperimenterGroupWrapper}
        """

        admin_serv = self.getAdminService()
        dgr = admin_serv.getDefaultGroup(long(eid))
        return ExperimenterGroupWrapper(self, dgr)

    def getOtherGroups(self, eid):
        """
        Fetch all groups of which the given user is a member.
        The returned groups will have all fields filled in and all collections unloaded.

        @param eid:         Experimenter ID
        @type eid:          Long
        @return:            Generator of groups for user
        @rtype:             L{ExperimenterGroupWrapper} generator
        """

        admin_serv = self.getAdminService()
        for gr in admin_serv.containedGroups(long(eid)):
            yield ExperimenterGroupWrapper(self, gr)

    def getGroupsLeaderOf(self):
        """
        Look up Groups where current user is a leader of.

        @return:        Groups that current user leads
        @rtype:         L{ExperimenterGroupWrapper} generator
        """

        q = self.getQueryService()
        p = omero.sys.Parameters()
        p.map = {}
        p.map["ids"] = rlist([rlong(a) for a in self.getEventContext().leaderOfGroups])
        sql = "select e from ExperimenterGroup as e where e.id in (:ids)"
        for e in q.findAllByQuery(sql, p,self.SERVICE_OPTS):
            yield ExperimenterGroupWrapper(self, e)

    def getGroupsMemberOf(self):
        """
        Look up Groups where current user is a member of (except "user" group).

        @return:        Current users groups
        @rtype:         L{ExperimenterGroupWrapper} generator
        """

        q = self.getQueryService()
        p = omero.sys.Parameters()
        p.map = {}
        p.map["ids"] = rlist([rlong(a) for a in self.getEventContext().memberOfGroups])
        sql = "select e from ExperimenterGroup as e where e.id in (:ids)"
        for e in q.findAllByQuery(sql, p,self.SERVICE_OPTS):
            if e.name.val == "user":
                pass
            else:
                yield ExperimenterGroupWrapper(self, e)


    def createGroup(self, name, owner_Ids=None, member_Ids=None, perms=None, description=None):
        """
        Creates a new ExperimenterGroup. Must have Admin permissions to call this.

        @param name:        New group name
        @param owner_Ids:   Option to add existing Experimenters as group owners
        @param member_Ids:  Option to add existing Experimenters as group members
        @param perms:       New group permissions. E.g. 'rw----' (private), 'rwr---'(read-only), 'rwrw--'
        @param description: Group description
        """
        admin_serv = self.getAdminService()

        group = omero.model.ExperimenterGroupI()
        group.name = rstring(str(name))
        group.description = (description!="" and description is not None) and rstring(str(description)) or None
        if perms is not None:
            group.details.permissions = omero.model.PermissionsI(perms)

        gr_id = admin_serv.createGroup(group)

        if owner_Ids is not None:
            group_owners = [owner._obj for owner in self.getObjects("Experimenter", owner_Ids)]
            admin_serv.addGroupOwners(omero.model.ExperimenterGroupI(gr_id, False), group_owners)

        if member_Ids is not None:
            group_members = [member._obj for member in self.getObjects("Experimenter", member_Ids)]
            for user in group_members:
                admin_serv.addGroups(user, [omero.model.ExperimenterGroupI(gr_id, False)])

        return gr_id

    # EXPERIMENTERS

    def findExperimenters (self, start=''):
        """
        Return a generator for all Experimenters whose omeName starts with 'start'.
        Experimenters ordered by omeName.

        @param start:   omeName must start with these letters
        @type start:    String
        @return:        Generator of experimenters
        @rtype:         L{ExperimenterWrapper} generator
        """

        if isinstance(start, UnicodeType):
            start = start.encode('utf8')
        params = omero.sys.Parameters()
        params.map = {'start': rstring('%s%%' % start.lower())}
        q = self.getQueryService()
        rv = q.findAllByQuery("from Experimenter e where lower(e.omeName) like :start", params,self.SERVICE_OPTS)
        rv.sort(lambda x,y: cmp(x.omeName.val,y.omeName.val))
        for e in rv:
            yield ExperimenterWrapper(self, e)

    def containedExperimenters(self, gid):
        """
        Fetch all users contained in this group.
        The returned users will have all fields filled in and all collections unloaded.

        @param gid:     Group ID
        @type gid:      Long
        @return:        Generator of experimenters
        @rtype:         L{ExperimenterWrapper} generator
        """

        admin_serv = self.getAdminService()
        for exp in admin_serv.containedExperimenters(long(gid)):
            yield ExperimenterWrapper(self, exp)

    def listColleagues(self):
        """
        Look up users who are a member of the current user active group.
        Returns None if the group is private and isn't lead by the current user

        @return:    Generator of Experimenters or None
        @rtype:     L{ExperimenterWrapper} generator
        """

        default = self.getObject("ExperimenterGroup", self.getEventContext().groupId)
        if not default.isPrivate() or self.isLeader():
            for d in default.copyGroupExperimenterMap():
                if d is None:
                    continue
                if d.child.id.val != self.getUserId():
                    yield ExperimenterWrapper(self, d.child)

    def groupSummary(self, gid=None, exclude_self=False):
        """
        Returns lists of 'leaders' and 'members' of the specified group (default is current group)
        as a dict with those keys.

        @return:    {'leaders': list L{ExperimenterWrapper}, 'colleagues': list L{ExperimenterWrapper}}
        @rtype:     dict
        """

        if gid is None:
            gid = self.getEventContext().groupId
        userId = None
        if exclude_self:
            userId = self.getUserId()
        colleagues = []
        leaders = []
        default = self.getObject("ExperimenterGroup", gid)
        if not default.isPrivate() or self.isLeader(gid) or self.isAdmin():
            for d in default.copyGroupExperimenterMap():
                if d is None or d.child.id.val == userId:
                    continue
                if d.owner.val:
                    leaders.append(ExperimenterWrapper(self, d.child))
                else:
                    colleagues.append(ExperimenterWrapper(self, d.child))
        else:
            if  self.isLeader():
                leaders =  [self.getUser()]
            else:
                colleagues =  [self.getUser()]
        return {"leaders": leaders, "colleagues": colleagues}

    def listStaffs(self):
        """
        Look up users who are members of groups lead by the current user.

        @return:    Members of groups lead by current user
        @rtype:     L{ExperimenterWrapper} generator
        """

        q = self.getQueryService()
        p = omero.sys.Parameters()
        p.map = {}
        p.map["gids"] = rlist([rlong(a) for a in set(self.getEventContext().leaderOfGroups)])
        sql = "select e from Experimenter as e where " \
                "exists ( select gem from GroupExperimenterMap as gem where gem.child = e.id " \
                "and gem.parent.id in (:gids)) order by e.omeName"
        for e in q.findAllByQuery(sql, p,self.SERVICE_OPTS):
            if e.id.val != self.getUserId():
                yield ExperimenterWrapper(self, e)

    def listOwnedGroups(self):
        """
        Looks up owned groups for the logged user.

        @return:    Groups owned by current user
        @rtype:     L{ExperimenterGroupWrapper} generator
        """

        exp = self.getUser()
        for gem in exp.copyGroupExperimenterMap():
            if gem is None:
                continue
            if gem.owner.val:
                yield ExperimenterGroupWrapper(self, gem.parent)

    def getFreeSpace(self):
        """
        Returns the free or available space on this file system
        including nested subdirectories.

        @return:    Free space in bytes
        @rtype:     Int
        """

        rep_serv = self.getRepositoryInfoService()
        return rep_serv.getFreeSpaceInKilobytes() * 1024
<<<<<<< HEAD
    

    def getFilesetFilesInfo (self, imageIds):
        """
        Gets summary of Original Files that are part of the FS Fileset linked to images
        Returns a dict of files 'count' and sum of 'size'

        @param imageIds:    Image IDs list
        @return:            Dict of files 'count' and 'size'
        """

        params = omero.sys.ParametersI()
        params.addIds(imageIds)
        query = "select distinct(fse) from FilesetEntry as fse "\
                "left outer join fse.fileset as fs "\
                "left outer join fetch fse.originalFile as f "\
                "left outer join fs.images as image where image.id in (:ids)"
        queryService = self.getQueryService()
        fsinfo = queryService.findAllByQuery(query, params, self.SERVICE_OPTS)
        fsCount = len(fsinfo)
        fsSize = sum([f.originalFile.getSize().val for f in fsinfo])
        filesetFileInfo = {'count': fsCount, 'size': fsSize}
        return filesetFileInfo


    def getArchivedFilesInfo (self, imageIds):
        """
        Gets summary of Original Files that are archived from OMERO 4 imports
        Returns a dict of files 'count' and sum of 'size'

        @param imageIds:    Image IDs list
        @return:            Dict of files 'count' and 'size'
        """

        params = omero.sys.ParametersI()
        params.addIds(imageIds)
        query = "select distinct(link) from PixelsOriginalFileMap as link "\
                "left outer join fetch link.parent as f "\
                "left outer join link.child as pixels "\
                "where pixels.image.id in (:ids)"
        queryService = self.getQueryService()
        fsinfo = queryService.findAllByQuery(query, params, self.SERVICE_OPTS)
        fsCount = len(fsinfo)
        fsSize = sum([f.parent.getSize().val for f in fsinfo])
        filesetFileInfo = {'count': fsCount, 'size': fsSize}
        return filesetFileInfo

=======
>>>>>>> 7404c8e0

    ############################
    # Timeline service getters #

    def timelineListImages (self, tfrom=None, tto=None, limit=10, only_owned=True):
        """
        List images based on their creation times.
        If both tfrom and tto are None, grab the most recent batch.

        @param tfrom:       milliseconds since the epoch for start date
        @param tto:         milliseconds since the epoch for end date
        @param limit:       maximum number of results
        @param only_owned:  Only owned by the logged user. Boolean.
        @return:            Generator yielding _ImageWrapper
        @rtype:             L{ImageWrapper} generator
        """

        tm = self.getTimelineService()
        p = omero.sys.Parameters()
        f = omero.sys.Filter()
        if only_owned:
            f.ownerId = rlong(self.getEventContext().userId)
            f.groupId = rlong(self.getEventContext().groupId)
        else:
            f.ownerId = rlong(-1)
            f.groupId = None
        f.limit = rint(limit)
        p.theFilter = f
        if tfrom is None and tto is None:
            for e in tm.getMostRecentObjects(['Image'], p, False)["Image"]:
                yield ImageWrapper(self, e)
        else:
            if tfrom is None:
                tfrom = 0
            if tto is None:
                tto = time.time() * 1000
            for e in tm.getByPeriod(['Image'], rtime(long(tfrom)), rtime(long(tto)), p, False)['Image']:
                yield ImageWrapper(self, e)


    ###########################
    # Specific Object Getters #

    def getObject (self, obj_type, oid=None, params=None, attributes=None):
        """
        Retrieve single Object by type E.g. "Image" or None if not found.
        If more than one object found, raises ome.conditions.ApiUsageException
        See L{getObjects} for more info.

        @param obj_type:    Object type. E.g. "Project" see above
        @type obj_type:     String
        @param ids:         object IDs
        @type ids:          List of Long
        @param params:      omero.sys.Parameters, can be used for pagination, filtering etc.
        @param attributes:  Map of key-value pairs to filter results by. Key must be attribute of obj_type. E.g. 'name', 'ns'
        @return:
        """
        oids = (oid!=None) and [oid] or None
        query, params, wrapper = self.buildQuery(obj_type, oids, params, attributes)
        result = self.getQueryService().findByQuery(query, params, self.SERVICE_OPTS)
        if result is not None:
            return wrapper(self, result)

    def getObjects (self, obj_type, ids=None, params=None, attributes=None):
        """
        Retrieve Objects by type E.g. "Image"
        Returns generator of appropriate L{BlitzObjectWrapper} type. E.g. L{ImageWrapper}.
        If ids is None, all available objects will be returned. i.e. listObjects()
        Filter objects by attributes. E.g. attributes={'name':name}

        @param obj_type:    Object type. E.g. "Project" see above
        @type obj_type:     String
        @param ids:         object IDs
        @type ids:          List of Long
        @param params:      omero.sys.Parameters, can be used for pagination, filtering etc.
        @param attributes:  Map of key-value pairs to filter results by. Key must be attribute of obj_type. E.g. 'name', 'ns'
        @return:            Generator of L{BlitzObjectWrapper} subclasses
        """
        query, params, wrapper = self.buildQuery(obj_type, ids, params, attributes)
        result = self.getQueryService().findAllByQuery(query, params, self.SERVICE_OPTS)
        for r in result:
            yield wrapper(self, r)

    def buildQuery (self, obj_type, ids=None, params=None, attributes=None):
        """
        Prepares a query for iQuery. Also prepares params and determines appropriate wrapper for result
        Returns (query, params, wrapper) which can be used with the appropriate query method.
        Used by L{getObjects} and L{getObject} above.

        @param obj_type:    Object type. E.g. "Project" see above
        @type obj_type:     String
        @param ids:         object IDs
        @type ids:          List of Long
        @param params:      omero.sys.Parameters, can be used for pagination, filtering etc.
        @param attributes:  Map of key-value pairs to filter results by. Key must be attribute of obj_type. E.g. 'name', 'ns'
        @return:            (query, params, wrapper)
        """

        if type(obj_type) is type(''):
            wrapper = KNOWN_WRAPPERS.get(obj_type.lower(), None)
            if wrapper is None:
                raise KeyError("obj_type of %s not supported by getOjbects(). E.g. use 'Image' etc" % obj_type)
        else:
            raise AttributeError("getObjects uses a string to define obj_type, E.g. 'Image'")

        if params is None:
            params = omero.sys.Parameters()
        if params.map is None:
            params.map = {}

        # get the base query from the instantiated object itself. E.g "select obj Project as obj"
        query = wrapper()._getQueryString()

        clauses = []
        # getting object by ids
        if ids != None:
            clauses.append("obj.id in (:ids)")
            params.map["ids"] = rlist([rlong(a) for a in ids])

        # support filtering by owner (not for some object types)
        if params.theFilter and params.theFilter.ownerId and obj_type.lower() not in ["experimentergroup", "experimenter"]:
            clauses.append("owner.id = (:eid)")
            params.map["eid"] = params.theFilter.ownerId

        # finding by attributes
        if attributes != None:
            for k,v in attributes.items():
                clauses.append('obj.%s=:%s' % (k, k) )
                params.map[k] = omero_type(v)

        if clauses:
            query += " where " + (" and ".join(clauses))

        return (query, params, wrapper)


    def listFileAnnotations (self, eid=None, toInclude=[], toExclude=[]):
        """
        Lists FileAnnotations created by users, filtering by namespaces if specified.
        If NO namespaces are specified, then 'known' namespaces are excluded by default,
        such as original files and companion files etc.
        File objects are loaded so E.g. file name is available without lazy loading.

        @param eid:         Filter results by this owner Id
        @param toInclude:   Only return annotations with these namespaces. List of strings.
        @param toExclude:   Don't return annotations with these namespaces. List of strings.
        @return:            Generator of L{FileAnnotationWrapper}s - with files loaded.
        """

        params = omero.sys.Parameters()
        params.theFilter = omero.sys.Filter()
        if eid is not None:
            params.theFilter.ownerId = rlong(eid)

        if len(toInclude) == 0 and len(toExclude) == 0:
            toExclude.append(omero.constants.namespaces.NSCOMPANIONFILE)
            toExclude.append(omero.constants.annotation.file.ORIGINALMETADATA)
            toExclude.append(omero.constants.namespaces.NSEXPERIMENTERPHOTO)
            toExclude.append(omero.constants.analysis.flim.NSFLIM)

        anns = self.getMetadataService().loadSpecifiedAnnotations("FileAnnotation", toInclude, toExclude, params, self.SERVICE_OPTS)

        for a in anns:
            yield(FileAnnotationWrapper(self, a))


    def getAnnotationLinks (self, parent_type, parent_ids=None, ann_ids=None, ns=None, params=None):
        """
        Retrieve Annotation Links by parent_type E.g. "Image". Not Ordered.
        Returns generator of L{AnnotationLinkWrapper}
        If parent_ids is None, all available objects will be returned. i.e. listObjects()

        @param obj_type:    Object type. E.g. "Project" see above
        @type obj_type:     String
        @param ids:         object IDs
        @type ids:          List of Long
        @return:            Generator yielding wrapped objects.
        """

        if parent_type.lower() not in KNOWN_WRAPPERS:
            wrapper_types = ", ".join(KNOWN_WRAPPERS.keys())
            err_msg = "getAnnotationLinks() does not support type: '%s'. Must be one of: %s" % (parent_type, wrapper_types)
            raise AttributeError(err_msg)
        wrapper = KNOWN_WRAPPERS.get(parent_type.lower(), None)
        class_string = wrapper().OMERO_CLASS
        if class_string is None and "annotation" in parent_type.lower(): # E.g. AnnotationWrappers have no OMERO_CLASS
            class_string = "Annotation"

        query = "select annLink from %sAnnotationLink as annLink join fetch annLink.details.owner as owner " \
                "join fetch annLink.details.creationEvent " \
                "join fetch annLink.child as ann join fetch ann.details.owner join fetch ann.details.creationEvent "\
                "join fetch annLink.parent as parent" % class_string

        q = self.getQueryService()
        if params is None:
            params = omero.sys.Parameters()
        if params.map is None:
            params.map = {}

        clauses = []
        if parent_ids:
            clauses.append("parent.id in (:pids)")
            params.map["pids"] = rlist([rlong(a) for a in parent_ids])

        if ann_ids:
            clauses.append("ann.id in (:ann_ids)")
            params.map["ann_ids"] = rlist([rlong(a) for a in ann_ids])

        if ns:
            clauses.append("ann.ns in (:ns)")
            params.map["ns"] = rstring(ns)

        if params.theFilter and params.theFilter.ownerId:
            clauses.append("owner.id = (:eid)")
            params.map["eid"] = params.theFilter.ownerId

        if len(clauses) > 0:
            query += " where %s" % (" and ".join(clauses))

        result = q.findAllByQuery(query, params,self.SERVICE_OPTS)
        for r in result:
            yield AnnotationLinkWrapper(self, r)


    def listOrphanedAnnotations(self, parent_type, parent_ids, eid=None, ns=None, anntype=None, addedByMe=True):
        """
        Retrieve all Annotations not linked to the given parents: Projects, Datasets, Images,
        Screens, Plates OR Wells etc.

        @param parent_type:     E.g. 'Dataset', 'Image' etc.
        @param parent_ids:      IDs of the parent.
        @param eid:             Optional filter by Annotation owner
        @param ns:              Filter by annotation namespace
        @param anntype:         Optional specify 'Text', 'Tag', 'File', 'Long', 'Boolean'
        @return:                Generator yielding AnnotationWrappers
        @rtype:                 L{AnnotationWrapper} generator
        """

        if anntype is not None:
            if anntype.title() not in ('Text', 'Tag', 'File', 'Long', 'Boolean'):
                raise AttributeError('Use annotation type: Text, Tag, File, Long, Boolean')
            sql = "select an from %sAnnotation as an " % anntype.title()
        else:
            sql = "select an from Annotation as an " \

        if anntype.title() == "File":
            sql += " join fetch an.file "

        p = omero.sys.Parameters()
        p.map = {}

        filterlink = ""
        if addedByMe:
            userId = self.getUserId()
            filterlink = " and link.details.owner.id=:linkOwner"
            p.map["linkOwner"] = rlong(userId)

        q = self.getQueryService()
        wheres = []

        if len(parent_ids) == 1:
            # We can use a single query to exclude links to a single parent
            p.map["oid"] = rlong(parent_ids[0])
            wheres.append("not exists ( select link from %sAnnotationLink as link "\
                    "where link.child=an.id and link.parent.id=:oid%s)" % (parent_type, filterlink))
        else:
            # for multiple parents, we first need to find annotations linked to ALL of them, then exclude those from query
            p.map["oids"] = omero.rtypes.wrap(parent_ids)
            query = "select link.child.id, count(link.id) from %sAnnotationLink link where link.parent.id in (:oids)%s group by link.child.id" % (parent_type, filterlink)
            # count annLinks and check if count == number of parents (all parents linked to annotation)
            usedAnnIds = [e[0].getValue() for e in q.projection(query,p,self.SERVICE_OPTS) if e[1].getValue() == len(parent_ids)]
            if len(usedAnnIds) > 0:
                p.map["usedAnnIds"] = omero.rtypes.wrap(usedAnnIds)
                wheres.append("an.id not in (:usedAnnIds)")

        if ns is None:
            wheres.append("an.ns is null")
        else:
            p.map["ns"] = rlist([rstring(n) for n in ns])
            wheres.append("(an.ns not in (:ns) or an.ns is null)")
        if eid is not None:
            wheres.append("an.details.owner.id=:eid")
            p.map["eid"] = rlong(eid)

        if len(wheres) > 0:
            sql += "where " + " and ".join(wheres)

        for e in q.findAllByQuery(sql,p,self.SERVICE_OPTS):
            yield AnnotationWrapper._wrap(self, e)

    def createImageFromNumpySeq (self, zctPlanes, imageName, sizeZ=1, sizeC=1, sizeT=1, description=None, dataset=None, sourceImageId=None, channelList=None):
        """
        Creates a new multi-dimensional image from the sequence of 2D numpy arrays in zctPlanes.
        zctPlanes should be a generator of numpy 2D arrays of shape (sizeY, sizeX) ordered
        to iterate through T first, then C then Z.
        Example usage:
        original = conn.getObject("Image", 1)
        sizeZ = original.getSizeZ()
        sizeC = original.getSizeC()
        sizeT = original.getSizeT()
        clist = range(sizeC)
        zctList = []
        for z in range(sizeZ):
            for c in clist:
                for t in range(sizeT):
                    zctList.append( (z,c,t) )
        def planeGen():
            planes = original.getPrimaryPixels().getPlanes(zctList)
            for p in planes:
                # perform some manipulation on each plane
                yield p
        createImageFromNumpySeq (planeGen(), imageName, sizeZ=sizeZ, sizeC=sizeC, sizeT=sizeT, sourceImageId=1, channelList=clist)

        @param session          An OMERO service factory or equivalent with getQueryService() etc.
        @param zctPlanes        A generator of numpy 2D arrays, corresponding to Z-planes of new image.
        @param imageName        Name of new image
        @param description      Description for the new image
        @param dataset          If specified, put the image in this dataset. omero.model.Dataset object
        @param sourceImageId    If specified, copy this image with metadata, then add pixel data
        @param channelList      Copies metadata from these channels in source image (if specified). E.g. [0,2]
        @return The new OMERO image: omero.model.ImageI
        """
        queryService = self.getQueryService()
        pixelsService = self.getPixelsService()
        rawPixelsStore = self.c.sf.createRawPixelsStore()    # Make sure we don't get an existing rpStore
        containerService = self.getContainerService()
        updateService = self.getUpdateService()

        import numpy

        def createImage(firstPlane, channelList):
            """ Create our new Image once we have the first plane in hand """
            convertToType = None
            sizeY, sizeX = firstPlane.shape
            if sourceImageId is not None:
                if channelList is None:
                    channelList = range(sizeC)
                iId = pixelsService.copyAndResizeImage(sourceImageId, rint(sizeX), rint(sizeY), rint(sizeZ), rint(sizeT), channelList, None, False, self.SERVICE_OPTS)
                # need to ensure that the plane dtype matches the pixels type of our new image
                img = self.getObject("Image", iId.getValue())
                newPtype = img.getPrimaryPixels().getPixelsType().getValue()
                omeroToNumpy = {'int8':'int8', 'uint8':'uint8', 'int16':'int16', 'uint16':'uint16', 'int32':'int32', 'uint32':'uint32', 'float':'float32', 'double':'double'}
                if omeroToNumpy[newPtype] != firstPlane.dtype.name:
                    convertToType = getattr(numpy, omeroToNumpy[newPtype])
                img._obj.setName(rstring(imageName))
                updateService.saveObject(img._obj, self.SERVICE_OPTS)
            else:
                # need to map numpy pixel types to omero - don't handle: bool_, character, int_, int64, object_
                pTypes = {'int8':'int8', 'int16':'int16', 'uint16':'uint16', 'int32':'int32', 'float_':'float', 'float8':'float',
                            'float16':'float', 'float32':'float', 'float64':'double', 'complex_':'complex', 'complex64':'complex'}
                dType = firstPlane.dtype.name
                if dType not in pTypes: # try to look up any not named above
                    pType = dType
                else:
                    pType = pTypes[dType]
                pixelsType = queryService.findByQuery("from PixelsType as p where p.value='%s'" % pType, None) # omero::model::PixelsType
                if pixelsType is None:
                    raise Exception("Cannot create an image in omero from numpy array with dtype: %s" % dType)
                channelList = range(sizeC)
                iId = pixelsService.createImage(sizeX, sizeY, sizeZ, sizeT, channelList, pixelsType, imageName, description, self.SERVICE_OPTS)

            imageId = iId.getValue()
            return containerService.getImages("Image", [imageId], None, self.SERVICE_OPTS)[0], convertToType

        def uploadPlane(plane, z, c, t, convertToType):
            # if we're given a numpy dtype, need to convert plane to that dtype
            if convertToType is not None:
                p = numpy.zeros(plane.shape, dtype=convertToType)
                p += plane
                plane = p
            byteSwappedPlane = plane.byteswap()
            convertedPlane = byteSwappedPlane.tostring();
            rawPixelsStore.setPlane(convertedPlane, z, c, t, self.SERVICE_OPTS)

        image = None
        dtype = None
        channelsMinMax = []
        exc = None
        try:
            for theZ in range(sizeZ):
                for theC in range(sizeC):
                    for theT in range(sizeT):
                        plane = zctPlanes.next()
                        if image == None:   # use the first plane to create image.
                            image, dtype = createImage(plane, channelList)
                            pixelsId = image.getPrimaryPixels().getId().getValue()
                            rawPixelsStore.setPixelsId(pixelsId, True, self.SERVICE_OPTS)
                        uploadPlane(plane, theZ, theC, theT, dtype)
                        # init or update min and max for this channel
                        minValue = plane.min()
                        maxValue = plane.max()
                        if len(channelsMinMax) < (theC +1):     # first plane of each channel
                            channelsMinMax.append( [minValue, maxValue] )
                        else:
                            channelsMinMax[theC][0] = min(channelsMinMax[theC][0], minValue)
                            channelsMinMax[theC][1] = max(channelsMinMax[theC][1], maxValue)
        except Exception, e:
            logger.error("Failed to setPlane() on rawPixelsStore while creating Image", exc_info=True)
            exc = e
        try:
            rawPixelsStore.close(self.SERVICE_OPTS)
        except Exception, e:
            logger.error("Failed to close rawPixelsStore", exc_info=True)
            if exc is None:
                 exc = e
        if exc is not None:
           raise exc

        try:    # simply completing the generator - to avoid a GeneratorExit error.
            zctPlanes.next()
        except StopIteration:
            pass

        for theC, mm in enumerate(channelsMinMax):
            pixelsService.setChannelGlobalMinMax(pixelsId, theC, float(mm[0]), float(mm[1]), self.SERVICE_OPTS)
            #resetRenderingSettings(renderingEngine, pixelsId, theC, mm[0], mm[1])

        # put the image in dataset, if specified.
        if dataset:
            link = omero.model.DatasetImageLinkI()
            link.parent = omero.model.DatasetI(dataset.getId(), False)
            link.child = omero.model.ImageI(image.id.val, False)
            updateService.saveObject(link, self.SERVICE_OPTS)

        return ImageWrapper(self, image)


    def applySettingsToSet(self, fromid, to_type, toids):
        """
        Applies the rendering settings from one image to others.
        Returns a dict of success { True:[ids], False:[ids] }

        @param fromid:      ID of Image to copy settings from.
        @param toids:       List of Image IDs to apply setting to.
        @param to_type:     toids refers to Images by default, but can refer to
                                Project, Dataset, Image, Plate, Screen, Pixels
        """
        json_data = False
        fromimg = self.getObject("Image", fromid)
        frompid = fromimg.getPixelsId()
        if to_type is None:
            to_type="Image"
        if to_type.lower() == "acquisition":
            to_type = "Plate"
        to_type = to_type.title()
        if fromimg.canAnnotate():
            ctx = self.SERVICE_OPTS.copy()
            ctx.setOmeroGroup(fromimg.getDetails().getGroup().getId())
            rsettings = self.getRenderingSettingsService()
            json_data = rsettings.applySettingsToSet(frompid, to_type, list(toids),  ctx)
            if fromid in json_data[True]:
                del json_data[True][json_data[True].index(fromid)]
        return json_data

    def setChannelNames(self, data_type, ids, nameDict, channelCount=None):
        """
        Sets and saves new names for channels of specified Images.
        If an image has fewer channels than the max channel index in nameDict, then
        the channel names will not be set for that image.

        @param data_type:   'Image', 'Dataset', 'Plate'
        @param ids:         Image, Dataset or Plate IDs
        @param nameDict:    A dict of index:'name' ** 1-based ** E.g. {1:"DAPI", 2:"GFP"}
        @param channelCount:    If specified, only rename images with this number of channels
        @return:            {'imageCount':totalImages, 'updateCount':updateCount}
        """

        if data_type == "Image":
            imageIds = [long(i) for i in ids]
        elif data_type == "Dataset":
            images = self.getContainerService().getImages("Dataset", ids, None, self.SERVICE_OPTS)
            imageIds = [i.getId().getValue() for i in images]
        elif data_type == "Plate":
            imageIds = []
            plates = self.getObjects("Plate", ids)
            for p in plates:
                for well in p._listChildren():
                    for ws in well.copyWellSamples():
                        imageIds.append(ws.image.id.val)
        else:
            raise AttributeError("setChannelNames() supports data_types 'Image', 'Dataset', 'Plate' only, not '%s'" % data_type)

        queryService = self.getQueryService()
        params = omero.sys.Parameters()
        params.map = {'ids': omero.rtypes.wrap( imageIds )}

        # load Pixels, Channels, Logical Channels and Images
        query = "select p from Pixels p left outer join fetch p.channels as c join fetch c.logicalChannel as lc join fetch p.image as i where i.id in (:ids)"
        pix = queryService.findAllByQuery(query, params, self.SERVICE_OPTS)

        maxIdx = max(nameDict.keys())
        toSave = set()      # NB: we may have duplicate Logical Channels (Many Iamges in Plate linked to same LogicalChannel)
        updateCount = 0
        ctx = self.SERVICE_OPTS.copy()
        for p in pix:
            sizeC = p.getSizeC().getValue()
            if sizeC < maxIdx:
                continue
            if channelCount is not None and channelCount != sizeC:  # Filter by channel count
                continue
            updateCount += 1
            group_id = p.details.group.id.val
            ctx.setOmeroGroup(group_id)
            for i, c in enumerate(p.iterateChannels()):
                if i+1 not in nameDict:
                    continue
                lc = c.logicalChannel
                lc.setName(rstring(nameDict[i+1]))
                toSave.add(lc)

        toSave = list(toSave)
        self.getUpdateService().saveCollection(toSave, ctx)
        return {'imageCount':len(imageIds), 'updateCount':updateCount}


    def createOriginalFileFromFileObj (self, fo, path, name, fileSize, mimetype=None, ns=None):
        """
        Creates a L{OriginalFileWrapper} from a local file.
        File is uploaded to create an omero.model.OriginalFileI.
        Returns a new L{OriginalFileWrapper}

        @param conn:                    Blitz connection
        @param fo:                      The file object
        @param path:                    The file path
        @param name:                    The file name
        @param fileSize:                The file size
        @param mimetype:                The mimetype of the file. String. E.g. 'text/plain'
        @param ns:                      The file namespace
        @return:                        New L{OriginalFileWrapper}
        """
        updateService = self.getUpdateService()
        rawFileStore = self.createRawFileStore()

        # create original file, set name, path, mimetype
        originalFile = omero.model.OriginalFileI()
        originalFile.setName(rstring(name))
        originalFile.setPath(rstring(path))
        if mimetype:
            originalFile.mimetype = rstring(mimetype)
        originalFile.setSize(rlong(fileSize))
        # set sha1
        try:
            import hashlib
            hash_sha1 = hashlib.sha1
        except:
            import sha
            hash_sha1 = sha.new
        fo.seek(0)
        h = hash_sha1()
        h.update(fo.read())
        shaHast = h.hexdigest()
        originalFile.setHash(rstring(shaHast))
        originalFile = updateService.saveAndReturnObject(originalFile)

        # upload file
        fo.seek(0)
        try:
            rawFileStore.setFileId(originalFile.getId().getValue())
            buf = 10000
            for pos in range(0,long(fileSize),buf):
                block = None
                if fileSize-pos < buf:
                    blockSize = fileSize-pos
                else:
                    blockSize = buf
                fo.seek(pos)
                block = fo.read(blockSize)
                rawFileStore.write(block, pos, blockSize)
            originalFile = rawFileStore.save()
        finally:
            rawFileStore.close();
        return OriginalFileWrapper(self, originalFile)

    def createOriginalFileFromLocalFile (self, localPath, origFilePathAndName=None, mimetype=None, ns=None):
        """
        Creates a L{OriginalFileWrapper} from a local file.
        File is uploaded to create an omero.model.OriginalFileI.
        Returns a new L{OriginalFileWrapper}

        @param conn:                    Blitz connection
        @param localPath:               Location to find the local file to upload
        @param origFilePathAndName:     Provides the 'path' and 'name' of the OriginalFile. If None, use localPath
        @param mimetype:                The mimetype of the file. String. E.g. 'text/plain'
        @param ns:                      The namespace of the file.
        @return:                        New L{OriginalFileWrapper}
        """
        if origFilePathAndName is None:
            origFilePathAndName = localPath
        path, name = os.path.split(origFilePathAndName)
        fileSize = os.path.getsize(localPath)
        fileHandle = open(localPath, 'rb')
        try:
            return self.createOriginalFileFromFileObj (fileHandle, path, name, fileSize, mimetype, ns)
        finally:
            fileHandle.close()

    def createFileAnnfromLocalFile (self, localPath, origFilePathAndName=None, mimetype=None, ns=None, desc=None):
        """
        Class method to create a L{FileAnnotationWrapper} from a local file.
        File is uploaded to create an omero.model.OriginalFileI referenced from this File Annotation.
        Returns a new L{FileAnnotationWrapper}

        @param conn:                    Blitz connection
        @param localPath:               Location to find the local file to upload
        @param origFilePathAndName:     Provides the 'path' and 'name' of the OriginalFile. If None, use localPath
        @param mimetype:                The mimetype of the file. String. E.g. 'text/plain'
        @param ns:                      The namespace of the file.
        @param desc:                    A description for the file annotation.
        @return:                        New L{FileAnnotationWrapper}
        """
        updateService = self.getUpdateService()

        # create and upload original file
        originalFile = self.createOriginalFileFromLocalFile(localPath, origFilePathAndName, mimetype, ns)

        # create FileAnnotation, set ns & description and return wrapped obj
        fa = omero.model.FileAnnotationI()
        fa.setFile(originalFile._obj)
        if desc:
            fa.setDescription(rstring(desc))
        if ns:
            fa.setNs(rstring(ns))
        fa = updateService.saveAndReturnObject(fa)
        return FileAnnotationWrapper(self, fa)

    def getObjectsByAnnotations(self, obj_type, annids):
        """
        Retrieve objects linked to the given annotation IDs
        controlled by the security system.

        @param annids:      Annotation IDs
        @type annids:       L{Long}
        @return:            Generator yielding Objects
        @rtype:             L{BlitzObjectWrapper} generator
        """

        wrapper = KNOWN_WRAPPERS.get(obj_type.lower(), None)
        if not wrapper:
            raise AttributeError("Don't know how to handle '%s'" % obj_type)

        sql = "select ob from %s ob " \
              "left outer join fetch ob.annotationLinks obal " \
              "left outer join fetch obal.child ann " \
              "where ann.id in (:oids)" % wrapper().OMERO_CLASS

        q = self.getQueryService()
        p = omero.sys.Parameters()
        p.map = {}
        p.map["oids"] = rlist([rlong(o) for o in set(annids)])
        for e in q.findAllByQuery(sql,p,self.SERVICE_OPTS):
            yield wrapper(self, e)


    ################
    # Enumerations #

    def getEnumerationEntries(self, klass):
        """
        Get all enumerations by class

        @param klass:   Class
        @type klass:    Class or string
        @return:        Generator of Enumerations
        @rtype:         L{EnumerationWrapper} generator
        """

        types = self.getTypesService()
        for e in types.allEnumerations(str(klass)):
            yield EnumerationWrapper(self, e)

    def getEnumeration(self, klass, string):
        """
        Get enumeration by class and value

        @param klass:   Class
        @type klass:    Class or string
        @param string:  Enum value
        @type string:   String
        @return:        Enumeration or None
        @rtype:         L{EnumerationWrapper}
        """

        types = self.getTypesService()
        obj = types.getEnumeration(str(klass), str(string))
        if obj is not None:
            return EnumerationWrapper(self, obj)
        else:
            return None

    def getEnumerationById(self, klass, eid):
        """
        Get enumeration by class and ID

        @param klass:   Class
        @type klass:    Class or string
        @param eid:     Enum ID
        @type eid:      Long
        @return:        Enumeration or None
        @rtype:         L{EnumerationWrapper}
        """

        query_serv = self.getQueryService()
        obj =  query_serv.find(klass, long(eid), self.SERVICE_OPTS)
        if obj is not None:
            return EnumerationWrapper(self, obj)
        else:
            return None

    def getOriginalEnumerations(self):
        """
        Gets original enumerations. Returns a dictionary of enumeration class: list of Enumerations

        @return:    Original enums
        @rtype:     Dict of <string: L{EnumerationWrapper} list >
        """

        types = self.getTypesService()
        rv = dict()
        for e in types.getOriginalEnumerations():
            if rv.get(e.__class__.__name__) is None:
                rv[e.__class__.__name__] = list()
            rv[e.__class__.__name__].append(EnumerationWrapper(self, e))
        return rv

    def getEnumerations(self):
        """
        Gets list of enumeration types

        @return:    List of enum types
        @rtype:     List of Strings
        """

        types = self.getTypesService()
        return types.getEnumerationTypes()

    def getEnumerationsWithEntries(self):
        """
        Get enumeration types, with lists of Enum entries

        @return:    Dictionary of type: entries
        @rtype:     Dict of <string: L{EnumerationWrapper} list >
        """

        types = self.getTypesService()
        rv = dict()
        for key, value in types.getEnumerationsWithEntries().items():
            r = list()
            for e in value:
                r.append(EnumerationWrapper(self, e))
            rv[key+"I"] = r
        return rv

    def deleteEnumeration(self, obj):
        """
        Deletes an enumeration object

        @param obj:     Enumeration object
        @type obj:      omero.model.IObject
        """

        types = self.getTypesService()
        types.deleteEnumeration(obj)

    def createEnumeration(self, obj):
        """
        Create an enumeration with given object

        @param obj:     Object
        @type obj:      omero.model.IObject
        """

        types = self.getTypesService()
        types.createEnumeration(obj)

    def resetEnumerations(self, klass):
        """
        Resets the enumerations by type

        @param klass:   Type of enum to reset
        @type klass:    String
        """

        types = self.getTypesService()
        types.resetEnumerations(klass)

    def updateEnumerations(self, new_entries):
        """
        Updates enumerations with new entries

        @param new_entries:   List of objects
        @type new_entries:    List of omero.model.IObject
        """

        types = self.getTypesService()
        types.updateEnumerations(new_entries)

    ###################
    # Delete          #

    def deleteObjectDirect(self, obj):
        """
        Directly Delete object (removes row from database).
        This may fail with various constraint violations if the object is linked to others in the database

        @param obj:     Object to delete
        @type obj:      IObject"""

        u = self.getUpdateService()
        u.deleteObject(obj, self.SERVICE_OPTS)

    def getAvailableDeleteCommands(self):
        """
        Retrieves the current set of delete commands with type (graph spec)
        and options filled.
        @return:    Exhaustive list of available delete commands.
        @rtype:     L{omero.api.delete.DeleteCommand}
        """
        return self.getDeleteService().availableCommands()

    def deleteObjects(self, graph_spec, obj_ids, deleteAnns=False,
                      deleteChildren=False):
        """
        Generic method for deleting using the delete queue. Options allow to
        delete 'independent' Annotations (Tag, Term, File) and to delete
        child objects.

        @param graph_spec:      String to indicate the object type or graph
                                specification. Examples include:
                                 * 'Project'
                                 * 'Dataset'
                                 * 'Image'
                                 * 'Screen'
                                 * 'Plate'
                                 * 'Well'
                                 * 'Annotation'
                                 * '/OriginalFile'
                                 * '/Image+Only'
                                 * '/Image/Pixels/Channel'
                                As of OMERO 4.4.0 the correct case is now
                                explicitly required, the use of 'project'
                                or 'dataset' is no longer supported.
        @param obj_ids:         List of IDs for the objects to delete
        @param deleteAnns:      If true, delete linked Tag, Term and File
                                annotations
        @param deleteChildren:  If true, delete children. E.g. Delete Project
                                AND it's Datasets & Images.
        @return:                Delete handle
        @rtype:                 L{omero.api.delete.DeleteHandle}
        """

        if not isinstance(obj_ids, list) and len(obj_ids) < 1:
            raise AttributeError('Must be a list of object IDs')

        if not graph_spec.startswith('/'):
            graph_spec = '/%s' % graph_spec
            logger.debug('Received object type, using "%s"' % graph_spec)

        op = dict()
        if not deleteAnns and graph_spec not in ["/Annotation",
                                                 "/TagAnnotation"]:
            op["/TagAnnotation"] = "KEEP"
            op["/TermAnnotation"] = "KEEP"
            op["/FileAnnotation"] = "KEEP"

        childTypes = {'/Project':['/Dataset', '/Image'],
                '/Dataset':['/Image'],
                '/Image':[],
                '/Screen':['/Plate'],
                '/Plate':['/Image'],
                '/Well':[],
                '/Annotation':[] }

        if not deleteChildren:
            try:
                for c in childTypes[graph_spec]:
                    op[c] = "KEEP"
            except KeyError:
                pass

        dcs = list()
        logger.debug('Deleting %s [%s]. Options: %s' % \
                (graph_spec, str(obj_ids), op))
        for oid in obj_ids:
            dcs.append(omero.cmd.Delete(
                graph_spec, long(oid), op))
        doall = omero.cmd.DoAll()
        doall.requests = dcs
        handle = self.c.sf.submit(doall, self.SERVICE_OPTS)
        return handle

    def _waitOnCmd(self, handle, loops=10, ms=500, failonerror=True):
        callback = omero.callbacks.CmdCallbackI(self.c, handle)
        callback.loop(loops, ms) # Throw LockTimeout
        rsp = callback.getResponse()
        if isinstance(rsp, omero.cmd.ERR):
            if failonerror:
                raise Exception(rsp) # ???
        return callback

    def chmodGroup(self, group_Id, permissions):
        """
        Change the permissions of a particluar Group.
        Returns the proxy 'prx' handle that can be processed like this:
        callback = CmdCallbackI(self.gateway.c, prx)
        callback.loop(20, 500)
        rsp = prx.getResponse()
        """
        chmod = omero.cmd.Chmod(type="/ExperimenterGroup", id=group_Id, permissions=permissions)
        prx = self.c.sf.submit(chmod)
        return prx


    def chgrpObjects(self, graph_spec, obj_ids, group_id, container_id=None):
        """
        Change the Group for a specified objects using queue.

        @param graph_spec:      String to indicate the object type or graph
                                specification. Examples include:
                                 * '/Image'
                                 * '/Project'   # will move contents too.
                                 * NB: Also supports 'Image' etc for convenience
        @param obj_ids:         IDs for the objects to move.
        @param group_id:        The group to move the data to.
        """

        if not graph_spec.startswith('/'):
            graph_spec = '/%s' % graph_spec
            logger.debug('chgrp Received object type, using "%s"' % graph_spec)

        # (link, child, parent)
        parentLinkClasses = {"/Image": (omero.model.DatasetImageLinkI, omero.model.ImageI, omero.model.DatasetI),
                        "/Dataset": (omero.model.ProjectDatasetLinkI, omero.model.DatasetI, omero.model.ProjectI),
                        "/Plate": (omero.model.ScreenPlateLinkI, omero.model.PlateI, omero.model.ScreenI)}
        da = DoAll()
        requests = []
        saves = []
        for obj_id in obj_ids:
            obj_id = long(obj_id)
            logger.debug('DoAll Chgrp: type: %s, id: %s, grp: %s' % (graph_spec, obj_id, group_id))
            chgrp = omero.cmd.Chgrp(type=graph_spec, id=obj_id, options=None, grp=group_id)
            requests.append(chgrp)
            if container_id is not None and graph_spec in parentLinkClasses:
                # get link class for graph_spec objects
                link_klass = parentLinkClasses[graph_spec][0]
                link = link_klass()
                link.child = parentLinkClasses[graph_spec][1](obj_id, False)
                link.parent = parentLinkClasses[graph_spec][2](container_id, False)
                save = Save()
                save.obj = link
                saves.append(save)

        requests.extend(saves)
        da.requests = requests
        ctx = self.SERVICE_OPTS.copy()
        ctx.setOmeroGroup(group_id)         # NB: For Save to work, we need to be in target group
        prx = self.c.sf.submit(da, ctx)
        return prx


    ###################
    # Searching stuff #

    def searchObjects(self, obj_types, text, created=None):
        """
        Search objects of type "Project", "Dataset", "Image", "Screen", "Plate"
        Returns a list of results

        @param obj_types:   E.g. ["Dataset", "Image"]
        @param text:        The text to search for
        @param created:     L{omero.rtime} list or tuple (start, stop)
        @return:            List of Object wrappers. E.g. L{ImageWrapper}
        """
        if not text:
            return []
        if isinstance(text, UnicodeType):
            text = text.encode('utf8')
        if obj_types is None:
            types = (ProjectWrapper, DatasetWrapper, ImageWrapper)
        else:
            def getWrapper(obj_type):
                if obj_type.lower() not in ["project", "dataset", "image", "screen", "plate", "well"]:
                    raise AttributeError("%s not recognised. Can only search for 'Project', 'Dataset', 'Image', 'Screen', 'Plate', 'Well'" % obj_type)
                return KNOWN_WRAPPERS.get(obj_type.lower(), None)
            types = [getWrapper(o) for o in obj_types]
        search = self.createSearchService()
        try:
            if created:
                search.onlyCreatedBetween(created[0], created[1]);
            if text[0] in ('?','*'):
                search.setAllowLeadingWildcard(True)
            rv = []
            for t in types:
                def actualSearch ():
                    search.onlyType(t().OMERO_CLASS, self.SERVICE_OPTS)
                    search.byFullText(text, self.SERVICE_OPTS)
                timeit(actualSearch)()
                if search.hasNext(self.SERVICE_OPTS):
                    def searchProcessing ():
                        rv.extend(map(lambda x: t(self, x), search.results()))
                    timeit(searchProcessing)()
        finally:
            search.close()
        return rv


class OmeroGatewaySafeCallWrapper(object): #pragma: no cover
    """
    Function or method wrapper that handles certain types of server side
    exceptions and debugging of errors.
    """

    def __init__(self, proxyObjectWrapper, attr, f):
        """
        Initialises the function call wrapper.

        @param attr:    Function name
        @type attr:     String
        @param f:       Function to wrap
        @type f:        Function
        """
        self.proxyObjectWrapper = proxyObjectWrapper
        self.attr = attr
        self.f = f
        try:
            self.__f__name = f.im_self.ice_getIdentity().name
        except:
            self.__f__name = "unknown"

    def debug(self, exc_class, args, kwargs):
        logger.warn("%s on %s to <%s> %s(%r, %r)",
                    exc_class, self.__class__, self.__f__name, self.attr,
                    args, kwargs, exc_info=True)

    def handle_exception(self, e, *args, **kwargs):
        """
        Exception handler that is expected to be overridden by sub-classes.
        The expected behaviour is either to handle a type of exception and
        return the server side result or to raise the already thrown
        exception. The calling context is an except block and the original
        *args and **kwargs from the wrapped function or method are provided
        to allow re-execution of the original.

        @param e:    The exception that has already been raised.
        @type e:     Exception
        """
        raise

    def __call__(self, *args, **kwargs):
        try:
            return self.f(*args, **kwargs)
        except Exception, e:
            self.debug(e.__class__.__name__, args, kwargs)
            return self.handle_exception(e, *args, **kwargs)

# Extension point for API users who want to customise the semantics of
# safe call wrap. (See #6365)
#
#  Since: OMERO Beta-4.3.2 (Tue  2 Aug 2011 09:59:47 BST)
SafeCallWrapper = OmeroGatewaySafeCallWrapper

BlitzGateway = _BlitzGateway


def splitHTMLColor (color):
    """ splits an hex stream of characters into an array of bytes in format (R,G,B,A).
    - abc      -> (0xAA, 0xBB, 0xCC, 0xFF)
    - abcd     -> (0xAA, 0xBB, 0xCC, 0xDD)
    - abbccd   -> (0xAB, 0xBC, 0xCD, 0xFF)
    - abbccdde -> (0xAB, 0xBC, 0xCD, 0xDE)

    @param color:   Characters to split.
    @return:        rgba
    @rtype:         list of Ints
    """
    try:
        out = []
        if len(color) in (3,4):
            c = color
            color = ''
            for e in c:
                color += e + e
        if len(color) == 6:
            color += 'FF'
        if len(color) == 8:
            for i in range(0, 8, 2):
                out.append(int(color[i:i+2], 16))
            return out
    except:
        pass
    return None


class ProxyObjectWrapper (object):
    """
    Wrapper for services. E.g. Admin Service, Delete Service etc.
    Maintains reference to connection.
    Handles creation of service when requested.
    """

    def __init__ (self, conn, func_str, cast_to=None, service_name=None):
        """
        Initialisation of proxy object wrapper.

        @param conn:         The L{BlitzGateway} connection
        @type conn:          L{BlitzGateway}
        @param func_str:     The name of the service creation method. E.g 'getAdminService'
        @type func_str:      String
        @param cast_to:      the checkedCast function to call with service name (only if func_str is None)
        @type cast_to:       function
        @param service_name: Service name to use with cast_to (only if func_str is None)

        """
        self._obj = None
        self._func_str = func_str
        self._cast_to = cast_to
        self._service_name = service_name
        self._resyncConn(conn)
        self._tainted = False

    def clone (self):
        """
        Creates and returns a new L{ProxyObjectWrapper} with the same connection
        and service creation method name as this one.

        @return:    Cloned service wrapper
        @rtype:     L{ProxyObjectWrapper}
        """

        return ProxyObjectWrapper(self._conn, self._func_str, self._cast_to, self._service_name)

    def _connect (self, forcejoin=False): #pragma: no cover
        """
        Returns True if connected. If connection OK, wrapped service is also created.

        @param forcejoin: if True forces the connection to only succeed if we can
                          rejoin the current sessionid
        @type forcejoin:  Boolean

        @return:    True if connection OK
        @rtype:     Boolean
        """
        logger.debug("proxy_connect: a");
        if forcejoin:
            sUuid = self._conn._sessionUuid
        else:
            sUuid = None
        if not self._conn.connect(sUuid=sUuid):
            logger.debug('connect failed')
            logger.debug('/n'.join(traceback.format_stack()))
            return False
        logger.debug("proxy_connect: b");
        self._resyncConn(self._conn)
        logger.debug("proxy_connect: c");
        self._obj = self._create_func()
        logger.debug("proxy_connect: d");
        return True

    def taint (self):
        """ Sets the tainted flag to True """
        self._tainted = True

    def untaint (self):
        """ Sets the tainted flag to False """
        self._tainted = False

    def close (self):
        """
        Closes the underlaying service, so next call to the proxy will create a new
        instance of it.
        """
        
        if self._obj and isinstance(self._obj, omero.api.StatefulServiceInterfacePrx):
            self._obj.close()
        self._obj = None

    def _resyncConn (self, conn):
        """
        Reset refs to connection and session factory. Resets session creation function.
        Attempts to reload the wrapped service - if already created (doesn't create service)

        @param conn:    Connection
        @type conn:     L{BlitzGateway}
        """

        self._conn = conn
        self._sf = conn.c.sf
        def cf ():
            if self._func_str is None:
                return self._cast_to(self._sf.getByName(self._service_name))
            else:
                return getattr(self._sf, self._func_str)()
        self._create_func = cf
        if self._obj is not None:
            try:
                logger.debug("## - refreshing %s" % (self._func_str or self._service_name))
                obj = conn.c.ic.stringToProxy(str(self._obj))
                self._obj = self._obj.checkedCast(obj)
            except Ice.ObjectNotExistException:
                self._obj = None

    def _getObj (self):
        """
        Returns the wrapped service. If it is None, service is created.

        @return:    The wrapped service
        @rtype:     omero.api.ServiceInterface subclass
        """

        if not self._obj:
            try:
                self._obj = self._create_func()
            except Ice.ConnectionLostException:
                logger.debug('... lost, reconnecting (_getObj)')
                self._connect()
                #self._obj = self._create_func()
        else:
            self._ping()
        return self._obj

    def _ping (self): #pragma: no cover
        """
        For some reason, it seems that keepAlive doesn't, so every so often I need to recreate the objects.
        Calls serviceFactory.keepAlive(service). If this returns false, attempt to create service.

        @return:    True if no exception thrown
        @rtype:     Boolean
        """

        try:
            if not self._sf.keepAlive(self._obj):
                logger.debug("... died, recreating ...")
                self._obj = self._create_func()
        except Ice.ObjectNotExistException:
            # The connection is there, but it has been reset, because the proxy no longer exists...
            logger.debug("... reset, reconnecting")
            self._connect()
            return False
        except Ice.ConnectionLostException:
            # The connection was lost. This shouldn't happen, as we keep pinging it, but does so...
            logger.debug(traceback.format_stack())
            logger.debug("... lost, reconnecting (_ping)")
            self._conn._connected = False
            self._connect()
            return False
        except Ice.ConnectionRefusedException:
            # The connection was refused. We lost contact with glacier2router...
            logger.debug(traceback.format_stack())
            logger.debug("... refused, reconnecting")
            self._connect()
            return False
        except omero.RemovedSessionException:
            # Session died on us
            logger.debug(traceback.format_stack())
            logger.debug("... session has left the building, reconnecting")
            self._connect()
            return False
        except Ice.UnknownException:
            # Probably a wrapped RemovedSession
            logger.debug(traceback.format_stack())
            logger.debug("... ice says something bad happened, reconnecting")
            self._connect()
            return False
        return True

    def __getattr__ (self, attr):
        """
        Returns named attribute of the wrapped service.
        If attribute is a method, the method is wrapped to handle exceptions, connection etc.

        @param attr:    Attribute name
        @type attr:     String
        @return:        Attribute or wrapped method
        """
        # safe call wrapper
        obj = self._obj or self._getObj()
        rv = getattr(obj, attr)
        if callable(rv):
            rv = SafeCallWrapper(self, attr, rv)
        #self._conn.updateTimeout()
        return rv

class AnnotationWrapper (BlitzObjectWrapper):
    """
    omero_model_AnnotationI class wrapper extends BlitzObjectWrapper.
    """
    registry = {}       # class dict for type:wrapper E.g. DoubleAnnotationI : DoubleAnnotationWrapper
    OMERO_TYPE = None

    def __init__ (self, *args, **kwargs):
        """
        Initialises the Annotation wrapper and 'link' if in kwargs
        """
        super(AnnotationWrapper, self).__init__(*args, **kwargs)
        self.link = kwargs.get('link')
        if self._obj is None and self.OMERO_TYPE is not None:
            self._obj = self.OMERO_TYPE()

    def __eq__ (self, a):
        """
        Returns true if type, id, value and ns are equal

        @param a:   The annotation to compare
        @return:    True if annotations are the same - see above
        @rtype:     Boolean
        """
        return type(a) == type(self) and self._obj.id == a._obj.id and self.getValue() == a.getValue() and self.getNs() == a.getNs()

    def _getQueryString(self):
        """
        Used for building queries in generic methods such as getObjects("Annotation")
        """
        return "select obj from Annotation obj join fetch obj.details.owner as owner join fetch obj.details.group "\
                "join fetch obj.details.creationEvent"

    @classmethod
    def _register (klass, regklass):
        """
        Adds the AnnotationWrapper regklass to class registry
        @param regklass:    The wrapper class, E.g. L{DoubleAnnotationWrapper}
        @type regklass:     L{AnnotationWrapper} subclass
        """

        klass.registry[regklass.OMERO_TYPE] = regklass

    @classmethod
    def _wrap (klass, conn=None, obj=None, link=None):
        """
        Class method for creating L{AnnotationWrapper} subclasses based on the type of
        annotation object, using previously registered mapping between OMERO types and wrapper classes

        @param conn:    The L{BlitzGateway} connection
        @type conn:     L{BlitzGateway}
        @param obj:     The OMERO annotation object. E.g. omero.model.DoubleAnnotation
        @type obj:      L{omero.model.Annotation} subclass
        @param link:    The link for this annotation
        @type link:     E.g. omero.model.DatasetAnnotationLink
        @return:    Wrapped AnnotationWrapper object or None if obj.__class__ not registered
        @rtype:     L{AnnotationWrapper} subclass
        """
        if obj is None:
            return AnnotationWrapper()
        if obj.__class__ in klass.registry:
            kwargs = dict()
            if link is not None:
                kwargs['link'] = BlitzObjectWrapper(conn, link)
            return klass.registry[obj.__class__](conn, obj, **kwargs)
        else: #pragma: no cover
            return None

    @classmethod
    def createAndLink (klass, target, ns, val=None, sameOwner=False):
        """
        Class method for creating an instance of this AnnotationWrapper, setting ns and value
        and linking to the target.

        @param target:      The object to link annotation to
        @type target:       L{BlitzObjectWrapper} subclass
        @param ns:          Annotation namespace
        @type ns:           String
        @param val:         Value of annotation. E.g Long, Text, Boolean etc.
        """

        this = klass()
        this.setNs(ns)
        if val is not None:
            this.setValue(val)
        target.linkAnnotation(this, sameOwner=sameOwner)

    def getNs (self):
        """
        Gets annotation namespace

        @return:    Namespace or None
        @rtype:     String
        """

        return self._obj.ns is not None and self._obj.ns.val or None

    def setNs (self, val):
        """
        Sets annotation namespace

        @param val:     Namespace value
        @type val:      String
        """

        self._obj.ns = omero_type(val)

    def getValue (self): #pragma: no cover
        """ Needs to be implemented by subclasses """
        raise NotImplementedError

    def setValue (self, val): #pragma: no cover
        """ Needs to be implemented by subclasses """
        raise NotImplementedError

    def getParentLinks(self, ptype, pids=None):
        ptype = ptype.title().replace("Plateacquisition", "PlateAcquisition")
        if not ptype in ('Project', 'Dataset', 'Image', 'Screen', 'Plate', 'Well', 'PlateAcquisition'):
            raise AttributeError("getParentLinks(): ptype '%s' not supported" % ptype)
        p = omero.sys.Parameters()
        p.map = {}
        p.map["aid"] = rlong(self.id)
        sql = "select oal from %sAnnotationLink as oal left outer join fetch oal.child as ch " \
                "left outer join fetch oal.parent as pa " \
                "where ch.id=:aid " % (ptype)
        if pids is not None:
            p.map["pids"] = rlist([rlong(ob) for ob in pids])
            sql+=" and pa.id in (:pids)"

        for al in self._conn.getQueryService().findAllByQuery(sql, p, self._conn.SERVICE_OPTS):
            yield AnnotationLinkWrapper(self._conn, al)

class _AnnotationLinkWrapper (BlitzObjectWrapper):
    """
    omero_model_AnnotationLinkI class wrapper extends omero.gateway.BlitzObjectWrapper.
    """

    def getAnnotation(self):
        return AnnotationWrapper._wrap(self._conn, self.child, self._obj)

    def getParent(self):
        """
        Gets the parent (Annotated Object) as a L{BlitzObjectWrapper }, but attempts
        to wrap it in the correct subclass using L{KNOWN_WRAPPERS}, E.g. ImageWrapper
        """
        modelClass = self.parent.__class__.__name__[:-1].lower()    # E.g. 'image'
        if modelClass in KNOWN_WRAPPERS:
            return KNOWN_WRAPPERS[modelClass](self._conn, self.parent)
        return BlitzObjectWrapper(self._conn, self.parent)

AnnotationLinkWrapper = _AnnotationLinkWrapper

from omero_model_FileAnnotationI import FileAnnotationI

class FileAnnotationWrapper (AnnotationWrapper):
    """
    omero_model_FileAnnotatio class wrapper extends AnnotationWrapper.
    """

    OMERO_TYPE = FileAnnotationI

    _attrs = ('file|OriginalFileWrapper',)

    def _getQueryString(self):
        """
        Used for building queries in generic methods such as getObjects("FileAnnotation")
        """
        return "select obj from FileAnnotation obj join fetch obj.details.owner as owner join fetch obj.details.group "\
                "join fetch obj.details.creationEvent join fetch obj.file"

    def getValue (self):
        """ Not implemented """
        pass

    def setValue (self, val):
        """ Not implemented """
        pass

    def setFile (self, originalfile):
        """
        """
        self._obj.file = omero.model.OriginalFileI(originalfile.getId(), False)

    def setDescription (self, val):
        """
        """
        self._obj.description = omero_type(val)

    def isOriginalMetadata(self):
        """
        Checks if this file annotation is an 'original_metadata' file

        @return:    True if namespace and file name follow metadata convention
        @rtype:     Boolean
        """

        try:
            if self._obj.ns is not None and self._obj.ns.val == omero.constants.namespaces.NSCOMPANIONFILE and self.getFile().getName() == omero.constants.annotation.file.ORIGINALMETADATA:
                return True
        except:
            logger.info(traceback.format_exc())
        return False

    def getFileSize(self):
        """
        Looks up the size of the file in bytes

        @return:    File size (bytes)
        @rtype:     Long
        """
        return self.getFile().size

    def getFileName(self):
        """
        Gets the file name

        @return:    File name
        @rtype:     String
        """
        f = self.getFile()
        if f is None or f._obj is None:
            return None
        fname = f.getName()
        if fname is not None and len(fname) > 0:
            return fname
        fpath = f.getPath()
        if fpath is not None and len(fpath) > 0:
            return fpath
        return f.id

    def getFileInChunks(self):
        """
        Returns a generator yielding chunks of the file data.

        @return:    Data from file in chunks
        @rtype:     Generator
        """

        return self.getFile().getFileInChunks();

AnnotationWrapper._register(FileAnnotationWrapper)


class _OriginalFileWrapper (BlitzObjectWrapper):
    """
    omero_model_OriginalFileI class wrapper extends BlitzObjectWrapper.
    """

    def __bstrap__ (self):
        self.OMERO_CLASS = 'OriginalFile'

    def getFileInChunks(self, buf=2621440):
        """
        Returns a generator yielding chunks of the file data.

        @return:    Data from file in chunks
        @rtype:     Generator
        """

        store = self._conn.createRawFileStore()
        store.setFileId(self._obj.id.val, self._conn.SERVICE_OPTS)
        size = self._obj.size.val
        if size <= buf:
            yield store.read(0,long(size))
        else:
            for pos in range(0,long(size),buf):
                data = None
                if size-pos < buf:
                    data = store.read(pos, size-pos)
                else:
                    data = store.read(pos, buf)
                yield data
        store.close()


OriginalFileWrapper = _OriginalFileWrapper


from omero_model_TimestampAnnotationI import TimestampAnnotationI

class TimestampAnnotationWrapper (AnnotationWrapper):
    """
    omero_model_TimestampAnnotatio class wrapper extends AnnotationWrapper.
    """

    OMERO_TYPE = TimestampAnnotationI

    def _getQueryString(self):
        """
        Used for building queries in generic methods such as getObjects("TimestampAnnotation")
        """
        return "select obj from TimestampAnnotation obj join fetch obj.details.owner as owner join fetch obj.details.group "\
                "join fetch obj.details.creationEvent"

    def getValue (self):
        """
        Returns a datetime object of the timestamp in seconds

        @return:    Timestamp value
        @rtype:     L{datetime}
        """

        return datetime.fromtimestamp(self._obj.timeValue.val / 1000.0)

    def setValue (self, val):
        """
        Sets the timestamp value

        @param val:     Timestamp value
        @type param:    L{datetime} OR L{omero.RTime} OR Long
        """

        if isinstance(val, datetime):
            self._obj.timeValue = rtime(long(time.mktime(val.timetuple())*1000))
        elif isinstance(val, omero.RTime):
            self._obj.timeValue = val
        else:
            self._obj.timeValue = rtime(long(val * 1000))

AnnotationWrapper._register(TimestampAnnotationWrapper)

from omero_model_BooleanAnnotationI import BooleanAnnotationI

class BooleanAnnotationWrapper (AnnotationWrapper):
    """
    omero_model_BooleanAnnotationI class wrapper extends AnnotationWrapper.
    """

    OMERO_TYPE = BooleanAnnotationI

    def _getQueryString(self):
        """
        Used for building queries in generic methods such as getObjects("BooleanAnnotation")
        """
        return "select obj from BooleanAnnotation obj join fetch obj.details.owner as owner join fetch obj.details.group "\
                "join fetch obj.details.creationEvent"

    def getValue (self):
        """
        Gets boolean value

        @return:    Value
        @rtype:     Boolean
        """
        return unwrap(self._obj.boolValue)

    def setValue (self, val):
        """
        Sets boolean value

        @param val:     Value
        @type val:      Boolean
        """

        self._obj.boolValue = rbool(not not val)

AnnotationWrapper._register(BooleanAnnotationWrapper)

from omero_model_TagAnnotationI import TagAnnotationI

class TagAnnotationWrapper (AnnotationWrapper):
    """
    omero_model_BooleanAnnotationI class wrapper extends AnnotationWrapper.
    """

    OMERO_TYPE = TagAnnotationI

    def countTagsInTagset(self):
        # temp solution waiting for #5785
        if self.ns in (omero.constants.metadata.NSINSIGHTTAGSET):
            params = omero.sys.Parameters()
            params.map = {}
            params.map['tid'] = self._obj.id
            sql = "select tg from TagAnnotation tg "\
                "where exists ( select aal from AnnotationAnnotationLink as aal where aal.child=tg.id and aal.parent.id=:tid) "

            res = self._conn.getQueryService().findAllByQuery(sql, params, self._conn.SERVICE_OPTS)
            return res is not None and len(res) or 0

    def listTagsInTagset(self):
        # temp solution waiting for #5785
        if self.ns in (omero.constants.metadata.NSINSIGHTTAGSET):
            params = omero.sys.Parameters()
            params.map = {}
            params.map["tid"] = rlong(self._obj.id)

            sql = "select tg from TagAnnotation tg "\
                "where exists ( select aal from AnnotationAnnotationLink as aal where aal.child.id=tg.id and aal.parent.id=:tid) "

            q = self._conn.getQueryService()
            for ann in q.findAllByQuery(sql, params, self._conn.SERVICE_OPTS):
                yield TagAnnotationWrapper(self._conn, ann)

    def listParents(self, withlinks=True):
        """
        We override the listParents() to look for 'Tag-Group' Tags on this Tag
        """
        # In this case, the Tag is the 'child' - 'Tag-Group' (parent) has specified ns
        links = self._conn.getAnnotationLinks("TagAnnotation", ann_ids=[self.getId()])
        rv = []
        for l in links:
            if l.parent.ns.val == omero.constants.metadata.NSINSIGHTTAGSET:
                rv.append(omero.gateway.TagAnnotationWrapper(self._conn, l.parent, l))
        return rv


    def _getQueryString(self):
        """
        Used for building queries in generic methods such as getObjects("TagAnnotation")
        """
        return "select obj from TagAnnotation obj join fetch obj.details.owner as owner join fetch obj.details.group "\
                "join fetch obj.details.creationEvent"

    def getValue (self):
        """
        Gets the value of the Tag

        @return:    Value
        @type:      String
        """

        return unwrap(self._obj.textValue)

    def setValue (self, val):
        """
        Sets Tag value

        @param val:     Tag text value
        @type val:      String
        """

        self._obj.textValue = omero_type(val)

AnnotationWrapper._register(TagAnnotationWrapper)

from omero_model_CommentAnnotationI import CommentAnnotationI

class CommentAnnotationWrapper (AnnotationWrapper):
    """
    omero_model_CommentAnnotationI class wrapper extends AnnotationWrapper.
    """

    OMERO_TYPE = CommentAnnotationI

    def _getQueryString(self):
        """
        Used for building queries in generic methods such as getObjects("CommentAnnotation")
        """
        return "select obj from CommentAnnotation obj join fetch obj.details.owner as owner join fetch obj.details.group "\
            "join fetch obj.details.creationEvent"

    def getValue (self):
        """
        Gets the value of the Comment

        @return:    Value
        @type:      String
        """
        return unwrap(self._obj.textValue)

    def setValue (self, val):
        """
        Sets comment text value

        @param val:     Value
        @type val:      String
        """

        self._obj.textValue = omero_type(val)

AnnotationWrapper._register(CommentAnnotationWrapper)

from omero_model_LongAnnotationI import LongAnnotationI

class LongAnnotationWrapper (AnnotationWrapper):
    """
    omero_model_LongAnnotationI class wrapper extends AnnotationWrapper.
    """
    OMERO_TYPE = LongAnnotationI

    def _getQueryString(self):
        """
        Used for building queries in generic methods such as getObjects("LongAnnotation")
        """
        return "select obj from LongAnnotation obj join fetch obj.details.owner as owner join fetch obj.details.group "\
                "join fetch obj.details.creationEvent"

    def getValue (self):
        """
        Gets the value of the Long annotation

        @return:    Value
        @type:      Long
        """

        return unwrap(self._obj.longValue)

    def setValue (self, val):
        """
        Sets long annotation value

        @param val:     Value
        @type val:      Long
        """

        self._obj.longValue = rlong(val)

AnnotationWrapper._register(LongAnnotationWrapper)

from omero_model_DoubleAnnotationI import DoubleAnnotationI

class DoubleAnnotationWrapper (AnnotationWrapper):
    """
    omero_model_DoubleAnnotationI class wrapper extends AnnotationWrapper.
    """
    OMERO_TYPE = DoubleAnnotationI

    def _getQueryString(self):
        """
        Used for building queries in generic methods such as getObjects("DoubleAnnotation")
        """
        return "select obj from DoubleAnnotation obj join fetch obj.details.owner as owner join fetch obj.details.group "\
                "join fetch obj.details.creationEvent"

    def getValue (self):
        """
        Gets the value of the Double Annotation

        @return:    Value
        @type:      Double
        """
        return unwrap(self._obj.doubleValue)

    def setValue (self, val):
        """
        Sets Double annotation value

        @param val:     Value
        @type val:      Double
        """

        self._obj.doubleValue = rdouble(val)

AnnotationWrapper._register(DoubleAnnotationWrapper)

from omero_model_TermAnnotationI import TermAnnotationI

class TermAnnotationWrapper (AnnotationWrapper):
    """
    omero_model_TermAnnotationI class wrapper extends AnnotationWrapper.

    only in 4.2+
    """
    OMERO_TYPE = TermAnnotationI

    def _getQueryString(self):
        """
        Used for building queries in generic methods such as getObjects("TermAnnotation")
        """
        return "select obj from TermAnnotation obj join fetch obj.details.owner as owner join fetch obj.details.group "\
                "join fetch obj.details.creationEvent"

    def getValue (self):
        """
        Gets the value of the Term

        @return:    Value
        @type:      String
        """

        return unwrap(self._obj.termValue)

    def setValue (self, val):
        """
        Sets term value

        @param val:     Value
        @type val:      String
        """

        self._obj.termValue = rstring(val)

AnnotationWrapper._register(TermAnnotationWrapper)

from omero_model_XmlAnnotationI import XmlAnnotationI

class XmlAnnotationWrapper (CommentAnnotationWrapper):
    """
    omero_model_XmlAnnotationI class wrapper extends CommentAnnotationWrapper.
    """
    OMERO_TYPE = XmlAnnotationI

AnnotationWrapper._register(XmlAnnotationWrapper)

class _EnumerationWrapper (BlitzObjectWrapper):

    def getType(self):
        """
        Gets the type (class) of the Enumeration

        @return:    The omero class
        @type:      Class
        """

        return self._obj.__class__

EnumerationWrapper = _EnumerationWrapper

class _ExperimenterWrapper (BlitzObjectWrapper):
    """
    omero_model_ExperimenterI class wrapper extends BlitzObjectWrapper.
    """

    def __bstrap__ (self):
        self.OMERO_CLASS = 'Experimenter'
        self.LINK_CLASS = "GroupExperimenterMap"
        self.CHILD_WRAPPER_CLASS = None
        self.PARENT_WRAPPER_CLASS = 'ExperimenterGroupWrapper'

    def simpleMarshal (self, xtra=None, parents=False):
        rv = super(_ExperimenterWrapper, self).simpleMarshal(xtra=xtra, parents=parents)
        rv.update({'firstName': self.firstName,
                   'middleName': self.middleName,
                   'lastName': self.lastName,
                   'email': self.email,
                   'isAdmin': len(filter(lambda x: x.name.val == 'system', self._conn.getAdminService().containedGroups(self.getId()))) == 1,
                   })
        return rv

    def _getQueryString(self):
        """
        Returns string for building queries, loading Experimenters only.
        """
        return "select distinct obj from Experimenter as obj left outer join fetch obj.groupExperimenterMap " \
            "as map left outer join fetch map.parent g"

    def getRawPreferences (self):
        """
        Returns the experimenter's preferences annotation contents, as a ConfigParser instance

        @return:    See above
        @rtype:     ConfigParser
        """

        self._obj.unloadAnnotationLinks()
        cp = ConfigParser.SafeConfigParser()
        prefs = self.getAnnotation('TODO.changeme.preferences')
        if prefs is not None:
            prefs = prefs.getValue()
            if prefs is not None:
                cp.readfp(StringIO(prefs))
        return cp

    def setRawPreferences (self, prefs):
        """
        Sets the experimenter's preferences annotation contents, passed in as a ConfigParser instance

        @param prefs:       ConfigParser of preferences
        @type prefs:        ConfigParser
        """

        ann = self.getAnnotation('TODO.changeme.preferences')
        t = StringIO()
        prefs.write(t)
        if ann is None:
            ann = CommentAnnotationWrapper()
            ann.setNs('TODO.changeme.preferences')
            ann.setValue(t.getvalue())
            self.linkAnnotation(ann)
        else:
            ann.setValue(t.getvalue())
            ann.save()
            self._obj.unloadAnnotationLinks()

    def getPreference (self, key, default='', section=None):
        """
        Gets a preference for the experimenter

        @param key:     Preference key
        @param default: Default value to return
        @param section: Preferences section
        @return:        Preference value
        """

        if section is None:
            section = 'DEFAULT'
        try:
            return self.getRawPreferences().get(section, key)
        except ConfigParser.Error:
            return default
        return default

    def getPreferences (self, section=None):
        """
        Gets all preferences for section

        @param section: Preferences section
        @return:        Dict of preferences
        """

        if section is None:
            section = 'DEFAULT'
        prefs = self.getRawPreferences()
        if prefs.has_section(section) or section == 'DEFAULT':
            return dict(prefs.items(section))
        return {}

    def setPreference (self, key, value, section=None):
        """
        Sets a preference for the experimenter

        @param key:     Preference key
        @param value:   Value to set
        @param section: Preferences section - created if needed
        """

        if section is None:
            section = 'DEFAULT'
        prefs = self.getRawPreferences()
        if not section in prefs.sections():
            prefs.add_section(section)
        prefs.set(section, key, value)
        self.setRawPreferences(prefs)

    def getName (self):
        """
        Returns Experimenter's omeName

        @return:    Name
        @rtype:     String
        """

        return self.omeName

    def getDescription (self):
        """
        Returns Experimenter's Full Name

        @return:    Full Name or None
        @rtype:     String
        """

        return self.getFullName()

    def getFullName (self):
        """
        Gets full name of this experimenter. E.g. 'William James. Moore' or 'William Moore' if no middle name

        @return:    Full Name or None
        @rtype:     String
        """

        try:
            lastName = self.lastName
            firstName = self.firstName
            middleName = self.middleName

            if middleName is not None and middleName != '':
                name = "%s %s %s" % (firstName, middleName, lastName)
            else:
                if firstName == "" and lastName == "":
                    name = self.omeName
                else:
                    name = "%s %s" % (firstName, lastName)
            return name
        except:
            logger.error(traceback.format_exc())
            return None

    def getNameWithInitial(self):
        """
        Returns first initial and Last name. E.g. 'W. Moore'

        @return:    Initial and last name
        @rtype:     String
        """

        try:
            if self.firstName is not None and self.lastName is not None:
                name = "%s. %s" % (self.firstName[:1], self.lastName)
            else:
                name = self.omeName
            return name
        except:
            logger.error(traceback.format_exc())
            return _("Unknown name")

    def isAdmin(self):
        """
        Returns true if Experimenter is Admin (if they are in any group named 'system')

        @return:    True if experimenter is Admin
        @rtype:     Boolean
        """

        for ob in self._obj.copyGroupExperimenterMap():
            if ob is None:
                continue
            if ob.parent.name.val == "system":
                return True
        return False

    def isActive(self):
        """
        Returns true if Experimenter is Active (if they are in any group named 'user')

        @return:    True if experimenter is Active
        @rtype:     Boolean
        """

        for ob in self._obj.copyGroupExperimenterMap():
            if ob is None:
                continue
            if ob.parent.name.val == "user":
                return True
        return False

    def isGuest(self):
        """
        Returns true if Experimenter is Guest (if they are in any group named 'guest')

        @return:    True if experimenter is Admin
        @rtype:     Boolean
        """

        for ob in self._obj.copyGroupExperimenterMap():
            if ob is None:
                continue
            if ob.parent.name.val == "guest":
                return True
        return False

    def is_self(self):
        """ Returns True if this Experimenter is the current user """
        return self.getId() == self._conn.getUserId()

ExperimenterWrapper = _ExperimenterWrapper

class _ExperimenterGroupWrapper (BlitzObjectWrapper):
    """
    omero_model_ExperimenterGroupI class wrapper extends BlitzObjectWrapper.
    """

    def __bstrap__ (self):
        self.OMERO_CLASS = 'ExperimenterGroup'
        self.LINK_CLASS = "GroupExperimenterMap"
        self.CHILD_WRAPPER_CLASS = 'ExperimenterWrapper'
        self.PARENT_WRAPPER_CLASS = None

    def _getQueryString(self):
        """
        Returns string for building queries, loading Experimenters for each group.
        """
        query = "select distinct obj from ExperimenterGroup as obj left outer join fetch obj.groupExperimenterMap " \
            "as map left outer join fetch map.child e"
        return query


ExperimenterGroupWrapper = _ExperimenterGroupWrapper

class DetailsWrapper (BlitzObjectWrapper):
    """
    omero_model_DetailsI class wrapper extends BlitzObjectWrapper.
    """

    def __init__ (self, *args, **kwargs):
        super(DetailsWrapper, self).__init__ (*args, **kwargs)
        self._owner = None
        self._group = None

    def getOwner (self):
        """
        Returns the Owner of the object that these details apply to

        @return:    Owner
        @rtype:     L{ExperimenterWrapper}
        """
        if self._owner is None:
            owner = self._obj.getOwner()
            self._owner = owner and ExperimenterWrapper(self._conn, self._obj.getOwner()) or None
        return self._owner

    def getGroup (self):
        """
        Returns the Group that these details refer to

        @return:    Group
        @rtype:     L{ExperimenterGroupWrapper}
        """
        if self._group is None:
            group = self._obj.getGroup()
            self._group = group and ExperimenterGroupWrapper(self._conn, self._obj.getGroup()) or None
        return self._group

class _DatasetWrapper (BlitzObjectWrapper):
    """
    omero_model_DatasetI class wrapper extends BlitzObjectWrapper.
    """

    def __bstrap__ (self):
        self.OMERO_CLASS = 'Dataset'
        self.LINK_CLASS = "DatasetImageLink"
        self.CHILD_WRAPPER_CLASS = 'ImageWrapper'
        self.PARENT_WRAPPER_CLASS = 'ProjectWrapper'

    def __loadedHotSwap__ (self):
        """ In addition to loading the Dataset, this method also loads the Images """

        super(_DatasetWrapper, self).__loadedHotSwap__()
        if not self._obj.isImageLinksLoaded():
            links = self._conn.getQueryService().findAllByQuery("select l from DatasetImageLink as l join fetch l.child as a where l.parent.id=%i" % (self._oid), None, self._conn.SERVICE_OPTS)
            self._obj._imageLinksLoaded = True
            self._obj._imageLinksSeq = links

DatasetWrapper = _DatasetWrapper

class _ProjectWrapper (BlitzObjectWrapper):
    """
    omero_model_ProjectI class wrapper extends BlitzObjectWrapper.
    """

    def __bstrap__ (self):
        self.OMERO_CLASS = 'Project'
        self.LINK_CLASS = "ProjectDatasetLink"
        self.CHILD_WRAPPER_CLASS = 'DatasetWrapper'
        self.PARENT_WRAPPER_CLASS = None

ProjectWrapper = _ProjectWrapper

class _ScreenWrapper (BlitzObjectWrapper):
    """
    omero_model_ScreenI class wrapper extends BlitzObjectWrapper.
    """

    def __bstrap__ (self):
        self.OMERO_CLASS = 'Screen'
        self.LINK_CLASS = "ScreenPlateLink"
        self.CHILD_WRAPPER_CLASS = 'PlateWrapper'
        self.PARENT_WRAPPER_CLASS = None

ScreenWrapper = _ScreenWrapper

def _letterGridLabel (i):
    """  Convert number to letter label. E.g. 0 -> 'A' and 100 -> 'CW'  """
    r = chr(ord('A') + i%26)
    i = i/26
    while i > 0:
        i -= 1
        r = chr(ord('A') + i%26) + r
        i = i/26
    return r

class _PlateWrapper (BlitzObjectWrapper):
    """
    omero_model_PlateI class wrapper extends BlitzObjectWrapper.
    """

    def __bstrap__ (self):
        self.OMERO_CLASS = 'Plate'
        self.LINK_CLASS = None
        self.CHILD_WRAPPER_CLASS = 'WellWrapper'
        self.PARENT_WRAPPER_CLASS = 'ScreenWrapper'

    def __prepare__ (self):
        self.__reset__()

    def __reset__ (self):
        """
        Clears child cache, so next _listChildren will query the server
        """
        self._childcache = None
        self._gridSize = None

    def _loadPlateAcquisitions(self):
        p = omero.sys.Parameters()
        p.map = {}
        p.map["pid"] = self._obj.id
        sql = "select pa from PlateAcquisition as pa join fetch pa.plate as p where p.id=:pid"
        self._obj._plateAcquisitionsSeq = self._conn.getQueryService().findAllByQuery(sql, p, self._conn.SERVICE_OPTS)
        self._obj._plateAcquisitionsLoaded = True

    def countPlateAcquisitions(self):
        if self._obj.sizeOfPlateAcquisitions() < 0:
            self._loadPlateAcquisitions()
        return self._obj.sizeOfPlateAcquisitions()

    def listPlateAcquisitions(self):
        if not self._obj._plateAcquisitionsLoaded:
            self._loadPlateAcquisitions()
        for pa in self._obj.copyPlateAcquisitions():
            yield PlateAcquisitionWrapper(self._conn, pa)

    @timeit
    def getNumberOfFields (self, pid=None):
        """
        Returns tuple of min and max of indexed collection of well samples
        per plate acquisition if exists
        """

        q = self._conn.getQueryService()
        sql = "select minIndex(ws), maxIndex(ws) from Well w " \
            "join w.wellSamples ws where w.plate.id=:oid"

        p = omero.sys.Parameters()
        p.map = {}
        p.map["oid"] = self._obj.id
        if pid is not None:
            sql += " and ws.plateAcquisition.id=:pid"
            p.map["pid"] = rlong(pid)

        fields = None
        try:
            res = [r for r in unwrap(q.projection(sql, p, self._conn.SERVICE_OPTS))[0] if r != None]
            if len(res) == 2:
                fields = tuple(res)
        except:
            pass
        return fields

    def _listChildren (self, **kwargs):
        """
        Lists Wells in this plate, not sorted. Saves wells to _childcache map, where key is (row, column).
_
        @rtype: list of omero.model.WellI objects
        @return: child objects.
        """
        if self._childcache is None:
            q = self._conn.getQueryService()
            params = omero.sys.Parameters()
            params.map = {}
            params.map["oid"] = omero_type(self.getId())
            query = "select well from Well as well "\
                    "join fetch well.details.creationEvent "\
                    "join fetch well.details.owner join fetch well.details.group " \
                    "left outer join fetch well.plate as pt "\
                    "left outer join fetch well.wellSamples as ws " \
                    "left outer join fetch ws.image as img "\
                    "where well.plate.id = :oid"

            self._childcache = {}
            for well in q.findAllByQuery(query, params, self._conn.SERVICE_OPTS):
                self._childcache[(well.row.val, well.column.val)] = well
        return self._childcache.values()

    def countChildren (self):
        return len(self._listChildren())

    def setGridSizeConstraints(self, row, col):
        """
        Makes sure the grid side count is the exact power of two of row and col arguments,
        keeping their ratio, that fits the existing well count.
        """
        gs = self.getGridSize()
        mul = 0
        while gs['rows'] > (row*(2**mul)) or gs['columns'] > (col*(2**mul)):
            mul += 1
        self._gridSize['rows'] = row * (2**mul)
        self._gridSize['columns'] = col * (2**mul)

    def getGridSize (self):
        """
        Iterates all wells on plate to retrieve grid size as {'rows': rSize, 'columns':cSize} dict.

        @rtype:     dict of {'rows': rSize, 'columns':cSize}
        """
        if self._gridSize is None:
            r,c = 0,0
            for child in self._listChildren():
                r,c = max(child.row.val, r), max(child.column.val, c)
            self._gridSize = {'rows': r+1, 'columns': c+1}
        return self._gridSize

    def getWellGrid (self, index=0):
        """
        Returns a grid of WellWrapper objects, indexed by [row][col].

        @rtype:     2D array of L{WellWrapper}s. Empty well positions are None
        """
        grid = self.getGridSize()
        childw = self._getChildWrapper()
        rv = [[None]*grid['columns'] for x in range(grid['rows'])]
        for child in self._listChildren():
            rv[child.row.val][child.column.val] = childw(self._conn, child, index=index)
        return rv

    def getColumnLabels (self):
        """
        Returns a list of labels for the columns on this plate. E.g. [1, 2, 3...] or ['A', 'B', 'C'...] etc
        """
        if self.columnNamingConvention and self.columnNamingConvention.lower()=='letter':
            # this should simply be precalculated!
            return [_letterGridLabel(x) for x in range(self.getGridSize()['columns'])]
        else:
            return range(1, self.getGridSize()['columns']+1)

    def getRowLabels (self):
        """
        Returns a list of labels for the rows on this plate. E.g. [1, 2, 3...] or ['A', 'B', 'C'...] etc
        """
        if self.rowNamingConvention and self.rowNamingConvention.lower()=='number':
            return range(1, self.getGridSize()['rows']+1)
        else:
            # this should simply be precalculated!
            return [_letterGridLabel(x) for x in range(self.getGridSize()['rows'])]

#        if self._childcache is None:
#            q = self._conn.getQueryService()
#            params = omero.sys.Parameters()
#            params.map = {}
#            params.map["oid"] = omero_type(self.getId())
#            query = "select well from Well as well "\
#                    "left outer join fetch well.wellSamples as ws " \
#                    "where well.plate.id = :oid"
#            children = q.findAllByQuery(query, params)
#        else:
#            children = self._listChildren()
#        f = 0
#        for child in children:
#            f = max(len(child._wellSamplesSeq), f)
#        return f

    def exportOmeTiff (self):
        """
        Make sure full project export doesn't pick up wellsample images
        TODO: do we want to support this at all?
        """
        return None

    def _getQueryString(self):
        """
        Returns a query string for constructing custom queries, loading the screen for each plate.
        """
        query = "select obj from Plate as obj " \
              "join fetch obj.details.owner as owner join fetch obj.details.group "\
              "join fetch obj.details.creationEvent "\
              "left outer join fetch obj.screenLinks spl " \
              "left outer join fetch spl.parent sc"
        return query

PlateWrapper = _PlateWrapper

class _PlateAcquisitionWrapper (BlitzObjectWrapper):

    def __bstrap__ (self):
        self.OMERO_CLASS = 'PlateAcquisition'

    def getName (self):
        name = super(_PlateAcquisitionWrapper, self).getName()
        if name is None:
            if self.startTime is not None and self.endTime is not None:
                name = "%s - %s" % (datetime.fromtimestamp(self.startTime/1000), datetime.fromtimestamp(self.endTime/1000))
            else:
                name = "Run %i" % self.id
        return name
    name = property(getName)

    def listParents (self, withlinks=False):
        """
        Because PlateAcquisitions are direct children of plates, with no links in between,
        a special listParents is needed
        """
        rv = self._conn.getObject('Plate', self.plate.id.val)
        if withlinks:
            return [(rv, None)]
        return [rv]

PlateAcquisitionWrapper = _PlateAcquisitionWrapper

class _WellWrapper (BlitzObjectWrapper):
    """
    omero_model_WellI class wrapper extends BlitzObjectWrapper.
    """

    def __bstrap__ (self):
        self.OMERO_CLASS = 'Well'
        self.LINK_CLASS = None
        self.CHILD_WRAPPER_CLASS = 'WellSampleWrapper'
        self.PARENT_WRAPPER_CLASS = 'PlateWrapper'

    def __prepare__ (self, **kwargs):
        try:
            self.index = int(kwargs['index'])
        except:
            self.index = 0
        self.__reset__()

    def __reset__ (self):
        """
        Clears child cache, so next _listChildren will query the server
        """
        self._childcache = None

    def __loadedHotSwap__ (self):
        query = "select well from Well as well "\
                "join fetch well.details.creationEvent "\
                "join fetch well.details.owner join fetch well.details.group " \
                "left outer join fetch well.wellSamples as ws " \
                "left outer join fetch ws.image as img "\
                "where well.id = %d" % self.getId()

        self._obj = self._conn.getQueryService().findByQuery(query, None, self._conn.SERVICE_OPTS)

    def _listChildren (self, **kwargs):
        if self._childcache is None:
            if not self.isWellSamplesLoaded():
                self.__loadedHotSwap__()
            if self.isWellSamplesLoaded():
                self._childcache = self.copyWellSamples()
        return self._childcache

    def simpleMarshal (self, xtra=None, parents=False):
        rv = self.getImage().simpleMarshal(xtra=xtra)
        plate = self.getParent()
        rv['wellPos'] = "%s%s" % (plate.getRowLabels()[self.row],plate.getColumnLabels()[self.column])
        rv['plateId'] = plate.getId()
        rv['wellId'] = self.getId()
        return rv

    def listParents (self, withlinks=False):
        """
        Because wells are direct children of plates, with no links in between,
        a special listParents is needed
        """
        rv = self._conn.getObject('Plate', self.plate.id.val)
        if withlinks:
            return [(rv, None)]
        return [rv]

    def getScreens (self):
        """ returns the screens that link to plates that link to this well """
        params = omero.sys.Parameters()
        params.map = {'id': omero_type(self.getId())}
        query = """select s from Well w
        left outer join w.plate p
        left outer join p.screenLinks spl
        left outer join spl.parent s
        where spl.parent.id=s.id and spl.child.id=p.id and w.plate.id=p.id
        and w.id=:id"""
        return [omero.gateway.ScreenWrapper(self._conn, x) for x in \
                self._conn.getQueryService().findAllByQuery(query, params, self._conn.SERVICE_OPTS)]


    def isWellSample (self):
        """
        Return True if well samples exist (loaded)

        @return:    True if well samples loaded
        @rtype:     Boolean
        """

        if self.isWellSamplesLoaded():
            childnodes = self.copyWellSamples()
            logger.debug('listChildren for %s %d: already loaded, %d samples' % (self.OMERO_CLASS, self.getId(), len(childnodes)))
            if len(childnodes) > 0:
                return True
        return False

    def countWellSample (self):
        """
        Return the number of well samples loaded

        @return:    well sample count
        @rtype:     Int
        """
        return len(self._listChildren())

    def getWellSample (self, index=None):
        """
        Return the well sample at the specified index. If index is ommited,
        the currently selected index is used instead (self.index) and if
        that is not defined, the first one (index 0) is returned.

        @param index: the well sample index
        @type index: integer
        @return:    The Well Sample
        @rtype:     L{WellSampleWrapper}
        """
        if index is None:
            index = self.index
        if index is None:
            index = 0
        index = int(index)
        childnodes = self._listChildren()
        if len(childnodes) > index:
            return self._getChildWrapper()(self._conn, childnodes[index])
        return None

    def getImage (self, index=None):
        """
        Return the image at the specified well sample index. If index is ommited,
        the currently selected index is used instead (self.index) and if
        that is not defined, the first one (index 0) is returned.

        @param index: the well sample index
        @type index: integer
        @return:    The Image
        @rtype:     L{ImageWrapper}
        """
        wellsample = self.getWellSample(index)
        if wellsample:
            return wellsample.getImage()
        return None

    def selectedWellSample (self):
        """
        Return the well sample at the current index (0 if not set)

        @return:    The Well Sample wrapper
        @rtype:     L{WellSampleWrapper}

        """
        return self.getWellSample()

#    def loadWellSamples (self):
#        """
#        Return a generator yielding child objects
#
#        @return:    Well Samples
#        @rtype:     L{WellSampleWrapper} generator
#        """
#
#        if getattr(self, 'isWellSamplesLoaded')():
#            childnodes = getattr(self, 'copyWellSamples')()
#            logger.debug('listChildren for %s %d: already loaded, %d samples' % (self.OMERO_CLASS, self.getId(), len(childnodes)))
#            for ch in childnodes:
#                yield WellSampleWrapper(self._conn, ch)
#
#    def plate(self):
#        """
#        Gets the Plate.
#
#        @return:    The Plate
#        @rtype:     L{PlateWrapper}
#        """
#
#        return PlateWrapper(self._conn, self._obj.plate)

WellWrapper = _WellWrapper

class _WellSampleWrapper (BlitzObjectWrapper):
    """
    omero_model_WellSampleI class wrapper extends BlitzObjectWrapper.
    """

    def __bstrap__ (self):
        self.OMERO_CLASS = 'WellSample'
        self.CHILD_WRAPPER_CLASS = 'ImageWrapper'
        self.PARENT_WRAPPER_CLASS = 'WellWrapper'
        self.LINK_CLASS = 'WellSample'
        self.LINK_PARENT = lambda x: x
        self.LINK_CHILD = 'image'

    def listParents (self, withlinks=False):
        """
        Because wellsamples are direct children of wells, with no links in between,
        a special listParents is needed
        """
        rv = self._conn.getQueryService().findAllByQuery("""select w from Well w
            left outer join fetch w.wellSamples as ws
            where ws.id=%d""" % self.getId(), None, self._conn.SERVICE_OPTS)
        if not len(rv):
            rv = [None]
        #rv = self._conn.getObject('Plate', self.plate.id.val)
        pwc = self._getParentWrappers()
        if withlinks:
            return [(pwc[0](self._conn, x), None) for x in rv]
        return [pwc[0](self._conn, x) for x in rv]

    def getImage (self):
        """
        Gets the Image for this well sample.

        @return:    The Image
        @rtype:     L{ImageWrapper}
        """
        return self._getChildWrapper()(self._conn, self._obj.image)

    def image(self):
        """
        Gets the Image for this well sample.

        @return:    The Image
        @rtype:     L{ImageWrapper}
        """
        return self.getImage()

    def getPlateAcquisition (self):
        """
        Gets the PlateAcquisition for this well sample, or None

        @return:    The PlateAcquisition
        @rtype:     L{PlateAcquisitionWrapper} or None
        """
        aquisition = self._obj.plateAcquisition
        if aquisition is None:
            return None
        return PlateAcquisitionWrapper(self._conn, aquisition)

WellSampleWrapper = _WellSampleWrapper

#class CategoryWrapper (BlitzObjectWrapper):
#    def __bstrap__ (self):
#        self.LINK_CLASS = "CategoryImageLink"
#        self.CHILD_WRAPPER_CLASS = ImageWrapper
#        self.PARENT_WRAPPER_CLASS= 'CategoryGroupWrapper'
#
#class CategoryGroupWrapper (BlitzObjectWrapper):
#    def __bstrap__ (self):
#        self.LINK_CLASS = "CategoryGroupCategoryLink"
#        self.CHILD_WRAPPER_CLASS = CategoryWrapper
#        self.PARENT_WRAPPER_CLASS = None

## IMAGE ##

class ColorHolder (object):
    """
    Stores color internally as (R,G,B,A) and allows setting and getting in multiple formats
    """

    _color = {'red': 0, 'green': 0, 'blue': 0, 'alpha': 255}

    def __init__ (self, colorname=None):
        """
        If colorname is 'red', 'green' or 'blue', set color accordingly - Otherwise black

        @param colorname:   'red', 'green' or 'blue'
        @type colorname:    String
        """

        self._color = {'red': 0, 'green': 0, 'blue': 0, 'alpha': 255}
        if colorname and colorname.lower() in self._color.keys():
            self._color[colorname.lower()] = 255

    @classmethod
    def fromRGBA(klass,r,g,b,a):
        """
        Class method for creating a ColorHolder from r,g,b,a values

        @param r:   red 0 - 255
        @type r:    int
        @param g:   green 0 - 255
        @type g:    int
        @param b:   blue 0 - 255
        @type b:    int
        @param a:   alpha 0 - 255
        @type a:    int
        @return:    new Color object
        @rtype:     L{ColorHolder}
        """

        rv = klass()
        rv.setRed(r)
        rv.setGreen(g)
        rv.setBlue(b)
        rv.setAlpha(a)
        return rv

    def getRed (self):
        """
        Gets the Red component

        @return:    red
        @rtype:     int
        """

        return self._color['red']

    def setRed (self, val):
        """
        Set red, as int 0..255

        @param val: value of Red.
        @type val:  Int
        """

        self._color['red'] = max(min(255, int(val)), 0)

    def getGreen (self):
        """
        Gets the Green component

        @return:    green
        @rtype:     int
        """

        return self._color['green']

    def setGreen (self, val):
        """
        Set green, as int 0..255

        @param val: value of Green.
        @type val:  Int
        """

        self._color['green'] = max(min(255, int(val)), 0)

    def getBlue (self):
        """
        Gets the Blue component

        @return:    blue
        @rtype:     int
        """

        return self._color['blue']

    def setBlue (self, val):
        """
        Set Blue, as int 0..255

        @param val: value of Blue.
        @type val:  Int
        """

        self._color['blue'] = max(min(255, int(val)), 0)

    def getAlpha (self):
        """
        Gets the Alpha component

        @return:    alpha
        @rtype:     int
        """

        return self._color['alpha']

    def setAlpha (self, val):
        """
        Set alpha, as int 0..255.
        @param val: value of alpha.
        """

        self._color['alpha'] = max(min(255, int(val)), 0)

    def getHtml (self):
        """
        Gets the html usable color. Dumps the alpha information. E.g. 'FF0000'

        @return:    html color
        @rtype:     String
        """

        return "%(red)0.2X%(green)0.2X%(blue)0.2X" % (self._color)

    def getCss (self):
        """
        Gets the css string: rgba(r,g,b,a)

        @return:    css color
        @rtype:     String
        """

        c = self._color.copy()
        c['alpha'] /= 255.0
        return "rgba(%(red)i,%(green)i,%(blue)i,%(alpha)0.3f)" % (c)

    def getRGB (self):
        """
        Gets the (r,g,b) as a tuple.

        @return:    Tuple of (r,g,b) values
        @rtype:     tuple of ints
        """

        return (self._color['red'], self._color['green'], self._color['blue'])

    def getInt (self):
        """
        Returns the color as an Integer

        @return:    Integer
        @rtyp:      int
        """

        a = self.getAlpha() << 24
        r = self.getRed() << 16
        g = self.getGreen() << 8
        b = self.getBlue() << 0
        return r+g+b+a

class _LogicalChannelWrapper (BlitzObjectWrapper):
    """
    omero_model_LogicalChannelI class wrapper extends BlitzObjectWrapper.
    Specifies a number of _attrs for the channel metadata.
    """
    _attrs = ('name',
              'pinHoleSize',
              '#illumination',
              'contrastMethod',
              'excitationWave',
              'emissionWave',
              'fluor',
              'ndFilter',
              'otf',
              'detectorSettings|DetectorSettingsWrapper',
              'lightSourceSettings|LightSettingsWrapper',
              'filterSet|FilterSetWrapper',
              'samplesPerPixel',
              '#photometricInterpretation',
              'mode',
              'pockelCellSetting',
              '()lightPath|',
              'version')

    def __loadedHotSwap__ (self):
        """ Loads the logical channel using the metadata service """
        if self._obj is not None:
            ctx = self._conn.SERVICE_OPTS.copy()
            if ctx.getOmeroGroup() is None:
                ctx.setOmeroGroup(-1)
            self._obj = self._conn.getMetadataService().loadChannelAcquisitionData([self._obj.id.val],ctx)[0]

    def getLightPath(self):
        """ Make sure we have the channel fully loaded, then return L{LightPathWrapper}"""
        self.__loadedHotSwap__()
        if self._obj.lightPath is not None:
            return LightPathWrapper(self._conn, self._obj.lightPath)

LogicalChannelWrapper = _LogicalChannelWrapper

class _LightPathWrapper (BlitzObjectWrapper):
    """
    base Light Source class wrapper, extends BlitzObjectWrapper.
    """
    _attrs = ('dichroic|DichroicWrapper',
              '()emissionFilters|',
              '()excitationFilters|')

    def __bstrap__ (self):
        self.OMERO_CLASS = 'LightPath'

    def getExcitationFilters(self):
        """ Returns list of excitation L{FilterWrapper}s. Ordered collections can contain nulls"""
        return [FilterWrapper(self._conn, link.child) for link in self.copyExcitationFilterLink() if link is not None]

    def getEmissionFilters(self):
        """ Returns list of emission L{FilterWrapper}s """
        return [FilterWrapper(self._conn, link.child) for link in self.copyEmissionFilterLink()]

LightPathWrapper = _LightPathWrapper

class _PixelsWrapper (BlitzObjectWrapper):
    """
    omero_model_PixelsI class wrapper extends BlitzObjectWrapper.
    """

    def __bstrap__ (self):
        self.OMERO_CLASS = 'Pixels'

    def _prepareRawPixelsStore(self):
        """
        Creates RawPixelsStore and sets the id etc
        """
        ps = self._conn.createRawPixelsStore()
        ps.setPixelsId(self._obj.id.val, True, self._conn.SERVICE_OPTS)
        return ps

    def getPixelsType (self):
        """
        This simply wraps the PixelsType object in a BlitzObjectWrapper.
        Shouldn't be needed when this is done automatically
        """
        return BlitzObjectWrapper(self._conn, self._obj.getPixelsType())

    def copyPlaneInfo (self, theC=None, theT=None, theZ=None):
        """
        Loads plane infos and returns sequence of omero.model.PlaneInfo objects wrapped in BlitzObjectWrappers
        ordered by planeInfo.deltaT.
        Set of plane infos can be filtered by C, T or Z

        @param theC:    Filter plane infos by Channel index
        @param theT:    Filter plane infos by Time index
        @param theZ:    Filter plane infos by Z index
        """

        params = omero.sys.Parameters()
        params.map = {}
        params.map["pid"] = rlong(self._obj.id)
        query = "select info from PlaneInfo as info where pixels.id=:pid"
        if theC != None:
            params.map["theC"] = rint(theC)
            query += " and info.theC=:theC"
        if theT != None:
            params.map["theT"] = rint(theT)
            query += " and info.theT=:theT"
        if theZ != None:
            params.map["theZ"] = rint(theZ)
            query += " and info.theZ=:theZ"
        query += " order by info.deltaT"
        queryService = self._conn.getQueryService()
        result = queryService.findAllByQuery(query, params, self._conn.SERVICE_OPTS)
        for pi in result:
            yield BlitzObjectWrapper(self._conn, pi)

    def getPlanes (self, zctList):
        """
        Returns generator of numpy 2D planes from this set of pixels for a list of Z, C, T indexes.

        @param zctList:     A list of indexes: [(z,c,t), ]
        """

        zctTileList = []
        for zct in zctList:
            z,c,t = zct
            zctTileList.append((z,c,t, None))
        return self.getTiles(zctTileList)

    def getPlane (self, theZ=0, theC=0, theT=0):
        """
        Gets the specified plane as a 2D numpy array by calling L{getPlanes}
        If a range of planes are required, L{getPlanes} is approximately 30% faster.
        """
        planeList = list( self.getPlanes([(theZ, theC, theT)]) )
        return planeList[0]

    def getTiles (self, zctTileList):
        """
        Returns generator of numpy 2D planes from this set of pixels for a list of (Z, C, T, tile)
        where tile is (x, y, width, height) or None if you want the whole plane.

        @param zctrList:     A list of indexes: [(z,c,t, region), ]
        """

        import numpy
        from struct import unpack

        pixelTypes = {"int8":['b',numpy.int8],
                "uint8":['B',numpy.uint8],
                "int16":['h',numpy.int16],
                "uint16":['H',numpy.uint16],
                "int32":['i',numpy.int32],
                "uint32":['I',numpy.uint32],
                "float":['f',numpy.float],
                "double":['d', numpy.double]}

        rawPixelsStore = self._prepareRawPixelsStore()
        sizeX = self.sizeX
        sizeY = self.sizeY
        pixelType = self.getPixelsType().value
        numpyType = pixelTypes[pixelType][1]
        exc = None
        try:
            for zctTile in zctTileList:
                z,c,t,tile = zctTile
                if tile is None:
                    rawPlane = rawPixelsStore.getPlane(z, c, t)
                    planeY = sizeY
                    planeX = sizeX
                else:
                    x, y, width, height = tile
                    rawPlane = rawPixelsStore.getTile(z, c, t, x, y, width, height)
                    planeY = height
                    planeX = width
                convertType ='>%d%s' % ((planeY*planeX), pixelTypes[pixelType][0])  #+str(sizeX*sizeY)+pythonTypes[pixelType]
                convertedPlane = unpack(convertType, rawPlane)
                remappedPlane = numpy.array(convertedPlane, numpyType)
                remappedPlane.resize(planeY, planeX)
                yield remappedPlane
        except Exception, e:
            logger.error("Failed to getPlane() or getTile() from rawPixelsStore", exc_info=True)
            exc = e
        try:
            rawPixelsStore.close()
        except Exception, e:
            logger.error("Failed to close rawPixelsStore", exc_info=True)
            if exc is None:
                 exc = e
        if exc is not None:
           raise exc

    def getTile (self, theZ=0, theC=0, theT=0, tile=None):
        """
        Gets the specified plane as a 2D numpy array by calling L{getPlanes}
        If a range of tile are required, L{getTiles} is approximately 30% faster.
        """
        tileList = list( self.getTiles([(theZ, theC, theT, tile)]) )
        return tileList[0]

PixelsWrapper = _PixelsWrapper


class _FilesetWrapper (BlitzObjectWrapper):
    """
    omero_model_FilesetI class wrapper extends BlitzObjectWrapper
    """

    def __bstrap__ (self):
        self.OMERO_CLASS = 'Fileset'

    def _getQueryString(self):
        """
        Used for building queries in generic methods such as getObjects("Fileset")
        """
        return "select obj from Fileset obj "\
                "left outer join fetch obj.images as image "\
                "left outer join fetch obj.usedFiles as usedFile " \
                "join fetch usedFile.originalFile"

    def copyImages(self):
        """ Returns a list of L{ImageWrapper} linked to this Fileset """
        return [ImageWrapper(self._conn, i) for i in self._obj.copyImages()]

    def listFiles(self):
        """ Returns a list of L{OriginalFileWrapper} linked to this Fileset via Fileset Entries """
        return [OriginalFileWrapper(self._conn, f.originalFile) for f in self._obj.copyUsedFiles()]

FilesetWrapper = _FilesetWrapper


class _ChannelWrapper (BlitzObjectWrapper):
    """
    omero_model_ChannelI class wrapper extends BlitzObjectWrapper.
    """

    BLUE_MIN = 400
    BLUE_MAX = 500
    GREEN_MIN = 501
    GREEN_MAX = 600
    RED_MIN = 601
    RED_MAX = 700
    COLOR_MAP = ((BLUE_MIN, BLUE_MAX, ColorHolder('Blue')),
                 (GREEN_MIN, GREEN_MAX, ColorHolder('Green')),
                 (RED_MIN, RED_MAX, ColorHolder('Red')),
                 )

    def __bstrap__ (self):
        self.OMERO_CLASS = 'Channel'

    def __prepare__ (self, idx=-1, re=None, img=None):
        """
        Sets values of idx, re and img
        """
        self._re = re
        self._idx = idx
        self._img = img

    def save (self):
        """
        Extends the superclass save method to save Pixels. Returns result of saving superclass (TODO: currently this is None)
        """

        self._obj.setPixels(omero.model.PixelsI(self._obj.getPixels().getId(), False))
        return super(_ChannelWrapper, self).save()

    def isActive (self):
        """
        Returns True if the channel is active (turned on in rendering settings)

        @return:    True if Channel is Active
        @rtype:     Boolean
        """

        if self._re is None:
            return False
        return self._re.isActive(self._idx, self._conn.SERVICE_OPTS)

    def getLogicalChannel (self):
        """
        Returns the logical channel

        @return:    Logical Channel
        @rtype:     L{LogicalChannelWrapper}
        """

        if self._obj.logicalChannel is not None:
            return LogicalChannelWrapper(self._conn, self._obj.logicalChannel)

    def getLabel (self):
        """
        Returns the logical channel name, emission wave or index. The first that is not null
        in the described order.

        @return:    The logical channel string representation
        @rtype:     String
        """

        lc = self.getLogicalChannel()
        rv = lc.name
        if rv is None or len(rv.strip())==0:
            rv = lc.emissionWave
        if rv is None or len(unicode(rv).strip())==0:
            rv = self._idx
        return unicode(rv)


    def getName (self):
        """
        Returns the logical channel name or None

        @return:    The logical channel string representation
        @rtype:     String
        """

        lc = self.getLogicalChannel()
        rv = lc.name
        if rv is not None:
            return unicode(rv)


    def getEmissionWave (self):
        """
        Returns the emission wave or None.

        @return:    Emission wavelength or None
        @rtype:     int
        """

        lc = self.getLogicalChannel()
        return lc.emissionWave

    def getExcitationWave (self):
        """
        Returns the excitation wave or None.

        @return:    Excitation wavelength or None
        @rtype:     int
        """

        lc = self.getLogicalChannel()
        return lc.excitationWave

    def getColor (self):
        """
        Returns the rendering settings color of this channel

        @return:    Channel color
        @rtype:     L{ColorHolder}
        """

        if self._re is None:
            return None
        return ColorHolder.fromRGBA(*self._re.getRGBA(self._idx, self._conn.SERVICE_OPTS))

    def getWindowStart (self):
        """
        Returns the rendering settings window-start of this channel

        @return:    Window start
        @rtype:     int
        """

        return int(self._re.getChannelWindowStart(self._idx, self._conn.SERVICE_OPTS))

    def setWindowStart (self, val):
        self.setWindow(val, self.getWindowEnd())

    def getWindowEnd (self):
        """
        Returns the rendering settings window-end of this channel

        @return:    Window end
        @rtype:     int
        """

        return int(self._re.getChannelWindowEnd(self._idx, self._conn.SERVICE_OPTS))

    def setWindowEnd (self, val):
        self.setWindow(self.getWindowStart(), val)

    def setWindow (self, minval, maxval):
        self._re.setChannelWindow(self._idx, float(minval), float(maxval), self._conn.SERVICE_OPTS)

    def getWindowMin (self):
        """
        Returns the minimum pixel value of the channel

        @return:    Min pixel value
        @rtype:     double
        """
        si = self._obj.getStatsInfo()
        if si is None:
            logger.error("getStatsInfo() is null. See #9695")
            try:
                minVals = {'int8':-128, 'uint8':0, 'int16':-32768, 'uint16':0, 'int32':-32768,
                    'uint32':0, 'float':-32768, 'double':-32768}
                pixtype = self._obj.getPixels().getPixelsType().getValue().getValue()
                return minVals[pixtype]
            except:     # Just in case we don't support pixType above
                return None
        return si.getGlobalMin().val

    def getWindowMax (self):
        """
        Returns the maximum pixel value of the channel

        @return:    Min pixel value
        @rtype:     double
        """
        si = self._obj.getStatsInfo()
        if si is None:
            logger.error("getStatsInfo() is null. See #9695")
            try:
                maxVals = {'int8':127, 'uint8':255, 'int16':32767, 'uint16':65535, 'int32':32767,
                    'uint32':65535, 'float':32767, 'double':32767}
                pixtype = self._obj.getPixels().getPixelsType().getValue().getValue()
                return maxVals[pixtype]
            except:     # Just in case we don't support pixType above
                return None
        return si.getGlobalMax().val

ChannelWrapper = _ChannelWrapper

class assert_re (object):
    """
    Function decorator to make sure that rendering engine is prepared before
    call. Is configurable by various options.
    """

    def __init__(self, onPrepareFailureReturnNone=True, ignoreExceptions=None):
        """
        Initialises the decorator.

        @param onPrepareFailureReturnNone: Whether or not on a failure to
        prepare the rendering engine the decorator should return 'None' or
        allow the execution of the decorated function or method. Defaults to
        'True'.
        @type onPrepareFailureReturnNone: Boolean
        @param ignoreExceptions: A set of exceptions thrown during the
        preparation of the rendering engine for whith the decorator should
        ignore and allow the execution of the decorated function or method.
        Defaults to 'None'.
        @type ignoreExceptions: Set
        """
        self.onPrepareFailureReturnNone = onPrepareFailureReturnNone
        self.ignoreExceptions = ignoreExceptions

    def __call__(ctx, f):
        """
        Tries to prepare rendering engine, then calls function and return the
        result.
        """
        def wrapped(self, *args, **kwargs):
            try:
                if not self._prepareRenderingEngine() \
                   and ctx.onPrepareFailureReturnNone:
                    logger.debug('Preparation of rendering engine failed, ' \
                                 'returning None for %r!' % f)
                    return None
            except ctx.ignoreExceptions:
                logger.debug('Ignoring exception thrown during preparation ' \
                             'of rendering engine for %r!' % f, exc_info=True)
                pass
            return f(self, *args, **kwargs)
        return wrapped

def assert_pixels (func):
    """
    Function decorator to make sure that pixels are loaded before call

    @param func:    Function
    @type func:     Function
    @return:        Decorated function
    @rtype:         Function
    """

    def wrapped (self, *args, **kwargs):
        """ Tries to load pixels, then call function and return the result"""

        if not self._loadPixels():
            return None
        return func(self, *args, **kwargs)
    return wrapped


class _ImageWrapper (BlitzObjectWrapper):
    """
    omero_model_ImageI class wrapper extends BlitzObjectWrapper.
    """

    _re = None
    _pd = None
    _rm = {}
    _pixels = None
    _archivedFileCount = None
    _filesetFileCount = None
    _importedFilesInfo = None

    _pr = None # projection
    _prStart = None
    _prEnd = None

    _invertedAxis = False

    PROJECTIONS = {
        'normal': -1,
        'intmax': omero.constants.projection.ProjectionType.MAXIMUMINTENSITY,
        'intmean': omero.constants.projection.ProjectionType.MEANINTENSITY,
        'intsum': omero.constants.projection.ProjectionType.SUMINTENSITY,
        }

    PLANEDEF = omero.romio.XY

    @classmethod
    def fromPixelsId (self, conn, pid):
        """
        Creates a new Image wrapper with the image specified by pixels ID

        @param conn:    The connection
        @type conn:     L{BlitzGateway}
        @param pid:     Pixles ID
        @type pid:      Long
        @return:        New Image wrapper
        @rtype:         L{ImageWrapper}
        """

        q = conn.getQueryService()
        p = q.find('Pixels', pid, self._conn.SERVICE_OPTS)
        if p is None:
            return None
        return ImageWrapper(conn, p.image)

    def __bstrap__ (self):
        self.OMERO_CLASS = 'Image'
        self.LINK_CLASS = None
        self.CHILD_WRAPPER_CLASS = None
        self.PARENT_WRAPPER_CLASS = ['DatasetWrapper', 'WellSampleWrapper']
        self._thumbInProgress = False

    def __del__ (self):
        self._re and self._re.untaint()

    def __loadedHotSwap__ (self):
        ctx = self._conn.SERVICE_OPTS.copy()
        ctx.setOmeroGroup(self.getDetails().group.id.val)
        self._obj = self._conn.getContainerService().getImages(self.OMERO_CLASS, (self._oid,), None, ctx)[0]

    def getInstrument (self):
        """
        Returns the Instrument for this image (or None) making sure the instrument is loaded.

        @return:    Instrument (microscope)
        @rtype:     L{InstrumentWrapper}
        """

        i = self._obj.instrument
        if i is None:
            return None
        if not i.loaded:
            meta_serv = self._conn.getMetadataService()
            ctx = self._conn.SERVICE_OPTS.copy()
            if ctx.getOmeroGroup() is None:
                ctx.setOmeroGroup(-1)
            i = self._obj.instrument = meta_serv.loadInstrument(i.id.val, ctx)
        return InstrumentWrapper(self._conn, i)

    def _loadPixels (self):
        """
        Checks that pixels are loaded

        @return:    True if loaded
        @rtype:     Boolean
        """

        if not self._obj.pixelsLoaded:
            self.__loadedHotSwap__()
        return self._obj.sizeOfPixels() > 0


    def _getRDef (self):
        """
        Return a rendering def ID based on custom logic.

        @return:            Rendering definition ID or None if no custom
                            logic has found a rendering definition.
        """
        rdefns = self._conn.CONFIG.IMG_RDEFNS
        if rdefns is None:
            return
        ann = self.getAnnotation(rdefns)
        rdid = ann and ann.getValue() or None
        if rdid is None:
            return
        logger.debug('_getRDef: %s, annid=%d' % (str(rdid), ann.getId()))
        logger.debug('now load render options: %s' % str(self._loadRenderOptions()))
        self.loadRenderOptions()
        return rdid

    def _onResetDefaults(self, rdid):
        """
        Called whenever a reset defaults is called by the preparation of
        the rendering engine or the thumbnail bean.

        @param rdid:         Current Rendering Def ID
        @type rdid:          Long
        """
        rdefns = self._conn.CONFIG.IMG_RDEFNS
        if rdefns is None:
            return
        ann = self.getAnnotation(rdefns)
        if ann is None:
            a = LongAnnotationWrapper(self)
            a.setNs(rdefns)
            a.setValue(rdid)
            self.linkAnnotation(a, sameOwner=False)

    def _prepareRE (self, rdid=None):
        """
        Prepare the rendering engine with pixels ID and existing or new rendering def.

        @return:            The Rendering Engine service
        @rtype:             L{ProxyObjectWrapper}
        """

        pid = self.getPrimaryPixels().id
        re = self._conn.createRenderingEngine()
        ctx = self._conn.SERVICE_OPTS.copy()

        ctx.setOmeroGroup(self.details.group.id.val)
        if self._conn.canBeAdmin():
            ctx.setOmeroUser(self.details.owner.id.val)
        re.lookupPixels(pid, ctx)
        if rdid is None:
            rdid = self._getRDef()
        if rdid is None:
            if not re.lookupRenderingDef(pid, ctx):
                re.resetDefaults(ctx)
                re.lookupRenderingDef(pid, ctx)
            self._onResetDefaults(re.getRenderingDefId(ctx))
        else:
            re.loadRenderingDef(rdid, ctx)
        re.load(ctx)
        return re

    def _prepareRenderingEngine (self, rdid=None):
        """
        Checks that the rendering engine is prepared, calling L{_prepareRE} if needed.
        Used by the L{assert_re} method to wrap calls requiring rendering engine

        @return:    True if rendering engine is created
        @rtype:     Boolean
        """

        self._loadPixels()
        if self._re is None:
            if self._obj.sizeOfPixels() < 1:
                return False
            if self._pd is None:
                self._pd = omero.romio.PlaneDef(self.PLANEDEF)
            try:
                self._re = self._prepareRE(rdid=rdid)
            except omero.ValidationException:
                logger.debug('on _prepareRE()', exc_info=True)
                self._re = None
        return self._re is not None

    def resetRDefs (self):
        logger.debug('resetRDefs')
        if self.canAnnotate():
            self._deleteSettings()
            rdefns = self._conn.CONFIG.IMG_RDEFNS
            logger.debug(rdefns)
            if rdefns:
                # Use the same group as the image in the context
                ctx = self._conn.SERVICE_OPTS.copy()
                self._conn.SERVICE_OPTS.setOmeroGroup(self.details.group.id.val)
                try:
                    self.removeAnnotations(rdefns)
                finally:
                    self._conn.SERVICE_OPTS = ctx
            return True
        return False

    def simpleMarshal (self, xtra=None, parents=False):
        """
        Creates a dict representation of the Image, including author and date info.

        @param xtra: controls the optional parts of simpleMarshal;
                     - thumbUrlPrefix - allows customizing the thumb URL by
                     either a static string prefix or a callable function
                     that will take a single ImgId int argument and return the
                     customized URL string
                     - tiled - if passed and value evaluates to true, add
                     information on whether this image is tiled on this server.
        @type: Dict
        @return:    Dict
        @rtype:     Dict
        """

        rv = super(_ImageWrapper, self).simpleMarshal(xtra=xtra, parents=parents)
        rv.update({'author': self.getAuthor(),
                   'date': time.mktime(self.getDate().timetuple()),})
        if xtra:
            if 'thumbUrlPrefix' in xtra:
                if callable(xtra['thumbUrlPrefix']):
                    rv['thumb_url'] = xtra['thumbUrlPrefix'](str(self.id))
                else:
                    rv['thumb_url'] = xtra['thumbUrlPrefix'] + str(self.id) + '/'
            if xtra.get('tiled', False):
                # Since we need to calculate sizes, store them too in the marshaled value
                maxplanesize = self._conn.getMaxPlaneSize()
                rv['size'] = {'width': self.getSizeX(),
                             'height': self.getSizeY(),
                              }
                if rv['size']['height'] and rv['size']['width']:
                    rv['tiled'] = (rv['size']['height'] * rv['size']['width']) > (maxplanesize[0] * maxplanesize[1])
                else:
                    rv['tiles'] = False

        return rv

    def getStageLabel (self):
        """
        Returns the stage label or None

        @return:    Stage label
        @rtype:     L{ImageStageLabelWrapper}
        """

        if self._obj.stageLabel is None:
            return None
        else:
            return ImageStageLabelWrapper(self._conn, self._obj.stageLabel)

    def shortname(self, length=20, hist=5):
        """
        Provides a truncated name of the image. E.g. ...catedNameOfTheImage.tiff

        @param length:  The ideal length to return. If truncated, will be ...length
        @type length:   Int
        @param hist:    The amount of leeway allowed before trunction (avoid truncating 1 or 2 letters)
        @type hist:     Int
        @return:        Truncated ...name
        @type:          String
        """

        name = self.name
        if not name:
            return ""
        l = len(name)
        if l < length+hist:
            return name
        return "..." + name[l - length:]

    def getAuthor(self):
        """
        Returns 'Firstname Lastname' of image owner

        @return:    Image owner
        @rtype:     String
        """

        q = self._conn.getQueryService()
        e = q.findByQuery("select e from Experimenter e where e.id = %i" % self._obj.details.owner.id.val,None, self._conn.SERVICE_OPTS)
        self._author = e.firstName.val + " " + e.lastName.val
        return self._author

    def getDataset(self):
        """
        XXX: Deprecated since 4.3.2, use listParents(). (See #6660)
        Gets the Dataset that image is in, or None.
        Returns None if Image is in more than one Dataset.

        @return:    Dataset
        @rtype:     L{DatasetWrapper}
        """

        try:
            q = """
            select ds from Image i join i.datasetLinks dl join dl.parent ds
            where i.id = %i
            """ % self._obj.id.val
            query = self._conn.getQueryService()
            ds = query.findAllByQuery(q, None, self._conn.SERVICE_OPTS)
            if ds and len(ds) == 1:
                return DatasetWrapper(self._conn, ds[0])
        except: #pragma: no cover
            logger.debug('on getDataset')
            logger.debug(traceback.format_exc())
            return None

    def getProject(self):
        """
        Gets the Project that image is in, or None. TODO: Assumes image is in only 1 Project. Why not use getAncestory()[-1]
        Returns None if Image is in more than one Dataset & Project.

        @return:    Project
        @rtype:     L{ProjectWrapper}
        """

        try:
            q = """
            select p from Image i join i.datasetLinks dl join dl.parent ds join ds.projectLinks pl join pl.parent p
            where i.id = %i
            """ % self._obj.id.val
            query = self._conn.getQueryService()
            prj = query.findAllByQuery(q,None, self._conn.SERVICE_OPTS)
            if prj and len(prj) == 1:
                return ProjectWrapper(self._conn, prj[0])
        except: #pragma: no cover
            logger.debug('on getProject')
            logger.debug(traceback.format_exc())
            return None

    def getPlate(self):
        """
        If the image is in a Plate/Well hierarchy, returns the parent Plate, otherwise None

        @return:    Plate
        @rtype:     L{PlateWrapper}
        """

        params = omero.sys.Parameters()
        params.map = {}
        params.map["oid"] = omero.rtypes.rlong(self.getId())
        query = "select well from Well as well "\
                "join fetch well.details.creationEvent "\
                "join fetch well.details.owner join fetch well.details.group " \
                "join fetch well.plate as pt "\
                "left outer join fetch well.wellSamples as ws " \
                "left outer join fetch ws.image as img "\
                "where ws.image.id = :oid"
        q = self._conn.getQueryService()
        for well in q.findAllByQuery(query, params):
            return PlateWrapper(self._conn, well.plate)

    def getObjectiveSettings (self):
        """
        Gets the Ojbective Settings of the Image, or None

        @return:    Objective Settings
        @rtype:     L{ObjectiveSettingsWrapper}
        """

        rv = self.objectiveSettings
        if self.objectiveSettings is not None:
            rv = ObjectiveSettingsWrapper(self._conn, self.objectiveSettings)
            if not self.objectiveSettings.loaded:
                self.objectiveSettings = rv._obj
        return rv

    def getImagingEnvironment (self):
        """
        Gets the Imaging Environment of the Image, or None

        @return:    Imaging Environment
        @rtype:     L{ImagingEnvironmentWrapper}
        """

        rv = self.imagingEnvironment
        if self.imagingEnvironment is not None:
            rv = ImagingEnvironmentWrapper(self._conn, self.imagingEnvironment)
            if not self.imagingEnvironment.loaded:
                self.imagingEnvironment = rv._obj
        return rv

    @assert_pixels
    def getPixelsId (self):
        """
        Returns the Primary Pixels ID for the image.

        @return:    Pixels ID
        @rtype:     Long
        """

        return self._obj.getPrimaryPixels().getId().val

    #@setsessiongroup
    def _prepareTB (self, _r=False):
        """
        Prepares Thumbnail Store for the image.

        @param _r:          If True, don't reset default rendering (return None if no rDef exists)
        @type _r:           Boolean
        @return:            Thumbnail Store or None
        @rtype:             L{ProxyObjectWrapper}
        """

        pid = self.getPrimaryPixels().id
        rdid = self._getRDef()
        tb = self._conn.createThumbnailStore()

        ctx = self._conn.SERVICE_OPTS.copy()
        ctx.setOmeroGroup(self.details.group.id.val)
        if self._conn.canBeAdmin():
            ctx.setOmeroUser(self.details.owner.id.val)
        has_rendering_settings = tb.setPixelsId(pid, ctx)
        logger.debug("tb.setPixelsId(%d) = %s " % (pid, str(has_rendering_settings)))
        if rdid is not None:
            try:
                tb.setRenderingDefId(rdid, ctx)
            except omero.ValidationException:
                # The annotation exists, but not the rendering def?
                logger.error('IMG %d, defrdef == %d but object does not exist?' % (self.getId(), rdid))
                rdid = None
        if rdid is None:
            if not has_rendering_settings:
                try:
                    tb.resetDefaults(ctx)      # E.g. May throw Missing Pyramid Exception
                except omero.ConcurrencyException, ce:
                    logger.info( "ConcurrencyException: resetDefaults() failed in _prepareTB with backOff: %s" % ce.backOff)
                    return tb
                tb.setPixelsId(pid, ctx)
                try:
                    rdid = tb.getRenderingDefId(ctx)
                except omero.ApiUsageException:         # E.g. No rendering def (because of missing pyramid!)
                    logger.info( "ApiUsageException: getRenderingDefId() failed in _prepareTB")
                    return tb
                self._onResetDefaults(rdid)
        return tb

    def loadOriginalMetadata(self, sort=True):
        """
        Gets original metadata from the file annotation.
        Returns the File Annotation, list of Global Metadata, list of Series Metadata in a tuple.
        Metadata lists are lists of (key, value) tuples.

        @param sort:    If True, we sort Metadata by key
        @return:    Tuple of (file-annotation, global-metadata, series-metadata)
        @rtype:     Tuple (L{FileAnnotationWrapper}, [], [])
        """

        req = omero.cmd.OriginalMetadataRequest()
        req.imageId = self.id

        handle = self._conn.c.sf.submit(req)
        try:
            cb = self._conn._waitOnCmd(handle)
            rsp = cb.getResponse()
        finally:
            handle.close()

        global_metadata = list()
        series_metadata = list()

        for l, m in ((global_metadata, rsp.globalMetadata), \
                     (series_metadata, rsp.seriesMetadata)):

            for k, v in m.items():
                l.append((k, unwrap(v))) # was RType!

        if sort:
            global_metadata.sort(key=lambda x:x[0].lower())
            series_metadata.sort(key=lambda x:x[0].lower())
        return (None, (global_metadata), (series_metadata))

    @assert_re()
    def _getProjectedThumbnail (self, size, pos):
        """
        Returns a string holding a rendered JPEG of the projected image, sized to mimic a thumbnail.
        This is an 'internal' method of this class, used to generate a thumbnail from a full-sized
        projected image (since thumbnails don't support projection). SetProjection should be called
        before this method is called, so that this returns a projected, scaled image.

        @param size:    The length of the longest size, in a list or tuple. E.g. (100,)
        @type size:     list or tuple
        @param pos:     The (z, t) position
        @type pos:      Tuple (z,t)
        """

        if pos is None:
            t = z = 0
        else:
            z, t = pos
        img = self.renderImage(z,t)
        if len(size) == 1:
            w = self.getSizeX()
            h = self.getSizeY()
            ratio = float(w) / h
            if ratio > 1:
                h = h * size[0] / w
                w = size[0]
            else:
                w = w * size[0] / h
                h = size[0]
        img = img.resize((w,h), Image.NEAREST)
        rv = StringIO()
        img.save(rv, 'jpeg', quality=70)
        return rv.getvalue()

    #@setsessiongroup
    def getThumbnail (self, size=(64,64), z=None, t=None, direct=True):
        """
        Returns a string holding a rendered JPEG of the thumbnail.

        @type size: tuple or number
        @param size: A tuple with one or two ints, or an integer. If a tuple holding a single int,
                     or a single int is passed as param, then that will be used as the longest size
                     on the rendered thumb, and image aspect ratio is kept.
                     If two ints are passed in a tuple, they set the width and height of the
                     rendered thumb.
        @type z: number
        @param z: the Z position to use for rendering the thumbnail. If not provided default is used.
        @type t: number
        @param t: the T position to use for rendering the thumbnail. If not provided default is used.
        @param direct:      If true, force creation of new thumbnail (don't use cached)
        @rtype: string or None
        @return: the rendered JPEG, or None if there was an error.
        """
        tb = None
        try:
            tb = self._prepareTB()
            if tb is None:
                return None
            if isinstance(size, IntType):
                size = (size,)
            if z is not None and t is not None:
                pos = z,t
            else:
                pos = None
                # The following was commented out in the context of
                # omero:#5191. Preparing the rendering engine has the
                # potential to cause the raising of ConcurrencyException's
                # which prevent OMERO.web from executing the thumbnail methods
                # below and consequently showing "in-progress" thumbnails.
                # Tue 24 May 2011 10:42:47 BST -- cxallan
                #re = self._prepareRE()
                #if re:
                #    if z is None:
                #        z = re.getDefaultZ()
                #    if t is None:
                #        t = re.getDefaultT()
                #    pos = z,t
                #else:
                #    pos = None
            if self.getProjection() != 'normal':
                return self._getProjectedThumbnail(size, pos)
            if len(size) == 1:
                if pos is None:
                    if direct:
                        thumb = tb.getThumbnailByLongestSideDirect
                    else:
                        thumb = tb.getThumbnailByLongestSide
                else:
                    thumb = tb.getThumbnailForSectionByLongestSideDirect
            else:
                if pos is None:
                    if direct:
                        thumb = tb.getThumbnailDirect
                    else:
                        thumb = tb.getThumbnail
                else:
                    thumb = tb.getThumbnailForSectionDirect
            args = map(lambda x: rint(x), size)
            if pos is not None:
                args = list(pos) + args
            ctx = self._conn.SERVICE_OPTS.copy()
            ctx.setOmeroGroup(self.details.group.id.val)
            args += [ctx]
            rv = thumb(*args)
            self._thumbInProgress = tb.isInProgress()
            tb.close()      # close every time to prevent stale state
            return rv
        except Exception: #pragma: no cover
            logger.error(traceback.format_exc())
            if tb is not None:
                tb.close()
            return None

    @assert_pixels
    def getPixelRange (self):
        """
        Returns (min, max) values for the pixels type of this image.
        TODO: Does not handle floats correctly, though.

        @return:    Tuple (min, max)
        """

        pixels_id = self._obj.getPrimaryPixels().getId().val
        rp = self._conn.createRawPixelsStore()
        rp.setPixelsId(pixels_id, True, self._conn.SERVICE_OPTS)
        pmax = 2 ** (8 * rp.getByteWidth())
        if rp.isSigned():
            return (-(pmax / 2), pmax / 2 - 1)
        else:
            return (0, pmax-1)

    @assert_pixels
    def requiresPixelsPyramid (self):
        pixels_id = self._obj.getPrimaryPixels().getId().val
        rp = self._conn.createRawPixelsStore()
        rp.setPixelsId(pixels_id, True, self._conn.SERVICE_OPTS)
        return rp.requiresPixelsPyramid()

    @assert_pixels
    def getPrimaryPixels (self):
        """
        Loads pixels and returns object in a L{PixelsWrapper}
        """
        return PixelsWrapper(self._conn, self._obj.getPrimaryPixels())

    @assert_re(ignoreExceptions=(omero.ConcurrencyException))
    def getChannels (self):
        """
        Returns a list of Channels, each initialised with rendering engine

        @return:    Channels
        @rtype:     List of L{ChannelWrapper}
        """
        if self._re is not None:
            return [ChannelWrapper(self._conn, c, idx=n, re=self._re, img=self) for n,c in enumerate(self._re.getPixels(self._conn.SERVICE_OPTS).iterateChannels())]
        else:       # E.g. ConcurrencyException (no rendering engine): load channels by hand, use pixels to order channels
            pid = self.getPixelsId()
            params = omero.sys.Parameters()
            params.map = {"pid": rlong(pid)}
            query = "select p from Pixels p join fetch p.channels as c join fetch c.logicalChannel as lc where p.id=:pid"
            pixels = self._conn.getQueryService().findByQuery(query, params, self._conn.SERVICE_OPTS)
            return [ChannelWrapper(self._conn, c, idx=n, re=self._re, img=self) for n,c in enumerate(pixels.iterateChannels())]

    @assert_re()
    def getZoomLevelScaling(self):
        """
        Returns a dict of zoomLevels:scale (fraction) for tiled 'Big' images.
        E.g. {0: 1.0, 1: 0.25, 2: 0.062489446727078291, 3: 0.031237687848258006}
        Returns None if this image doesn't support tiles.
        """
        if not self._re.requiresPixelsPyramid():
            return None
        levels = self._re.getResolutionDescriptions()
        rv = {}
        sizeXList = [level.sizeX for level in levels]
        for i, level in enumerate(sizeXList):
            rv[i] = float(level)/sizeXList[0]
        return rv

    def setActiveChannels(self, channels, windows=None, colors=None):
        """
        Sets the active channels on the rendering engine.
        Also sets rendering windows and channel colors (for channels that are active)

        Examples:
        # Turn first channel ON, others OFF
        image.setActiveChannels([1])
        # First OFF, second ON, windows and colors for both
        image.setActiveChannels([-1, 2], [[20, 300], [50, 500]], ['00FF00', 'FF0000'])
        # Second Channel ON with windows. All others OFF
        image.setActiveChannels([2], [[20, 300]])

        @param channels:    List of active channel indexes ** 1-based index **
        @type channels:     List of int
        @param windows:     Start and stop values for active channel rendering settings
        @type windows:      List of [start, stop]. [[20, 300], [None, None], [50, 500]]. Must be list for each channel
        @param colors:      List of colors. ['F00', None, '00FF00'].  Must be item for each channel
        """
        abs_channels = [abs(c) for c in channels]
        idx = 0     # index of windows/colors args above
        for c in range(len(self.getChannels())):
            self._re.setActive(c, (c+1) in channels, self._conn.SERVICE_OPTS)
            if (c+1) in channels:
                if windows is not None and windows[idx][0] is not None and windows[idx][1] is not None:
                    self._re.setChannelWindow(c, float(windows[idx][0]), float(windows[idx][1]), self._conn.SERVICE_OPTS)
                if colors is not None and colors[idx]:
                    rgba = splitHTMLColor(colors[idx])
                    if rgba:
                        self._re.setRGBA(c, *(rgba + [self._conn.SERVICE_OPTS]))
            if (c+1 in abs_channels):
                idx += 1
        return True

    def getProjections (self):
        """
        Returns list of available keys for projection. E.g. ['intmax', 'intmean']

        @return:    Projection options
        @rtype:     List of strings
        """

        return self.PROJECTIONS.keys()

    def getProjection (self):
        """
        Returns the current projection option (checking it is valid).

        @return:    Projection key. E.g. 'intmax'
        @rtype:     String
        """

        if self._pr in self.PROJECTIONS.keys():
            return self._pr
        return 'normal'

    def setProjection (self, proj):
        """
        Sets the current projection option.

        @param proj:    Projection Option. E.g. 'intmax' or 'normal'
        @type proj:     String
        """

        self._pr = proj

    def getProjectionRange (self):
        """
        Gets the range used for Z-projection as tuple (proStart, proEnd)
        """
        return (self._prStart, self._prEnd)

    def setProjectionRange (self, projStart, projEnd):
        """
        Sets the range used for Z-projection. Will only be used
        if E.g. setProjection('intmax') is not 'normal'
        """
        if projStart is not None:
            projStart = max(0, int(projStart))
        if projEnd is not None:
            projEnd = min(int(projEnd), self.getSizeZ()-1)
        self._prStart = projStart
        self._prEnd = projEnd

    def isInvertedAxis (self):
        """
        Returns the inverted axis flag

        @return:    Inverted Axis
        @rtype:     Boolean
        """

        return self._invertedAxis

    def setInvertedAxis (self, inverted):
        """
        Sets the inverted axis flag

        @param inverted:    Inverted Axis
        @type inverted:     Boolean
        """

        self._invertedAxis = inverted

    LINE_PLOT_DTYPES = {
        (4, True, True): 'f', # signed float
        (2, False, False): 'H', # unsigned short
        (2, False, True): 'h',  # signed short
        (1, False, False): 'B', # unsigned char
        (1, False, True): 'b',  # signed char
        }

    def getPixelLine (self, z, t, pos, axis, channels=None, range=None):
        """
        Grab a horizontal or vertical line from the image pixel data, for the specified channels
        (or 'active' if not specified) and using the specified range (or 1:1 relative to the image size).
        Axis may be 'h' or 'v', for horizontal or vertical respectively.

        @param z:           Z index
        @param t:           T index
        @param pos:         X or Y position
        @param axis:        Axis 'h' or 'v'
        @param channels:    map of {index: L{ChannelWrapper} }
        @param range:       height of scale (use image height (or width) by default)
        @return: rv         List of lists (one per channel)
        """

        if not self._loadPixels():
            logger.debug( "No pixels!")
            return None
        axis = axis.lower()[:1]
        if channels is None:
            channels = map(lambda x: x._idx, filter(lambda x: x.isActive(), self.getChannels()))
        if range is None:
            range = axis == 'h' and self.getSizeY() or self.getSizeX()
        if not isinstance(channels, (TupleType, ListType)):
            channels = (channels,)
        chw = map(lambda x: (x.getWindowMin(), x.getWindowMax()), self.getChannels())
        rv = []
        pixels_id = self._obj.getPrimaryPixels().getId().val
        rp = self._conn.createRawPixelsStore()
        rp.setPixelsId(pixels_id, True, self._conn.SERVICE_OPTS)
        for c in channels:
            bw = rp.getByteWidth()
            key = self.LINE_PLOT_DTYPES.get((bw, rp.isFloat(), rp.isSigned()), None)
            if key is None:
                logger.error("Unknown data type: " + str((bw, rp.isFloat(), rp.isSigned())))
            plot = array.array(key, axis == 'h' and rp.getRow(pos, z, c, t) or rp.getCol(pos, z, c, t))
            plot.byteswap() # TODO: Assuming ours is a little endian system
            # now move data into the windowMin..windowMax range
            offset = -chw[c][0]
            if offset != 0:
                plot = map(lambda x: x+offset, plot)
            try:
                normalize = 1.0/chw[c][1]*(range-1)
            except ZeroDivisionError:
                # This channel has zero sized window, no plot here
                continue
            if normalize != 1.0:
                plot = map(lambda x: x*normalize, plot)
            if isinstance(plot, array.array):
                plot = plot.tolist()
            rv.append(plot)
        return rv


    def getRow (self, z, t, y, channels=None, range=None):
        """
        Grab a horizontal line from the image pixel data, for the specified channels (or active ones)

        @param z:           Z index
        @param t:           T index
        @param y:           Y position of row
        @param channels:    map of {index: L{ChannelWrapper} }
        @param range:       height of scale (use image height by default)
        @return: rv         List of lists (one per channel)
        """

        return self.getPixelLine(z,t,y,'h',channels,range)

    def getCol (self, z, t, x, channels=None, range=None):
        """
        Grab a horizontal line from the image pixel data, for the specified channels (or active ones)

        @param z:           Z index
        @param t:           T index
        @param x:           X position of column
        @param channels:    map of {index: L{ChannelWrapper} }
        @param range:       height of scale (use image width by default)
        @return: rv         List of lists (one per channel)
        """

        return self.getPixelLine(z,t,x,'v',channels,range)

    @assert_re()
    def getRenderingModels (self):
        """
        Gets a list of available rendering models.

        @return:    Rendering models
        @rtype:     List of L{BlitzObjectWrapper}
        """

        if not len(self._rm):
            for m in [BlitzObjectWrapper(self._conn, m) for m in self._re.getAvailableModels()]:
                self._rm[m.value.lower()] = m
        return self._rm.values()

    @assert_re()
    def getRenderingModel (self):
        """
        Get the current rendering model.

        @return:    Rendering model
        @rtype:     L{BlitzObjectWrapper}
        """

        return BlitzObjectWrapper(self._conn, self._re.getModel())

    def setGreyscaleRenderingModel (self):
        """
        Sets the Greyscale rendering model on this image's current renderer
        """

        rm = self.getRenderingModels()
        self._re.setModel(self._rm.get('greyscale', rm[0])._obj)

    def setColorRenderingModel (self):
        """
        Sets the HSB rendering model on this image's current renderer
        """

        rm = self.getRenderingModels()
        self._re.setModel(self._rm.get('rgb', rm[0])._obj)

    def isGreyscaleRenderingModel (self):
        """
        Returns True if the current rendering model is 'greyscale'

        @return:    isGreyscale
        @rtype:     Boolean
        """
        return self.getRenderingModel().value.lower() == 'greyscale'

    @assert_re()
    def renderBirdsEyeView (self, size):
        """
        Returns the data from rendering the bird's eye view of the image.

        @param size:   Maximum size of the longest side of the resulting bird's eye view.
        @return:       Data containing a bird's eye view jpeg
        """
        # Prepare the rendering engine parameters on the ImageWrapper.
        re = self._prepareRE()
        z = re.getDefaultZ()
        t = re.getDefaultT()
        x = 0
        y = 0
        size_x = self.getSizeX()
        size_y = self.getSizeY()
        tile_width, tile_height = re.getTileSize()
        tiles_wide = math.ceil(float(size_x) / tile_width)
        tiles_high = math.ceil(float(size_y) / tile_height)
        # Since the JPEG 2000 algorithm is iterative and rounds pixel counts
        # at each resolution level we're doing the resulting tile size
        # calculations in a loop. Also, since the image is physically tiled
        # the resulting size is a multiple of the tile size and not the iterative
        # quotient of a 2**(resolutionLevels - 1).
        for i in range(1, re.getResolutionLevels()):
            tile_width = round(tile_width / 2.0)
            tile_height = round(tile_height / 2.0)
        width = int(tiles_wide * tile_width)
        height = int(tiles_high * tile_height)
        jpeg_data = self.renderJpegRegion(z, t, x, y, width, height, level=0)
        if size is None:
            return jpeg_data
        # We've been asked to scale the image by its longest side so we'll
        # perform that operation until the server has the capability of
        # doing so.
        ratio = float(size) / max(width, height)
        if width > height:
            size = (int(size), int(height * ratio))
        else:
            size = (int(width * ratio), int(size))
        jpeg_data = Image.open(StringIO(jpeg_data))
        jpeg_data.thumbnail(size, Image.ANTIALIAS)
        ImageDraw.Draw(jpeg_data)
        f = StringIO()
        jpeg_data.save(f, "JPEG")
        f.seek(0)
        return f.read()

    @assert_re()
    def renderJpegRegion (self, z, t, x, y, width, height, level=None, compression=0.9):
        """
        Return the data from rendering a region of an image plane.
        NB. Projection not supported by the API currently.

        @param z:               The Z index. Ignored if projecting image.
        @param t:               The T index.
        @param x:               The x coordinate of region (int)
        @param y:               The y coordinate of region (int)
        @param width:           The width of region (int)
        @param height:          The height of region (int)
        @param compression:     Compression level for jpeg
        @type compression:      Float
        """

        self._pd.z = long(z)
        self._pd.t = long(t)

        regionDef = omero.romio.RegionDef()
        regionDef.x = int(x)
        regionDef.y = int(y)
        regionDef.width = int(width)
        regionDef.height = int(height)
        self._pd.region = regionDef
        try:
            if level is not None:
                self._re.setResolutionLevel(level)
            if compression is not None:
                try:
                    self._re.setCompressionLevel(float(compression))
                except omero.SecurityViolation: #pragma: no cover
                    self._obj.clearPixels()
                    self._obj.pixelsLoaded = False
                    self._re = None
                    return self.renderJpeg(z,t,None)
            rv = self._re.renderCompressed(self._pd, self._conn.SERVICE_OPTS)
            return rv
        except omero.InternalException: #pragma: no cover
            logger.debug('On renderJpegRegion');
            logger.debug(traceback.format_exc())
            return None
        except Ice.MemoryLimitException: #pragma: no cover
            # Make sure renderCompressed isn't called again on this re, as it hangs
            self._obj.clearPixels()
            self._obj.pixelsLoaded = False
            self._re = None
            raise


    @assert_re()
    def renderJpeg (self, z=None, t=None, compression=0.9):
        """
        Return the data from rendering image, compressed (and projected).
        Projection (or not) is specified by calling L{setProjection} before renderJpeg.

        @param z:               The Z index. Ignored if projecting image. If None, use defaultZ
        @param t:               The T index. If None, use defaultT
        @param compression:     Compression level for jpeg
        @type compression:      Float
        """

        if z is None:
            z = self._re.getDefaultZ()
        self._pd.z = long(z)
        if t is None:
            t = self._re.getDefaultT()
        self._pd.t = long(t)
        try:
            if compression is not None:
                try:
                    self._re.setCompressionLevel(float(compression))
                except omero.SecurityViolation: #pragma: no cover
                    self._obj.clearPixels()
                    self._obj.pixelsLoaded = False
                    self._re = None
                    return self.renderJpeg(z,t,None)
            projection = self.PROJECTIONS.get(self._pr, -1)
            if not isinstance(projection, omero.constants.projection.ProjectionType):
                rv = self._re.renderCompressed(self._pd, self._conn.SERVICE_OPTS)
            else:
                prStart, prEnd = 0, self.getSizeZ()-1
                if self._prStart is not None:
                    prStart = self._prStart
                if self._prEnd is not None:
                    prEnd = self._prEnd
                rv = self._re.renderProjectedCompressed(projection, self._pd.t, 1, prStart, prEnd, self._conn.SERVICE_OPTS)
            return rv
        except omero.InternalException: #pragma: no cover
            logger.debug('On renderJpeg');
            logger.debug(traceback.format_exc())
            return None
        except Ice.MemoryLimitException: #pragma: no cover
            # Make sure renderCompressed isn't called again on this re, as it hangs
            self._obj.clearPixels()
            self._obj.pixelsLoaded = False
            self._re = None
            raise

    def exportOmeTiff (self, bufsize=0):
        """
        Exports the OME-TIFF representation of this image.

        @type bufsize: int or tuple
        @param bufsize: if 0 return a single string buffer with the whole OME-TIFF
                        if >0 return a tuple holding total size and generator of chunks
                        (string buffers) of bufsize bytes each
        @return:        OME-TIFF file data
        @rtype:         String or (size, data generator)
        """

        e = self._conn.createExporter()
        e.addImage(self.getId())
        size = e.generateTiff(self._conn.SERVICE_OPTS)
        if bufsize==0:
            # Read it all in one go
            return fileread(e, size, 65536)
        else:
            # generator using bufsize
            return (size, fileread_gen(e, size, bufsize))

    def _wordwrap (self, width, text, font):
        """
        Wraps text into lines that are less than a certain width (when rendered
        in specified font)

        @param width:   The max width to wrap text (pixels)
        @type width:    Int
        @param text:    The text to wrap
        @type text:     String
        @param font:    Font to use.
        @type font:     E.g. PIL ImageFont
        @return:        List of text lines
        @rtype:         List of Strings
        """

        rv = []
        tokens = filter(None, text.split(' '))
        while len(tokens) > 1:
            p1 = 0
            p2 = 1
            while p2 <= len(tokens) and font.getsize(' '.join(tokens[p1:p2]))[0] < width:
                p2 += 1
            rv.append(' '.join(tokens[p1:p2-1]))
            tokens = tokens[p2-1:]
        if len(tokens):
            rv.append(' '.join(tokens))
        logger.debug(rv)
        return rv

    @assert_re()
    def createMovie (self, outpath, zstart, zend, tstart, tend, opts=None):
        """
        Creates a movie file from this image.
        TODO:   makemovie import is commented out in 4.2+

        @type outpath: string
        @type zstart: int
        @type zend: int
        @type tstart: int
        @type tend: int
        @type opts: dict
        @param opts: dictionary of extra options. Currently processed options are:
                     - watermark:string: path to image to use as watermark
                     - slides:tuple: tuple of tuples with slides to prefix and postfix video with
                       in format (secs:int, topline:text[, middleline:text[, bottomline:text]])
                       If more than 2 slides are provided they will be ignored
                     - fps:int: frames per second
                     - minsize: tuple of (minwidth, minheight, bgcolor)
                    - format:string: one of video/mpeg or video/quicktime

        @return:    Tuple of (file-ext, format)
        @rtype:     (String, String)
        """
        todel = []
        svc = self._conn.getScriptService()
        mms = filter(lambda x: x.name.val == 'Make_Movie.py', svc.getScripts())
        if not len(mms):
            logger.error('No Make_Movie.py script found!')
            return None, None
        mms = mms[0]
        params = svc.getParams(mms.id.val)
        args = ['IDs=%d' % self.getId()]
        args.append('Do_Link=False')
        args.append('Z_Start=%d' % zstart)
        args.append('Z_End=%d' % zend)
        args.append('T_Start=%d' % tstart)
        args.append('T_End=%d' % tend)
        if 'fps' in opts:
            args.append('FPS=%d' % opts['fps'])
        if 'format' in opts:
            if opts['format'] == 'video/mpeg':
                args.append('Format=MPEG')
            elif opts['format'] == 'video/wmv':
                args.append('Format=WMV')
            else:
                args.append('Format=Quicktime')
        rdid = self._getRDef()
        if rdid is not None:
            args.append('RenderingDef_ID=%d' % rdid)

        # Lets prepare the channel settings
        channels = self.getChannels()
        args.append('ChannelsExtended=%s' % (','.join(["%d|%s:%s$%s" % (x._idx+1,
                                                                Decimal(str(x.getWindowStart())),
                                                                Decimal(str(x.getWindowEnd())),
                                                                x.getColor().getHtml())
                                     for x in channels if x.isActive()])))

        watermark = opts.get('watermark', None)
        logger.debug('watermark: %s' % watermark)
        if watermark:
            origFile = self._conn.createOriginalFileFromLocalFile(watermark)
            args.append('Watermark=OriginalFile:%d' % origFile.getId())
            todel.append(origFile.getId())

        w,h = self.getSizeX(), self.getSizeY()
        if 'minsize' in opts:
            args.append('Min_Width=%d' % opts['minsize'][0])
            w = max(w, opts['minsize'][0])
            args.append('Min_Height=%d' % opts['minsize'][1])
            h = max(h, opts['minsize'][1])
            args.append('Canvas_Colour=%s' % opts['minsize'][2])

        scalebars = (1,1,2,2,5,5,5,5,10,10,10,10)
        scalebar = scalebars[max(min(int(w / 256)-1, len(scalebars)), 1) - 1]
        args.append('Scalebar=%d' % scalebar)
        fsizes = (8,8,12,18,24,32,32,40,48,56,56,64)
        fsize = fsizes[max(min(int(w / 256)-1, len(fsizes)), 1) - 1]
        font = ImageFont.load('%s/pilfonts/B%0.2d.pil' % (THISPATH, fsize) )
        slides = opts.get('slides', [])
        for slidepos in range(min(2, len(slides))):
            t = slides[slidepos]
            slide = Image.new("RGBA", (w,h))
            for i, line in enumerate(t[1:4]):
                line = line.decode('utf8').encode('iso8859-1')
                wwline = self._wordwrap(w, line, font)
                for j, line in enumerate(wwline):
                    tsize = font.getsize(line)
                    draw = ImageDraw.Draw(slide)
                    if i == 0:
                        y = 10+j*tsize[1]
                    elif i == 1:
                        y = h / 2 - ((len(wwline)-j)*tsize[1]) + (len(wwline)*tsize[1])/2
                    else:
                        y = h - (len(wwline) - j)*tsize[1] - 10
                    draw.text((w/2-tsize[0]/2,y), line, font=font)
            fp = StringIO()
            slide.save(fp, "JPEG")
            fileSize = len(fp.getvalue())
            origFile = self._conn.createOriginalFileFromFileObj(fp, 'slide', '', fileSize)
            if slidepos == 0:
                args.append('Intro_Slide=OriginalFile:%d' % origFile.getId())
                args.append('Intro_Duration=%d' % t[0])
            else:
                args.append('Ending_Slide=OriginalFile:%d' % origFile.getId())
                args.append('Ending_Duration=%d' % t[0])
            todel.append(origFile.getId())

        m = scripts.parse_inputs(args, params)

        try:
            proc = svc.runScript(mms.id.val, m, None)
            proc.getJob()
        except omero.ValidationException, ve:
            logger.error('Bad Parameters:\n%s' % ve)
            return None, None

        # Adding notification to wait on result
        cb = scripts.ProcessCallbackI(self._conn.c, proc)
        try:
            while proc.poll() is None:
                cb.block(1000)
            rv = proc.getResults(3)
        finally:
            cb.close()

        if not 'File_Annotation' in rv:
            logger.error('Error in createMovie:')
            if 'stderr' in rv:
                x = StringIO()
                self._conn.c.download(ofile=rv['stderr'].val, filehandle=x)
                logger.error(x.getvalue())
            return None, None

        f = rv['File_Annotation'].val
        ofw = OriginalFileWrapper(self._conn, f)
        todel.append(ofw.getId())
        logger.debug('writing movie on %s' % (outpath,))
        outfile = file(outpath, 'w')
        for chunk in ofw.getFileInChunks():
            outfile.write(chunk)
        outfile.close()
        handle = self._conn.deleteObjects('/OriginalFile', todel)
        try:
            self._conn._waitOnCmd(handle)
        finally:
            handle.close()

        return os.path.splitext(f.name.val)[-1], f.mimetype.val

    def renderImage (self, z, t, compression=0.9):
        """
        Render the Image, (projected) and compressed.
        For projection, call L{setProjection} before renderImage.

        @param z:       Z index
        @param t:       T index
        @compression:   Image compression level
        @return:        A PIL Image or None
        @rtype:         PIL Image.
        """

        rv = self.renderJpeg(z,t,compression)
        if rv is not None:
            i = StringIO(rv)
            rv = Image.open(i)
        return rv

    def renderSplitChannel (self, z, t, compression=0.9, border=2):
        """
        Prepares a jpeg representation of a 2d grid holding a render of each channel,
        along with one for all channels at the set Z and T points.

        @param z:       Z index
        @param t:       T index
        @param compression: Image compression level
        @param border:
        @return: value
        """

        img = self.renderSplitChannelImage(z,t,compression, border)
        rv = StringIO()
        img.save(rv, 'jpeg', quality=int(compression*100))
        return rv.getvalue()

    def splitChannelDims (self, border=2):
        """
        Returns a dict of layout parameters for generating split channel image.
        E.g. row count, column count etc.  for greyscale and color layouts.

        @param border:  spacing between panels
        @type border:   int
        @return:        Dict of parameters
        @rtype:         Dict
        """

        c = self.getSizeC()
        # Greyscale, no channel overlayed image
        x = sqrt(c)
        y = int(round(x))
        if x > y:
            x = y+1
        else:
            x = y
        rv = {'g':{'width': self.getSizeX()*x + border*(x+1),
              'height': self.getSizeY()*y+border*(y+1),
              'border': border,
              'gridx': x,
              'gridy': y,}
              }
        # Color, one extra image with all channels overlayed
        c += 1
        x = sqrt(c)
        y = int(round(x))
        if x > y:
            x = y+1
        else:
            x = y
        rv['c'] = {'width': self.getSizeX()*x + border*(x+1),
              'height': self.getSizeY()*y+border*(y+1),
              'border': border,
              'gridx': x,
              'gridy': y,}
        return rv

    def _renderSplit_channelLabel (self, channel):
        return str(channel.getLabel())

    def renderSplitChannelImage (self, z, t, compression=0.9, border=2):
        """
        Prepares a PIL Image with a 2d grid holding a render of each channel,
        along with one for all channels at the set Z and T points.

        @param z:   Z index
        @param t:   T index
        @param compression: Compression level
        @param border:  space around each panel (int)
        @return:        canvas
        @rtype:         PIL Image
        """

        dims = self.splitChannelDims(border=border)[self.isGreyscaleRenderingModel() and 'g' or 'c']
        canvas = Image.new('RGBA', (dims['width'], dims['height']), '#fff')
        cmap = [ch.isActive() and i+1 or 0 for i,ch in enumerate(self.getChannels())]
        c = self.getSizeC()
        pxc = 0
        px = dims['border']
        py = dims['border']

        # Font sizes depends on image width
        w = self.getSizeX()
        if w >= 640:
            fsize = (int((w-640)/128)*8) + 24
            if fsize > 64:
                fsize = 64
        elif w >= 512:
            fsize = 24
        elif w >= 384: #pragma: no cover
            fsize = 18
        elif w >= 298: #pragma: no cover
            fsize = 14
        elif w >= 256: #pragma: no cover
            fsize = 12
        elif w >= 213: #pragma: no cover
            fsize = 10
        elif w >= 96: #pragma: no cover
            fsize = 8
        else: #pragma: no cover
            fsize = 0
        if fsize > 0:
            font = ImageFont.load('%s/pilfonts/B%0.2d.pil' % (THISPATH, fsize) )


        for i in range(c):
            if cmap[i]:
                self.setActiveChannels((i+1,))
                img = self.renderImage(z,t, compression)
                if fsize > 0:
                    draw = ImageDraw.ImageDraw(img)
                    draw.text((2,2), "%s" % (self._renderSplit_channelLabel(self.getChannels()[i])), font=font, fill="#fff")
                canvas.paste(img, (px, py))
            pxc += 1
            if pxc < dims['gridx']:
                px += self.getSizeX() + border
            else:
                pxc = 0
                px = border
                py += self.getSizeY() + border
        # Render merged panel with all current channels in color
        self.setActiveChannels(cmap)
        self.setColorRenderingModel()
        img = self.renderImage(z,t, compression)
        if fsize > 0:
            draw = ImageDraw.ImageDraw(img)
            draw.text((2,2), "merged", font=font, fill="#fff")
        canvas.paste(img, (px, py))
        return canvas

    LP_PALLETE = [0,0,0,0,0,0,255,255,255]
    LP_TRANSPARENT = 0 # Some color
    LP_BGCOLOR = 1 # Black
    LP_FGCOLOR = 2 # white
    def prepareLinePlotCanvas (self):
        """
        Common part of horizontal and vertical line plot rendering.

        @returns: (Image, width, height).
        """
        channels = filter(lambda x: x.isActive(), self.getChannels())
        width = self.getSizeX()
        height = self.getSizeY()

        pal = list(self.LP_PALLETE)
        # Prepare the palette taking channel colors in consideration
        for channel in channels:
            pal.extend(channel.getColor().getRGB())

        # Prepare the PIL classes we'll be using
        im = Image.new('P', (width, height))
        im.putpalette(pal)
        return im, width, height


    @assert_re()
    def renderRowLinePlotGif (self, z, t, y, linewidth=1):
        """
        Draws the Row plot as a gif file. Returns gif data.

        @param z:   Z index
        @param t:   T index
        @param y:   Y position
        @param linewidth:   Width of plot line
        @return:    gif data as String
        @rtype:     String
        """

        self._pd.z = long(z)
        self._pd.t = long(t)

        im, width, height = self.prepareLinePlotCanvas()
        base = height - 1

        draw = ImageDraw.ImageDraw(im)
        # On your marks, get set... go!
        draw.rectangle([0, 0, width-1, base], fill=self.LP_TRANSPARENT, outline=self.LP_TRANSPARENT)
        draw.line(((0,y),(width, y)), fill=self.LP_FGCOLOR, width=linewidth)

        # Grab row data
        rows = self.getRow(z,t,y)

        for r in range(len(rows)):
            chrow = rows[r]
            color = r + self.LP_FGCOLOR + 1
            last_point = base-chrow[0]
            for i in range(len(chrow)):
                draw.line(((i, last_point), (i, base-chrow[i])), fill=color, width=linewidth)
                last_point = base-chrow[i]
        del draw
        out = StringIO()
        im.save(out, format="gif", transparency=0)
        return out.getvalue()

    @assert_re()
    def renderColLinePlotGif (self, z, t, x, linewidth=1):
        """
        Draws the Column plot as a gif file. Returns gif data.

        @param z:   Z index
        @param t:   T index
        @param x:   X position
        @param linewidth:   Width of plot line
        @return:    gif data as String
        @rtype:     String
        """

        self._pd.z = long(z)
        self._pd.t = long(t)

        im, width, height = self.prepareLinePlotCanvas()

        draw = ImageDraw.ImageDraw(im)
        # On your marks, get set... go!
        draw.rectangle([0, 0, width-1, height-1], fill=self.LP_TRANSPARENT, outline=self.LP_TRANSPARENT)
        draw.line(((x,0),(x, height)), fill=self.LP_FGCOLOR, width=linewidth)

        # Grab col data
        cols = self.getCol(z,t,x)

        for r in range(len(cols)):
            chcol = cols[r]
            color = r + self.LP_FGCOLOR + 1
            last_point = chcol[0]
            for i in range(len(chcol)):
                draw.line(((last_point, i), (chcol[i], i)), fill=color, width=linewidth)
                last_point = chcol[i]
        del draw
        out = StringIO()
        im.save(out, format="gif", transparency=0)
        return out.getvalue()

    @assert_re()
    def getZ (self):
        """
        Returns the last used value of Z (E.g. for renderingJpeg or line plot)
        Returns 0 if these methods not been used yet.
        TODO: How to get default-Z?

        @return:    current Z index
        @rtype:     int
        """

        return self._pd.z

    @assert_re()
    def getT (self):
        """
        Returns the last used value of T (E.g. for renderingJpeg or line plot)
        Returns 0 if these methods not been used yet.
        TODO: How to get default-T?

        @return:    current T index
        @rtype:     int
        """

        return self._pd.t

    @assert_re()
    def getDefaultZ(self):
        """
        Gets the default Z index from the rendering engine
        """
        return self._re.getDefaultZ()

    @assert_re()
    def getDefaultT(self):
        """
        Gets the default T index from the rendering engine
        """
        return self._re.getDefaultT()

    @assert_pixels
    def getPixelsType (self):
        """
        Gets the physical size X of pixels in microns

        @return:    Size of pixel in x or O
        @rtype:     float
        """
        rv = self._obj.getPrimaryPixels().getPixelsType().value
        return rv is not None and rv.val or 'unknown'

    @assert_pixels
    def getPixelSizeX (self):
        """
        Gets the physical size X of pixels in microns

        @return:    Size of pixel in x or O
        @rtype:     float
        """
        rv = self._obj.getPrimaryPixels().getPhysicalSizeX()
        return rv is not None and rv.val or 0

    @assert_pixels
    def getPixelSizeY (self):
        """
        Gets the physical size Y of pixels in microns

        @return:    Size of pixel in y or O
        @rtype:     float
        """

        rv = self._obj.getPrimaryPixels().getPhysicalSizeY()
        return rv is not None and rv.val or 0

    @assert_pixels
    def getPixelSizeZ (self):
        """
        Gets the physical size Z of pixels in microns

        @return:    Size of pixel in z or O
        @rtype:     float
        """

        rv = self._obj.getPrimaryPixels().getPhysicalSizeZ()
        return rv is not None and rv.val or 0

    @assert_pixels
    def getSizeX (self):
        """
        Gets width (size X) of the image (in pixels)

        @return:    width
        @rtype:     int
        """

        return self._obj.getPrimaryPixels().getSizeX().val

    @assert_pixels
    def getSizeY (self):
        """
        Gets height (size Y) of the image (in pixels)

        @return:    height
        @rtype:     int
        """

        return self._obj.getPrimaryPixels().getSizeY().val

    @assert_pixels
    def getSizeZ (self):
        """
        Gets Z count of the image

        @return:    size Z
        @rtype:     int
        """

        if self.isInvertedAxis():
            return self._obj.getPrimaryPixels().getSizeT().val
        else:
            return self._obj.getPrimaryPixels().getSizeZ().val

    @assert_pixels
    def getSizeT (self):
        """
        Gets T count of the image

        @return:    size T
        @rtype:     int
        """

        if self.isInvertedAxis():
            return self._obj.getPrimaryPixels().getSizeZ().val
        else:
            return self._obj.getPrimaryPixels().getSizeT().val

    @assert_pixels
    def getSizeC (self):
        """
        Gets C count of the image (number of channels)

        @return:    size C
        @rtype:     int
        """

        return self._obj.getPrimaryPixels().getSizeC().val

    def clearDefaults (self):
        """
        Removes specific color settings from channels

        @return:    True if allowed to do this
        @rtype:     Boolean
        """

        if not self.canWrite():
            return False
        for c in self.getChannels():
            c.unloadRed()
            c.unloadGreen()
            c.unloadBlue()
            c.unloadAlpha()
            c.save()
        self._deleteSettings()
        return True

    def _deleteSettings(self):
        handle = self._conn.deleteObjects("/Image/Pixels/RenderingDef", [self.getId()])
        try:
            self._conn._waitOnCmd(handle)
        finally:
            handle.close()

    def _collectRenderOptions (self):
        """
        Returns a map of rendering options not stored in rendering settings.
            - 'p' : projection
            - 'ia' : inverted axis (swap Z and T)

        @return:    Dict of render options
        @rtype:     Dict
        """

        rv = {}
        rv['p'] = self.getProjection()
        rv['ia'] = self.isInvertedAxis() and "1" or "0"
        return rv

    def _loadRenderOptions (self):
        """
        Loads rendering options from an Annotation on the Image.

        @return:    Dict of rendering options
        @rtype:     Dict
        """
        ns = self._conn.CONFIG.IMG_ROPTSNS
        if ns:
            ann = self.getAnnotation(ns)
            if ann is not None:
                opts = dict([x.split('=') for x in ann.getValue().split('&')])
                return opts
        return {}

    def loadRenderOptions (self):
        """
        Loads rendering options from an Annotation on the Image and applies them
        to the Image.

        @return:    True!    TODO: Always True??
        """
        opts = self._loadRenderOptions()
        self.setProjection(opts.get('p', None))
        self.setInvertedAxis(opts.get('ia', "0") == "1")
        return True

    @assert_re()
    def saveDefaults (self):
        """
        Limited support for saving the current prepared image rendering defs.
        Right now only channel colors are saved back.

        @return: Boolean
        """

        if not self.canAnnotate():
            return False
        ns = self._conn.CONFIG.IMG_ROPTSNS
        if ns:
            opts = self._collectRenderOptions()
            self.removeAnnotations(ns)
            ann = omero.gateway.CommentAnnotationWrapper()
            ann.setNs(ns)
            ann.setValue('&'.join(['='.join(map(str, x)) for x in opts.items()]))
            self.linkAnnotation(ann)
        ctx = self._conn.SERVICE_OPTS.copy()
        ctx.setOmeroGroup(self.details.group.id.val)
        self._re.saveCurrentSettings(ctx)
        return True

    def countArchivedFiles (self):
        """
        Returns the number of Original 'archived' Files linked to primary pixels.
        Used by L{self.countImportedImageFiles} which also handles FS files.
        """
        if self._archivedFileCount == None:
            info = self._conn.getArchivedFilesInfo([self.getId()])
            self._archivedFileCount = info['count']
        return self._archivedFileCount

    def countFilesetFiles (self):
        """ Counts the Original Files that are part of the FS Fileset linked to this image """

        if self._filesetFileCount == None:
            info = self._conn.getFilesetFilesInfo([self.getId()])
            self._filesetFileCount = info['count']
        return self._filesetFileCount

    def getImportedFilesInfo(self):
        """
        Returns a dict of 'count' and 'size' of the Fileset files (OMERO 5) or
        the Original Archived files (OMERO 4)

        @return:        A dict of 'count' and sum 'size' of the files.
        """
        if self._importedFilesInfo == None:
            self._importedFilesInfo = self._conn.getArchivedFilesInfo([self.getId()])
            if (self._importedFilesInfo['count'] == 0):
                self._importedFilesInfo = self._conn.getFilesetFilesInfo([self.getId()])
        return self._importedFilesInfo

    def countImportedImageFiles (self):
        """
        Returns a count of the number of Imported Image files (Archived files for pre-FS images)
        This will only be 0 if the image was imported pre-FS and original files NOT archived
        """
        fCount = self.countFilesetFiles()
        if fCount > 0:
            return fCount
        return self.countArchivedFiles()

    def getArchivedFiles (self):
        """
        Returns a generator of L{OriginalFileWrapper}s corresponding to the archived files linked to primary pixels
        ** Deprecated ** Use L{getImportedImageFiles}.
        """
        warnings.warn("Deprecated. Use getImportedImageFiles()", DeprecationWarning)
        return self.getImportedImageFiles()

    def getImportedImageFiles (self):
        """
        Returns a generator of L{OriginalFileWrapper}s corresponding to the Imported image
        files that created this image, if available.
        """
        # If we have an FS image, return Fileset files.
        fs = self.getFileset()
        if fs is not None:
            for usedfile in fs.copyUsedFiles():
                yield OriginalFileWrapper(self._conn, usedfile.originalFile)

        # Otherwise, return Original Archived Files
        pid = self.getPixelsId()
        params = omero.sys.Parameters()
        params.map = {"pid": rlong(pid)}
        query = "select link from PixelsOriginalFileMap link join fetch link.parent as p where link.child.id=:pid"
        links = self._conn.getQueryService().findAllByQuery(query, params,self._conn.SERVICE_OPTS)
        for l in links:
            yield OriginalFileWrapper(self._conn, l.parent)

    def getFileset (self):
        """
        Returns the Fileset linked to this Image.
        Fileset images, usedFiles and originalFiles are loaded.
        """
        if self.countFilesetFiles() > 0:
            return self._conn.getObject("Fileset", self.fileset.id.val)

    def getROICount(self, shapeType=None, filterByCurrentUser=False):
        """
        Count number of ROIs associated to an image

        @param shapeType: Filter by shape type ("Rect",...).
        @param filterByCurrentUser: Whether or not to filter the count by the
        currently logged in user.
        @return: Number of ROIs found for the currently logged in user if
        C{filterByCurrentUser} is C{True}, otherwise the total number found.
        """

        # Create ROI shape validator (return True if at least one shape is found)
        def isValidType(shape):
            if not shapeType:
                return True
            elif isinstance(shapeType,list):
                for t in shapeType:
                    if isinstance(shape,getattr(omero.model,t)):
                        return True
            elif isinstance(shape,getattr(omero.model,shapeType)):
                return True
            return False

        def isValidROI(roi):
            for shape in roi.copyShapes():
                if isValidType(shape):
                    return True
            return False

        # Optimisation for the most common use case of unfiltered ROI counts
        # for the current user.
        if shapeType is None:
            params = omero.sys.ParametersI()
            params.addLong('imageId', self.id)
            query = 'select count(*) from Roi as roi ' \
                    'where roi.image.id = :imageId'
            if filterByCurrentUser:
                query += ' and roi.details.owner.id = :ownerId'
                params.addLong('ownerId', self._conn.getUserId())
            count = self._conn.getQueryService().projection(
                    query, params, self._conn.SERVICE_OPTS)
            # Projection returns a two dimensional array of RType wrapped
            # return values so we want the value of row one, column one.
            return count[0][0].getValue()

        roiOptions = omero.api.RoiOptions()
        if filterByCurrentUser:
            roiOptions.userId = omero.rtypes.rlong(self._conn.getUserId())

        result = self._conn.getRoiService().findByImage(self.id, roiOptions)
        count = sum(1 for roi in result.rois if isValidROI(roi))
        return count

ImageWrapper = _ImageWrapper

## INSTRUMENT AND ACQUISITION ##

class _ImageStageLabelWrapper (BlitzObjectWrapper):
    """
    omero_model_StageLabelI class wrapper extends BlitzObjectWrapper.
    """
    pass

ImageStageLabelWrapper = _ImageStageLabelWrapper

class _ImagingEnvironmentWrapper(BlitzObjectWrapper):
    """
    omero_model_ImagingEnvironment class wrapper extends BlitzObjectWrapper.
    """
    pass

ImagingEnvironmentWrapper = _ImagingEnvironmentWrapper

class _ImagingEnviromentWrapper (BlitzObjectWrapper):
    """
    omero_model_ImagingEnvironmentI class wrapper extends BlitzObjectWrapper.
    """
    _attrs = ('temperature',
              'airPressure',
              'humidity',
              'co2percent',
              'version')

    def __bstrap__ (self):
        self.OMERO_CLASS = 'ImagingEnvironment'

ImagingEnviromentWrapper = _ImagingEnviromentWrapper

class _TransmittanceRangeWrapper (BlitzObjectWrapper):
    """
    omero_model_TransmittanceRangeI class wrapper extends BlitzObjectWrapper.
    """
    _attrs = ('cutIn',
              'cutOut',
              'cutInTolerance',
              'cutOutTolerance',
              'transmittance',
              'version')

    def __bstrap__ (self):
        self.OMERO_CLASS = 'TransmittanceRange'

TransmittanceRangeWrapper = _TransmittanceRangeWrapper

class _DetectorSettingsWrapper (BlitzObjectWrapper):
    """
    omero_model_DetectorSettingsI class wrapper extends BlitzObjectWrapper.
    """
    _attrs = ('voltage',
              'gain',
              'offsetValue',
              'readOutRate',
              'binning|BinningWrapper',
              'detector|DetectorWrapper',
              'version')

    def __bstrap__ (self):
        self.OMERO_CLASS = 'DetectorSettings'

DetectorSettingsWrapper = _DetectorSettingsWrapper

class _BinningWrapper (BlitzObjectWrapper):
    """
    omero_model_BinningI class wrapper extends BlitzObjectWrapper.
    """

    def __bstrap__ (self):
        self.OMERO_CLASS = 'Binning'

BinningWrapper = _BinningWrapper

class _DetectorWrapper (BlitzObjectWrapper):
    """
    omero_model_DetectorI class wrapper extends BlitzObjectWrapper.
    """
    _attrs = ('manufacturer',
              'model',
              'serialNumber',
              'voltage',
              'gain',
              'offsetValue',
              'zoom',
              'amplificationGain',
              '#type;detectorType',
              'version')

    def __bstrap__ (self):
        self.OMERO_CLASS = 'Detector'

    def getDetectorType(self):
        """
        The type of detector (enum value)

        @return:    Detector type
        @rtype:     L{EnumerationWrapper}
        """

        rv = self.type
        if self.type is not None:
            rv = EnumerationWrapper(self._conn, self.type)
            if not self.type.loaded:
                self.type = rv._obj
            return rv

DetectorWrapper = _DetectorWrapper

class _ObjectiveWrapper (BlitzObjectWrapper):
    """
    omero_model_ObjectiveI class wrapper extends BlitzObjectWrapper.
    """
    _attrs = ('manufacturer',
              'model',
              'serialNumber',
              'nominalMagnification',
              'calibratedMagnification',
              'lensNA',
              '#immersion',
              '#correction',
              'workingDistance',
              'iris',
              'version')

    def __bstrap__ (self):
        self.OMERO_CLASS = 'Objective'

    def getImmersion(self):
        """
        The type of immersion for this objective (enum value)

        @return:    Immersion type, or None
        @rtype:     L{EnumerationWrapper}
        """

        rv = self.immersion
        if self.immersion is not None:
            rv = EnumerationWrapper(self._conn, self.immersion)
            if not self.immersion.loaded:
                self.immersion = rv._obj
            return rv

    def getCorrection(self):
        """
        The type of Correction for this objective (enum value)

        @return:    Correction type, or None
        @rtype:     L{EnumerationWrapper}
        """

        rv = self.correction
        if self.correction is not None:
            rv = EnumerationWrapper(self._conn, self.correction)
            if not self.correction.loaded:
                self.correction = rv._obj
            return rv

    def getIris(self):
        """
        The type of Iris for this objective (enum value)

        @return:    Iris type
        @rtype:     L{EnumerationWrapper}
        """

        rv = self.iris
        if self.iris is not None:
            rv = EnumerationWrapper(self._conn, self.iris)
            if not self.iris.loaded:
                self.iris = rv._obj
            return rv

ObjectiveWrapper = _ObjectiveWrapper

class _ObjectiveSettingsWrapper (BlitzObjectWrapper):
    """
    omero_model_ObjectiveSettingsI class wrapper extends BlitzObjectWrapper.
    """
    _attrs = ('correctionCollar',
              '#medium',
              'refractiveIndex',
              'objective|ObjectiveWrapper',
              'version')

    def __bstrap__ (self):
        self.OMERO_CLASS = 'ObjectiveSettings'

    def getObjective (self):
        """
        Gets the Objective that these settings refer to

        @return:    Objective
        @rtype:     L{ObjectiveWrapper}
        """

        rv = self.objective
        if self.objective is not None:
            rv = ObjectiveWrapper(self._conn, self.objective)
            if not self.objective.loaded:
                self.objective = rv._obj
        return rv

    def getMedium(self):
        """
        Gets the Medium type that these settings refer to (enum value)

        @return:    Medium
        @rtype:     L{EnumerationWrapper}
        """

        rv = self.medium
        if self.medium is not None:
            rv = EnumerationWrapper(self._conn, self.medium)
            if not self.medium.loaded:
                self.medium = rv._obj
            return rv

ObjectiveSettingsWrapper = _ObjectiveSettingsWrapper


class _FilterWrapper (BlitzObjectWrapper):
    """
    omero_model_FilterI class wrapper extends BlitzObjectWrapper.
    """
    _attrs = ('manufacturer',
              'model',
              'lotNumber',
              'filterWheel',
              '#type;filterType',
              'transmittanceRange|TransmittanceRangeWrapper',
              'version')

    def __bstrap__ (self):
        self.OMERO_CLASS = 'Filter'

    def getFilterType(self):
        """
        Gets the Filter type for this filter (enum value)

        @return:    Filter type
        @rtype:     L{EnumerationWrapper}
        """

        rv = self.type
        if self.type is not None:
            rv = EnumerationWrapper(self._conn, self.type)
            if not self.type.loaded:
                self.type = rv._obj
            return rv

FilterWrapper = _FilterWrapper

class _DichroicWrapper (BlitzObjectWrapper):
    """
    omero_model_DichroicI class wrapper extends BlitzObjectWrapper.
    """
    _attrs = ('manufacturer',
              'model',
              'lotNumber',
              'version')

    def __bstrap__ (self):
        self.OMERO_CLASS = 'Dichroic'

DichroicWrapper = _DichroicWrapper

class _FilterSetWrapper (BlitzObjectWrapper):
    """
    omero_model_FilterSetI class wrapper extends BlitzObjectWrapper.
    """
    _attrs = ('manufacturer',
              'model',
              'lotNumber',
              'dichroic|DichroicWrapper',
              'version')

    def __bstrap__ (self):
        self.OMERO_CLASS = 'FilterSet'

    def copyEmissionFilters(self):
        """ TODO: not implemented """
        pass

    def copyExcitationFilters(self):
        """ TODO: not implemented """
        pass

FilterSetWrapper = _FilterSetWrapper

class _OTFWrapper (BlitzObjectWrapper):
    """
    omero_model_OTFI class wrapper extends BlitzObjectWrapper.
    """
    _attrs = ('sizeX',
              'sizeY',
              'opticalAxisAveraged'
              'pixelsType',
              'path',
              'filterSet|FilterSetWrapper',
              'objective|ObjectiveWrapper',
              'version')

    def __bstrap__ (self):
        self.OMERO_CLASS = 'OTF'

OTFWrapper = _OTFWrapper

class _LightSettingsWrapper (BlitzObjectWrapper):
    """
    base Light Source class wrapper, extends BlitzObjectWrapper.
    """
    _attrs = ('attenuation',
              'wavelength',
              #'lightSource|LightSourceWrapper',
              'microbeamManipulation',
              'version')

    def __bstrap__ (self):
        self.OMERO_CLASS = 'LightSettings'

    def getLightSource(self):
        if self._obj.lightSource is None:
            return None
        if not self._obj.lightSource.isLoaded():    # see #5742
            lid = self._obj.lightSource.id.val
            params = omero.sys.Parameters()
            params.map = {"id": rlong(lid)}
            query = "select l from Laser as l left outer join fetch l.type " \
                    "left outer join fetch l.laserMedium " \
                    "left outer join fetch l.pulse as pulse " \
                    "left outer join fetch l.pump as pump " \
                    "left outer join fetch pump.type as pt " \
                    "where l.id = :id"
            self._obj.lightSource = self._conn.getQueryService().findByQuery(query, params,self._conn.SERVICE_OPTS)
        return LightSourceWrapper(self._conn, self._obj.lightSource)

LightSettingsWrapper = _LightSettingsWrapper

class _LightSourceWrapper (BlitzObjectWrapper):
    """
    base Light Source class wrapper, extends BlitzObjectWrapper.
    """
    _attrs = ('manufacturer',
              'model',
              'power',
              'serialNumber',
              '#type;lightSourceType',
              'version')

    def getLightSourceType(self):
        """
        Gets the Light Source type for this light source (enum value)

        @return:    Light Source type
        @rtype:     L{EnumerationWrapper}
        """

        rv = self.type
        if self.type is not None:
            rv = EnumerationWrapper(self._conn, self.type)
            if not self.type.loaded:
                self.type = rv._obj
            return rv

# map of light source gateway classes to omero model objects. E.g. omero.model.Arc : 'ArcWrapper'
_LightSourceClasses = {}
def LightSourceWrapper (conn, obj, **kwargs):
    """
    Creates wrapper instances for omero.model light source objects

    @param conn:    L{BlitzGateway} connection
    @param obj:     omero.model object
    @return:        L{_LightSourceWrapper} subclass
    """
    for k, v in _LightSourceClasses.items():
        if isinstance(obj, k):
            return getattr(omero.gateway, v)(conn, obj, **kwargs)
    return None

class _FilamentWrapper (_LightSourceWrapper):
    """
    omero_model_FilamentI class wrapper extends LightSourceWrapper.
    """

    def __bstrap__ (self):
        super(_FilamentWrapper, self).__bstrap__()
        self.OMERO_CLASS = 'Filament'

FilamentWrapper = _FilamentWrapper
_LightSourceClasses[omero.model.FilamentI] = 'FilamentWrapper'

class _ArcWrapper (_FilamentWrapper):
    """
    omero_model_ArcI class wrapper extends FilamentWrapper.
    """
    def __bstrap__ (self):
        super(_ArcWrapper, self).__bstrap__()
        self.OMERO_CLASS = 'Arc'

ArcWrapper = _ArcWrapper
_LightSourceClasses[omero.model.ArcI] = 'ArcWrapper'

class _LaserWrapper (_LightSourceWrapper):
    """
    omero_model_LaserI class wrapper extends LightSourceWrapper.
    """
    def __bstrap__ (self):
        super(_LaserWrapper, self).__bstrap__()
        self.OMERO_CLASS = 'Laser'
        self._attrs += (
            '#laserMedium',
            'frequencyMultiplication',
            'tuneable',
            'pulse',
            'wavelength',
            'pockelCell',
            'pump',
            'repetitionRate')

    def getLaserMedium(self):
        """
        Gets the laser medium type for this Laser (enum value)

        @return:    Laser medium type
        @rtype:     L{EnumerationWrapper}
        """

        rv = self.laserMedium
        if self.laserMedium is not None:
            rv = EnumerationWrapper(self._conn, self.laserMedium)
            if not self.laserMedium.loaded:
                self.laserMedium = rv._obj
            return rv

LaserWrapper = _LaserWrapper
_LightSourceClasses[omero.model.LaserI] = 'LaserWrapper'

class _LightEmittingDiodeWrapper (_LightSourceWrapper):
    """
    omero_model_LightEmittingDiodeI class wrapper extends LightSourceWrapper.
    """
    def __bstrap__ (self):
        super(_LightEmittingDiodeWrapper, self).__bstrap__()
        self.OMERO_CLASS = 'LightEmittingDiode'

LightEmittingDiodeWrapper = _LightEmittingDiodeWrapper
_LightSourceClasses[omero.model.LightEmittingDiodeI] = 'LightEmittingDiodeWrapper'

class _MicroscopeWrapper (BlitzObjectWrapper):
    """
    omero_model_MicroscopeI class wrapper extends BlitzObjectWrapper.
    """
    _attrs = ('manufacturer',
              'model',
              'serialNumber',
              '#type;microscopeType',
              'version')

    def __bstrap__ (self):
        self.OMERO_CLASS = 'Microscope'

    def getMicroscopeType(self):
        """
        Returns the 'type' of microscope this is.

        @return:    Microscope type.
        @rtype:     L{EnumerationWrapper}
        """

        rv = self.type
        if self.type is not None:
            rv = EnumerationWrapper(self._conn, self.type)
            if not self.type.loaded:
                self.type = rv._obj
            return rv

MicroscopeWrapper = _MicroscopeWrapper

class _InstrumentWrapper (BlitzObjectWrapper):
    """
    omero_model_InstrumentI class wrapper extends BlitzObjectWrapper.
    """

    # TODO: wrap version

    _attrs = ('microscope|MicroscopeWrapper',)

    def __bstrap__ (self):
        self.OMERO_CLASS = 'Instrument'

    def getMicroscope (self):
        """
        Returns the microscope component of the Instrument.

        @return:    Microscope
        @rtype:     omero.model.Microscope
        """

        if self._obj.microscope is not None:
            return MicroscopeWrapper(self._conn, self._obj.microscope)
        return None

    def getDetectors (self):
        """
        Gets the Instrument detectors.

        @return:    List of Detectors
        @rtype:     L{DetectorWrapper} list
        """

        return [DetectorWrapper(self._conn, x) for x in self._detectorSeq]

    def getObjectives (self):
        """
        Gets the Instrument Objectives.

        @return:    List of Objectives
        @rtype:     L{ObjectiveWrapper} list
        """

        return [ObjectiveWrapper(self._conn, x) for x in self._objectiveSeq]

    def getFilters (self):
        """
        Gets the Instrument Filters.

        @return:    List of Filters
        @rtype:     L{FilterWrapper} list
        """

        return [FilterWrapper(self._conn, x) for x in self._filterSeq]

    def getDichroics (self):
        """
        Gets the Instrument Dichroics.

        @return:    List of Dichroics
        @rtype:     L{DichroicWrapper} list
        """

        return [DichroicWrapper(self._conn, x) for x in self._dichroicSeq]

    def getFilterSets (self):
        """
        Gets the Instrument FilterSets.

        @return:    List of FilterSets
        @rtype:     L{FilterSetWrapper} list
        """

        return [FilterSetWrapper(self._conn, x) for x in self._filterSetSeq]

    def getOTFs (self):
        """
        Gets the Instrument OTFs.

        @return:    List of OTFs
        @rtype:     L{OTFWrapper} list
        """

        return [OTFWrapper(self._conn, x) for x in self._otfSeq]

    def getLightSources (self):
        """
        Gets the Instrument LightSources.

        @return:    List of LightSources
        @rtype:     L{LightSourceWrapper} list
        """

        return [LightSourceWrapper(self._conn, x) for x in self._lightSourceSeq]


    def simpleMarshal (self):
        if self._obj:
            rv = super(_InstrumentWrapper, self).simpleMarshal(parents=False)
            rv['detectors'] = [x.simpleMarshal() for x in self.getDetectors()]
            rv['objectives'] = [x.simpleMarshal() for x in self.getObjectives()]
            rv['filters'] = [x.simpleMarshal() for x in self.getFilters()]
            rv['dichroics'] = [x.simpleMarshal() for x in self.getDichroics()]
            rv['filterSets'] = [x.simpleMarshal() for x in self.getFilterSets()]
            rv['otfs'] = [x.simpleMarshal() for x in self.getOTFs()]
            rv['lightsources'] = [x.simpleMarshal() for x in self.getLightSources()]
        else:
            rv = {}
        return rv

InstrumentWrapper = _InstrumentWrapper

KNOWN_WRAPPERS = {}

def refreshWrappers ():
    """
    this needs to be called by modules that extend the base wrappers
    """
    KNOWN_WRAPPERS.update({"project":ProjectWrapper,
                  "dataset":DatasetWrapper,
                  "image":ImageWrapper,
                  "screen":ScreenWrapper,
                  "plate":PlateWrapper,
                  "plateacquisition": PlateAcquisitionWrapper,
                  "acquisition": PlateAcquisitionWrapper,
                  "well":WellWrapper,
                  "experimenter":ExperimenterWrapper,
                  "experimentergroup":ExperimenterGroupWrapper,
                  "originalfile":OriginalFileWrapper,
                  "fileset":FilesetWrapper,
                  "commentannotation":CommentAnnotationWrapper,
                  "tagannotation":TagAnnotationWrapper,
                  "longannotation":LongAnnotationWrapper,
                  "booleanannotation":BooleanAnnotationWrapper,
                  "fileannotation":FileAnnotationWrapper,
                  "doubleannotation":DoubleAnnotationWrapper,
                  "termannotation":TermAnnotationWrapper,
                  "timestampannotation":TimestampAnnotationWrapper,
                  "annotation":AnnotationWrapper._wrap})    # allows for getObjects("Annotation", ids)

refreshWrappers()<|MERGE_RESOLUTION|>--- conflicted
+++ resolved
@@ -2482,8 +2482,6 @@
 
         rep_serv = self.getRepositoryInfoService()
         return rep_serv.getFreeSpaceInKilobytes() * 1024
-<<<<<<< HEAD
-    
 
     def getFilesetFilesInfo (self, imageIds):
         """
@@ -2507,7 +2505,6 @@
         filesetFileInfo = {'count': fsCount, 'size': fsSize}
         return filesetFileInfo
 
-
     def getArchivedFilesInfo (self, imageIds):
         """
         Gets summary of Original Files that are archived from OMERO 4 imports
@@ -2530,8 +2527,6 @@
         filesetFileInfo = {'count': fsCount, 'size': fsSize}
         return filesetFileInfo
 
-=======
->>>>>>> 7404c8e0
 
     ############################
     # Timeline service getters #
