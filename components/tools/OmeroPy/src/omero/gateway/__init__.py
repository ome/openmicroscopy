--- conflicted
+++ resolved
@@ -24,13 +24,10 @@
 
 import omero
 import omero.clients
-<<<<<<< HEAD
-from omero.util.decorators import timeit, TimeIt
+from omero.util.decorators import timeit, TimeIt, setsessiongroup
 from omero.cmd import Chgrp
 from omero.callbacks import CmdCallbackI
-=======
-from omero.util.decorators import timeit, TimeIt, setsessiongroup
->>>>>>> bd69e8b8
+
 import Ice
 import Glacier2
 
