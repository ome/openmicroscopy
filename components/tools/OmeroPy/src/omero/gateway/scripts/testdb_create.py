#!/usr/bin/env python

"""
   Library for gateway tests

   Copyright 2009 Glencoe Software, Inc. All rights reserved.
   Use is subject to license terms supplied in LICENSE.txt

"""

import unittest, os
import omero

from omero.gateway.scripts import dbhelpers

dbhelpers.USERS = {
    'user': dbhelpers.UserEntry('weblitz_test_user','foobar', 'User', 'Weblitz'),
    'author': dbhelpers.UserEntry('weblitz_test_author','foobar', 'Author', 'Weblitz'),
    }

dbhelpers.PROJECTS = {
    'testpr1' : dbhelpers.ProjectEntry('weblitz_test_priv_project', 'author'),
    'testpr2' : dbhelpers.ProjectEntry('weblitz_test_priv_project2', 'author'),
}

dbhelpers.DATASETS = {
    'testds1' : dbhelpers.DatasetEntry('weblitz_test_priv_dataset', 'testpr1'),
    'testds2' : dbhelpers.DatasetEntry('weblitz_test_priv_dataset2', 'testpr1'),
    'testds3' : dbhelpers.DatasetEntry('weblitz_test_priv_dataset3', 'testpr2'),
}

dbhelpers.IMAGES = {
    'testimg1' : dbhelpers.ImageEntry('weblitz_test_priv_image', 'imgs/CHOBI_d3d.dv', 'testds1'),
    'testimg2' : dbhelpers.ImageEntry('weblitz_test_priv_image2', 'imgs/CHOBI_d3d.dv', 'testds1'),
    'tinyimg' : dbhelpers.ImageEntry('weblitz_test_priv_image_tiny', 'imgs/tinyTest.d3d.dv', 'testds1'),
    'badimg' : dbhelpers.ImageEntry('weblitz_test_priv_image_bad', False, 'testds1'),
    'tinyimg2' : dbhelpers.ImageEntry('weblitz_test_priv_image_tiny2', 'imgs/tinyTest.d3d.dv', 'testds2'),
    'tinyimg3' : dbhelpers.ImageEntry('weblitz_test_priv_image_tiny3', 'imgs/tinyTest.d3d.dv', 'testds3'),
    'bigimg' : dbhelpers.ImageEntry('weblitz_test_priv_image_big', 'imgs/big.tiff', 'testds3'),
}


class GTest(unittest.TestCase):

    def setUp(self, skipTestDB=False):
        self.tmpfiles = []
        self._has_connected = False
        self.doDisconnect()
        self.USER = dbhelpers.USERS['user']
        self.AUTHOR = dbhelpers.USERS['author']
        self.ADMIN = dbhelpers.ROOT
        gateway = omero.client_wrapper()
        try:
            rp = gateway.getProperty('omero.rootpass')
            if rp:
                dbhelpers.ROOT.passwd = rp
        finally:
            gateway.seppuku()

        if not skipTestDB:
            self.prepTestDB()
            self.doDisconnect()

    def doConnect (self):
        if not self._has_connected:
            self.gateway.connect()
            self._has_connected = True
        self.assert_(self.gateway.isConnected(), 'Can not connect')
        self.failUnless(self.gateway.keepAlive(), 'Could not send keepAlive to connection')
    
    def doDisconnect(self):
        if self._has_connected:
            self.doConnect()
            self.gateway.seppuku()
            self.assert_(not self.gateway.isConnected(), 'Can not disconnect')
        self.gateway = None
        self._has_connected = False

<<<<<<< HEAD
    def doLogin (self, user, groupname=None):
        self.doDisconnect()
        self.gateway = dbhelpers.login(user, groupname)
=======
    def doLogin (self, user=None):
        self.doDisconnect()
        if user:
            self.gateway = dbhelpers.login(user)
        else:
            self.gateway = dbhelpers.loginAsPublic()
>>>>>>> 058dd7ef

    def loginAsAdmin (self):
        self.doLogin(self.ADMIN)

    def loginAsAuthor (self):
        self.doLogin(self.AUTHOR)

    def loginAsUser (self):
        self.doLogin(self.USER)

    def loginAsPublic (self):
        self.doLogin()

    def tearDown(self):

        try:
            if self.gateway is not None:
                self.gateway.seppuku()
        finally:
            failure = False
            for tmpfile in self.tmpfiles:
                try:
                    tmpfile.close()
                except:
                    print "Error closing:"+tmpfile
        if failure:
           raise exceptions.Exception("Exception on client.closeSession")

    def getTestProject (self):
        return dbhelpers.getProject(self.gateway, 'testpr1')

    def getTestProject2 (self):
        return dbhelpers.getProject(self.gateway, 'testpr2')

    def getTestDataset (self, project=None):
        return dbhelpers.getDataset(self.gateway, 'testds1', project)

    def getTestDataset2 (self, project=None):
        return dbhelpers.getDataset(self.gateway, 'testds2', project)

    def getTestImage (self, dataset=None):
        return dbhelpers.getImage(self.gateway, 'testimg1', dataset)

    def getTestImage2 (self, dataset=None):
        return dbhelpers.getImage(self.gateway, 'testimg2', dataset)

    def getBadTestImage (self, dataset=None):
        return dbhelpers.getImage(self.gateway, 'badimg', dataset)

    def getTinyTestImage (self, dataset=None):
        return dbhelpers.getImage(self.gateway, 'tinyimg', dataset)

    def getTinyTestImage2 (self, dataset=None):
        return dbhelpers.getImage(self.gateway, 'tinyimg2', dataset)

    def getBigTestImage (self, dataset=None):
        return dbhelpers.getImage(self.gateway, 'bigimg', dataset)

    def prepTestDB (self):
        dbhelpers.bootstrap()

        
        <|MERGE_RESOLUTION|>--- conflicted
+++ resolved
@@ -76,18 +76,12 @@
         self.gateway = None
         self._has_connected = False
 
-<<<<<<< HEAD
-    def doLogin (self, user, groupname=None):
-        self.doDisconnect()
-        self.gateway = dbhelpers.login(user, groupname)
-=======
     def doLogin (self, user=None):
         self.doDisconnect()
         if user:
             self.gateway = dbhelpers.login(user)
         else:
             self.gateway = dbhelpers.loginAsPublic()
->>>>>>> 058dd7ef
 
     def loginAsAdmin (self):
         self.doLogin(self.ADMIN)
