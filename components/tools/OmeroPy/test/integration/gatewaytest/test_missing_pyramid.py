--- conflicted
+++ resolved
@@ -54,7 +54,6 @@
         for c in channels:
             print c.getLabel()
 
-<<<<<<< HEAD
     def testGetChannelsNoRe(self):
         """ With noRE, getChannels() shouldn't need rendering Engine """
         self.image._conn.createRenderingEngine = lambda: None
@@ -63,13 +62,12 @@
         assert len(channels) > 0
         for c in channels:
             print c.getLabel()
-=======
+
     def testGetRdefId(self):
         """ getRenderingDefId() silently returns None with Missing Pyramid """
         self.image._conn.createRenderingEngine = lambda: MockRenderingEngine()
 
         assert self.image.getRenderingDefId() is None
->>>>>>> 236a1676
 
 
 class MockRenderingEngine(object):
