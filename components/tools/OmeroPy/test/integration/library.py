--- conflicted
+++ resolved
@@ -26,13 +26,9 @@
 from omero.rtypes import rstring, rtime, rint, rdouble, unwrap
 from path import path
 
-<<<<<<< HEAD
 import Glacier2
-=======
 from omero.cmd import State, ERR, OK
 from omero.callbacks import CmdCallbackI
-
->>>>>>> 62ddb9fe
 
 class Clients(object):
 
@@ -333,13 +329,8 @@
 
     def new_client_and_user(self, group = None, perms = None,
             admin = False, system = False):
-<<<<<<< HEAD
-        user = self.new_user(group, system=system, admin=admin)
-        client = self.new_client(group, user, perms, admin, system=system)
-=======
         user = self.new_user(group, admin=admin, system=system, perms=perms)
         client = self.new_client(group, user, perms=perms, admin=admin, system=system)
->>>>>>> 62ddb9fe
         return client, user
 
     def timeit(self, func, *args, **kwargs):
@@ -536,7 +527,6 @@
         finally:
             c.__del__()
 
-<<<<<<< HEAD
     def new_rectangle(self, height=1.0, width=1.0, x=1.0, y=1.0):
         rect = omero.model.RectangleI()
         rect.height = rdouble(height)
@@ -544,7 +534,7 @@
         rect.x = rdouble(x)
         rect.y = rdouble(y)
         return rect
-=======
+
     def doSubmit(self, request, client, test_should_pass=True):
         """
         Performs the request waits on completion and checks that the
@@ -574,8 +564,6 @@
 
         return rsp
 
->>>>>>> 62ddb9fe
-
     def tearDown(self):
         failure = False
         self.__clients.__del__()