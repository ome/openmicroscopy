#!/usr/bin/env python
# -*- coding: utf-8 -*-

"""
   Integration test focused running interactive scripts.

   Copyright 2008-2014 Glencoe Software, Inc. All rights reserved.
   Use is subject to license terms supplied in LICENSE.txt

"""

import os
import time
import pytest
from omero.testlib import ITest
import omero
import omero.all

import omero.processor
import omero.scripts
import omero.cli

from omero.rtypes import rlong, rstring, wrap, unwrap
from omero.util.temp_files import create_path

try:
    long
except Exception:
    # Python 3
    long = int

PUBLIC = omero.model.PermissionsI("rwrwrw")

if "DEBUG" in os.environ:
    omero.util.configure_logging(loglevel=10)


class TestScripts(ITest):

    def pingfile(self):
        pingfile = create_path()
        pingfile.write_text("""if True:
        import omero
        import omero.scripts as OS
        import omero.grid as OG
        OS.client("ping-%s")
        """ % self.uuid())
        return pingfile

    def testBasicUsage(self):
        svc = self.client.sf.getScriptService()
        return svc

    def testTicket1036(self):
        self.client.setInput("a", rstring("a"))
        self.client.getInput("a")

    def testUploadAndPing(self):
        name = str(self.pingfile())
        file = self.client.upload(name, type="text/x-python")

        impl = omero.processor.usermode_processor(self.client)
        try:
            svc = self.client.sf.getScriptService()
            jp = svc.getParams(file.id.val)
            assert jp, "Non-zero params"
        finally:
            impl.cleanup()

    def testUpload2562(self):
        uuid = self.uuid()
        f = self.pingfile()
        svc = self.root.sf.getScriptService()
        id = svc.uploadOfficialScript("../%s.py" % uuid, f.text())
        ofile = self.query.get("OriginalFile", id)
        assert "/" == ofile.path.val
        assert "%s.py" % uuid == ofile.name.val

        uuid = self.uuid()  # New uuid is need because /test/../ --> /
        id = svc.uploadOfficialScript("/test/../%s.py" % uuid, f.text())
        ofile = self.query.get("OriginalFile", id)
        assert "/" == ofile.path.val
        assert "%s.py" % uuid == ofile.name.val
        return svc, ofile

    def testDelete6905(self):
        """
        Delete of official scripts was broken in 4.3.2.
        """
        svc, ofile = self.testUpload2562()
        svc.deleteScript(ofile.id.val)

    def testDelete11371(self):
        """
        Delete of official scripts was broken in 4.4.8.

        The fix to ticket 11371 should cause this test to pass
        and enable testDelete6905 to run without causing later
        tests to fail.
        """
        # First upload a number of scripts to a single directory
        noOfScripts = 5
        svc = self.root.sf.getScriptService()
        scrCount = len(svc.getScripts())
        dirUuid = self.uuid()
        ids = []
        for x in range(noOfScripts):
            uuid = self.uuid()
            f = self.pingfile()
            ids.append(svc.uploadOfficialScript(
                "/%s/%s.py" % (dirUuid, uuid), f.text()))
            ofile = self.query.get("OriginalFile", ids[x])
            assert "/%s/" % dirUuid == ofile.path.val
            assert "%s.py" % uuid == ofile.name.val
        # There should now be five more
        assert scrCount + noOfScripts == len(svc.getScripts())

        # Now delete just one script
        svc.deleteScript(ids[0])
        # There should now be one fewer
        assert scrCount + noOfScripts - 1 == len(svc.getScripts())

    @pytest.mark.broken(ticket="11610")
    def testParseErrorTicket2185(self):
        svc = self.root.sf.getScriptService()
        impl = omero.processor.usermode_processor(self.root)
        try:
            try:
                script_id = svc.uploadScript('testpath', "THIS STINKS")
                svc.getParams(script_id)
            except omero.ValidationException as ve:
                assert "THIS STINKS" in str(ve), str(ve)
        finally:
            impl.cleanup()

    def testUploadOfficialScript(self):
        root_client = self.new_client(system=True)
        scriptService = root_client.sf.getScriptService()
        uuid = self.uuid()

        scriptLines = [
            "import omero",
            "from omero.rtypes import rstring, rlong",
            "import omero.scripts as scripts",
            "if __name__ == '__main__':",
            "    client = scripts.client(",
            "        'HelloWorld.py', 'Hello World example script',",
            "         scripts.Int('longParam', True, description='theDesc',",
            "         min=1, max=10, values=[5]) )",
            "    client.setOutput('returnMessage', rstring('Script ran OK!'))"]
        script = "\n".join(scriptLines)

        id = scriptService.uploadOfficialScript(
            "/testUploadOfficialScript%s.py" % uuid, script)
        impl = omero.processor.usermode_processor(root_client)
        try:
            # force the server to parse the file enough to get params (checks
            # syntax etc)
            params = scriptService.getParams(id)
            for key, param in params.inputs.items():
                assert "longParam" == key
                assert param.prototype is not None, \
                    "Parameter prototype is 'None'"
                assert "theDesc" == param.description
                assert 1 == param.min.getValue(), "Min value not correct"
                assert 10 == param.max.getValue(), "Max value not correct"
                assert 5 == param.values.getValue()[0].getValue(), \
                    "First option value not correct"
        finally:
            impl.cleanup()

    def testRunScript(self):
        # Trying to run script as described:
        # https://github.com/openmicroscopy/openmicroscopy/blob/develop/components/blitz/resources/omero/api/IScript.ice#L40
        root_client = self.new_client(system=True)
        scriptService = root_client.sf.getScriptService()
        uuid = self.uuid()

        scriptLines = [
            "import omero",
            "from omero.rtypes import rstring",
            "import omero.scripts as scripts",
            "if __name__ == '__main__':",
            "    client = scripts.client(",
            "        'HelloWorld.py', 'Hello World example script',",
            "        scripts.String('message', optional=True))",
            "    client.setOutput('returnMessage', rstring('Script ran OK!'))"]
        script = "\n".join(scriptLines)
        map = {"message": omero.rtypes.rstring(
            "Sending this message to the server!"), }

        # Also ticket:2304
        # should be OK for root to upload as official script (unique path) and
        # run
        officialScriptId = scriptService.uploadOfficialScript(
            "offical/test/script%s.py" % uuid, script)
        assert scriptService.canRunScript(officialScriptId)  # ticket:2341

        impl = omero.processor.usermode_processor(root_client)
        try:
            proc = scriptService.runScript(officialScriptId, map, None)
            try:
                cb = omero.scripts.ProcessCallbackI(root_client, proc)
                while not cb.block(1000):  # ms.
                    pass
                cb.close()
                results = proc.getResults(0)    # ms
            finally:
                proc.close(False)
        finally:
            impl.cleanup()

        assert "returnMessage" in results, \
            "Script should have run as Official script"

        # should fail if we try to upload as 'user' script and run (no user
        # processor)
        userScriptId = scriptService.uploadScript(
            "/user/test/script%s.py" % (self.uuid()), script)
        print(userScriptId)
        # scriptService.canRunScript(userScriptId) returns 'True' here for
        # some reason? (should be False)
        # But the method works in every other situation I have tried (Will).
        # Commenting out for now.
        # self.assertFalse(scriptService.canRunScript(userScriptId))
        # ticket:2341
        results = {}
        try:
            proc = scriptService.runScript(userScriptId, map, None)
            try:
                cb = omero.scripts.ProcessCallbackI(root_client, proc)
                while not cb.block(1000):  # ms.
                    pass
                cb.close()
                results = proc.getResults(0)    # ms
            finally:
                proc.close(False)
            assert False, "ticket:2309 - should not run without processor"
        except Exception:
            pass

        assert "returnMessage" not in results, \
            "Script should not have run. No user processor!"

        impl = omero.processor.usermode_processor(root_client)
        try:
            assert scriptService.canRunScript(userScriptId)  # ticket:2341
        finally:
            impl.cleanup()

    def testEditScript(self):
        root_client = self.new_client(system=True)
        scriptService = root_client.sf.getScriptService()
        uuid = self.uuid()

        scriptLines = [
            "import omero",
            "from omero.rtypes import rstring",
            "import omero.scripts as scripts",
            "if __name__ == '__main__':",
            "    client = scripts.client(",
            "        'HelloWorld.py', 'Hello World example script',",
            "        scripts.String('message', optional=True))",
            "    client.setOutput('returnMessage', rstring('Script ran OK!'))"]
        script = "\n".join(scriptLines)
        # map = {"message": omero.rtypes.rstring(
        #     "Sending this message to the server!"), }

        scriptPath = "/test/edit/script%s.py" % uuid
        scriptId = scriptService.uploadOfficialScript(scriptPath, script)

        scripts = scriptService.getScripts()
        namedScripts = [
            s for s in scripts if s.path.val + s.name.val == scriptPath]
        scriptFile = namedScripts[0]

        paramsBefore = scriptService.getParams(scriptId)

        editedScript = """
import omero, omero.scripts as s
from omero.rtypes import *

client = s.client(
    "HelloWorld.py", "edited script",
    s.Long("a").inout(), s.String("b").inout())
client.setOutput("a", rlong(0))
client.setOutput("b", rstring("c"))
client.closeSession()
"""
        scriptService.editScript(scriptFile, editedScript)

        editedText = scriptService.getScriptText(scriptId)
        assert editedScript == editedText

        paramsAfter = scriptService.getParams(scriptId)

        assert "message" in paramsBefore.inputs
        assert 0 == len(paramsBefore.outputs)

        for x in ("a", "b"):
            assert x in paramsAfter.inputs
            assert x in paramsAfter.outputs

    def testScriptValidation(self):
        root_client = self.new_client(system=True)
        scriptService = root_client.sf.getScriptService()
        uuid = self.uuid()

        invalidScript = "This text is not valid as a script"

        invalidPath = "/test/validation/invalid%s.py" % uuid

        try:
            # this should throw, since the script is invalid
            scriptService.uploadOfficialScript(invalidPath, invalidScript)
            assert False, "uploadOfficialScript() uploaded invalid script"
        except omero.ValidationException:
            pass

        getId = scriptService.getScriptID(invalidPath)
        assert -1 == getId, \
            "getScriptID() didn't return '-1' for invalid script"
        scripts = scriptService.getScripts()
        for s in scripts:
            assert s.mimetype.val == "text/x-python"
            assert s.path.val + s.name.val != invalidPath, \
                "getScripts() returns invalid script"

        # upload a valid script - then edit
        scriptLines = [
            "import omero",
            "from omero.rtypes import rstring",
            "import omero.scripts as scripts",
            "if __name__ == '__main__':",
            "    client = scripts.client(",
            "       'HelloWorld.py', 'Hello World example script',",
            "        scripts.String('message', optional=True))",
            "    client.setOutput('returnMessage', rstring('Script ran OK!'))"]
        validScript = "\n".join(scriptLines)
        validPath = "/test/validation/valid%s.py" % uuid
        validId = scriptService.uploadOfficialScript(validPath, validScript)

        try:
            # this should throw, since the script is invalid
            scriptService.editScript(
                omero.model.OriginalFileI(validId, False), invalidScript)
            assert False, "editScript() failed to throw with invalid script"
        except omero.ValidationException:
            pass

        getId = scriptService.getScriptID(validPath)
        assert - 1 == getId, \
            "getScriptID() didn't return 'None' for invalid script"
        scripts = scriptService.getScripts()
        for s in scripts:
            assert s.mimetype.val == "text/x-python"
            assert s.path.val + \
                s.name.val != validPath, "getScripts() returns invalid script"

    @pytest.mark.broken(ticket="11539")
    def testAutoFillTicket2326(self):
        SCRIPT = """if True:
        import omero.scripts
        import omero.rtypes
        client = omero.scripts.client(
            "ticket2326", omero.scripts.Long("width", optional=True))
        width = client.getInput("width")
        print width
        client.setOutput(
            "noWidthKey",
            omero.rtypes.rbool("width" not in client.getInputKeys()))
        client.setOutput("widthIsNull", omero.rtypes.rbool(width is None))
        """
        impl = omero.processor.usermode_processor(self.client)
        svc = self.client.sf.getScriptService()
        try:
            scriptID = svc.uploadScript("/test/testAutoFillTicket2326", SCRIPT)
            process = svc.runScript(scriptID, {}, None)
            cb = omero.scripts.ProcessCallbackI(self.client, process)
            while cb.block(500) is None:
                pass
            results = process.getResults(0)
            stdout = results["stdout"].val
            downloaded = create_path()
            self.client.download(ofile=stdout, filename=str(downloaded))
            text = downloaded.text().strip()
            assert "None" == text
            assert results["widthIsNull"].val
            assert results["noWidthKey"].val
            assert "stderr" not in results
        finally:
            impl.cleanup()

    @pytest.mark.broken(reason="Minor performance failure", ticket="11539")
    def testParamLoadingPerformanceTicket2285(self):
        root_client = self.new_client(system=True)
        svc = root_client.sf.getScriptService()
        SCRIPT = """if True:
        import omero.model as OM
        import omero.rtypes as OR
        import omero.scripts as OS
        c = OS.client("perf test",
            OS.Long("a", min=0, max=5),
            OS.String("b", values=("a","b","c")),
            OS.List("c").ofType(OM.ImageI))
        """
        upload_time, scriptID = self.timeit(
            svc.uploadOfficialScript, "/test/perf%s.py" % self.uuid(), SCRIPT)
        impl = omero.processor.usermode_processor(root_client)
        try:
            params_time, params = self.timeit(svc.getParams, scriptID)
            assert params_time < (upload_time / 10), \
                "upload_time(%s) <= 10 * params_time(%s)!" % \
                (upload_time, params_time)
            assert params_time < 0.1, "params_time(%s) >= 0.01 !" % params_time

            run_time, process = self.timeit(
                svc.runScript, scriptID, wrap({"a": long(5)}).val, None)

            def wait():
                cb = omero.scripts.ProcessCallbackI(root_client, process)
                while cb.block(500) is None:
                    # process.poll() # This seems to make things much faster
                    pass
            wait_time, ignore = self.timeit(wait)
            results_time, ignore = self.timeit(process.getResults, 0)
            assert 5 > (run_time + results_time + wait_time), \
                "run(%s)+wait(%s)+results(%s) > 5" % \
                (run_time, wait_time, results_time)
        finally:
            impl.cleanup()

    def testSpeedOfThumbnailFigure(self):
        svc = self.client.sf.getScriptService()
        scriptID = svc.getScriptID("/omero/figure_scripts/Thumbnail_Figure.py")
        if scriptID == -1:
            assert False, "Script not found"
        session = self.client.getSession()
        image = self.create_test_image(100, 100, 1, 1, 1, session)
        process = svc.runScript(
<<<<<<< HEAD
            scriptID, wrap({"Data_Type": "Image", "IDs":
                           [rlong(image.id.val)]}).val,
=======
            scriptID, wrap({"Data_Type": "Image", "IDs": [image.id]}).val,
>>>>>>> 2aab88c7
            None)
        wait_time, ignore = self.timeit(
            omero.scripts.wait, self.client, process)
        assert wait_time < 60, "wait_time over 1 min for TbFig!"
        results = process.getResults(0)
        results = omero.scripts.unwrap(results)
        # Test passes for me locally (Will) but not on hudson.
        # Script fails on hudson. Only get returned Original Files
        # (stderr, stdout) but not the text of these.
        # commenting out for now to get Hudson green.
        # assert "Thumbnail-Figure Created" ==  results["Message"]

    def test6066(self):

        # Make two users in a new group. Only one is an owner of the group
        grp = self.new_group()
        clientU, userU = self.new_client_and_user(group=grp, owner=False)
        clientA, userA = self.new_client_and_user(group=grp, owner=True)

        # Make both users admins
        admin = self.root.sf.getAdminService()
        for sf, usr in ((clientU.sf, userU), (clientA.sf, userA)):
            admin.addGroups(usr, [omero.model.ExperimenterGroupI(0, False)])
            sf.getAdminService().getEventContext()  # Reset session

        def assertUploadAndReplace(client):
            svc = client.sf.getScriptService()
            SCRIPT = """if True:
            import omero.model as OM
            import omero.rtypes as OR
            import omero.scripts as OS
            c = OS.client("ticket 6066")
            """

            # Upload official
            scriptID = svc.uploadOfficialScript(
                "/test/ticket6066%s.py" % self.uuid(), SCRIPT)
            svc.getParams(scriptID)

            # Replace
            svc.editScript(omero.model.OriginalFileI(scriptID, False),
                           SCRIPT + "\n")
            svc.getParams(scriptID)

            # This variable is not used but I'm sure it was intended to be
            # so just commenting out for now to satisfy flake8 (cgb)
            # LATER = """
            # process = svc.runScript(scriptID, None, None)

            # impl = omero.processor.usermode_processor(self.root)
            # cb = omero.scripts.ProcessCallbackI(self.root, process)
            # count = 10
            # while cb.block(500) is None:
            #     count -= 1
            #     if not count:
            #         assert False, "Took too long"
            # """

        assertUploadAndReplace(clientA)
        assertUploadAndReplace(clientU)

    # omero.group support in scripts
    # See story ticket:3527. The permission

    @pytest.mark.broken(ticket="11610")
    def test3527(self):
        SCRIPT = """if True:
        import omero.scripts
        import omero.rtypes
        client = omero.scripts.client("ticket3527", \
                omero.scripts.Long("gid", out=True))
        ec = client.sf.getAdminService().getEventContext()
        gid = ec.groupId
        client.setOutput("gid", omero.rtypes.rlong(gid))
        """
        impl = omero.processor.usermode_processor(self.client)
        svc = self.client.sf.getScriptService()
        try:
            scriptID = svc.uploadScript("/test/test3527", SCRIPT)
            process = svc.runScript(scriptID, {}, None)
            cb = omero.scripts.ProcessCallbackI(self.client, process)
            while cb.block(500) is None:
                pass
            results = process.getResults(0)
            gid = self.client.sf.getAdminService().getEventContext().groupId
            assert gid == results["gid"].val
        finally:
            impl.cleanup()

    def testDynamicTime(self):
        DYNAMIC = """if True:
        import omero.all  # For constants
        import omero.constants.namespaces as OCN
        import omero.grid as OG
        import omero.scripts as OS
        job = OG.JobParams(name="testDynamic",
                           namespaces=[OCN.NSDYNAMIC])
        c = OS.client(job)
        """
        CACHED = """if True:
        import omero.scripts as OS
        c = OS.client("testDynamic")
        """
        svc = self.root.sf.getScriptService()
        dynamicID = svc.uploadOfficialScript(
            "/test/dynamic/dyn%s.py" % self.uuid(), DYNAMIC)
        cachedID = svc.uploadOfficialScript(
            "/test/dynamic/cached%s.py" % self.uuid(), CACHED)
        # Prep each of the params
        svc.getParams(dynamicID)
        svc.getParams(cachedID)

        dynamic_times = []
        cached_times = []

        for x in range(3):
            d_start = time.time()
            svc.getParams(dynamicID)
            d_stop = time.time()

            c_start = time.time()
            svc.getParams(cachedID)
            c_stop = time.time()

            dynamic_times.append(d_stop-d_start)
            cached_times.append(c_stop-c_start)

        d_time = min(dynamic_times)
        c_time = min(cached_times)
        assert d_time > 10 * c_time

    def testDynamicUpdate(self):
        SCRIPT = """#!/usr/bin/env python

import omero
import omero.gateway
from omero import scripts
from omero.rtypes import rstring, unwrap
from datetime import datetime


def get_params():
    try:
        client = omero.client()
        client.createSession()
        conn = omero.gateway.BlitzGateway(client_obj=client)
        conn.SERVICE_OPTS.setOmeroGroup(-1)
        objparams = [rstring(d.getName()) for d in conn.getObjects('Dataset')]
        if not objparams:
            objparams = [rstring('<No objects found>')]
        return objparams
    except Exception as e:
        return ['Exception: %s' % e]
    finally:
        client.closeSession()


def runScript():
    "The main entry point of the script"

    objparams = get_params()

    client = scripts.client(
        'Dynamic_Test.py',
        'Test dynamic parameters',

        scripts.String(
            'Object', optional=False, grouping='1',
            description='Select an object',
            values=objparams),

        namespaces=[omero.constants.namespaces.NSDYNAMIC],
    )

    paramsTime = datetime.now()

    try:
        scriptParams = client.getInputs(unwrap=True)
        message = 'Params: %s\\n' % scriptParams
        client.setOutput('Message', rstring(str(message)))

    finally:
        client.closeSession()

if __name__ == '__main__':
    runScript()"""
        uuid1 = self.uuid()
        uuid2 = self.uuid()
        svc = self.client.sf.getScriptService()
        rsvc = self.root.sf.getScriptService()
        script = rsvc.uploadOfficialScript(
            "/test/dynamic/dyn%s.py" % self.uuid(), SCRIPT)
        update = self.client.sf.getUpdateService()

        def contains_uuids(u1, u2):
            params = svc.getParams(script)
            datasets = unwrap(params.inputs["Object"].values)
            assert u1 == (uuid1 in datasets)
            assert u2 == (uuid2 in datasets)

        def run_with_param(param):
            process = svc.runScript(script, {'Object': wrap(param)}, None)
            cb = omero.scripts.ProcessCallbackI(self.client, process)
            while cb.block(500) is None:
                pass
            cb.close()

        contains_uuids(False, False)
        with pytest.raises(omero.ValidationException):
            run_with_param(uuid1)

        update.saveObject(self.new_dataset(name=uuid1))
        contains_uuids(True, False)
        run_with_param(uuid1)

        update.saveObject(self.new_dataset(name=uuid2))
        contains_uuids(True, True)
        run_with_param(uuid2)<|MERGE_RESOLUTION|>--- conflicted
+++ resolved
@@ -438,12 +438,7 @@
         session = self.client.getSession()
         image = self.create_test_image(100, 100, 1, 1, 1, session)
         process = svc.runScript(
-<<<<<<< HEAD
-            scriptID, wrap({"Data_Type": "Image", "IDs":
-                           [rlong(image.id.val)]}).val,
-=======
             scriptID, wrap({"Data_Type": "Image", "IDs": [image.id]}).val,
->>>>>>> 2aab88c7
             None)
         wait_time, ignore = self.timeit(
             omero.scripts.wait, self.client, process)
