--- conflicted
+++ resolved
@@ -83,9 +83,6 @@
     return r - 1, c - 1
 
 
-<<<<<<< HEAD
-class BasePopulate(ITest):
-=======
 class Fixture(object):
 
     def init(self, test):
@@ -97,7 +94,6 @@
         obj = q.get(obj.__class__.__name__, obj.id.val)
         obj.setName(rstring(name))
         return up.saveAndReturnObject(obj)
->>>>>>> 1f47e36b
 
     def createCsv(
         self,
@@ -151,13 +147,8 @@
             saveAndReturnObject(screen)
 
     def createPlate(self, rowCount, colCount):
-<<<<<<< HEAD
-        plates = self.import_plates(plate_rows=rowCount,
-                                    plate_cols=colCount)
-=======
-        plates = self.test.importPlates(plateRows=rowCount,
-                                        plateCols=colCount)
->>>>>>> 1f47e36b
+        plates = self.test.import_plates(plate_rows=rowCount,
+                                         plate_cols=colCount)
         return plates[0]
 
     def get_csv(self):
@@ -733,19 +724,6 @@
         """
         old = self.names
         try:
-<<<<<<< HEAD
-            import yaml
-            print yaml, "found"
-        except Exception:
-            skip("PyYAML not installed.")
-        self._test_parsing_context()
-        # Adding map annotations to wells AND images is currently disabled
-        # in commit d3a0b362 because they are duplicated in UI.
-        # self._test_bulk_to_map_annotation_context()
-        # self._test_delete_map_annotation_context()
-
-    def _test_parsing_context(self):
-=======
             self.names = old[0:-1]  # Skip last
             return super(Dataset2Images1Missing, self).get_target()
         finally:
@@ -894,7 +872,6 @@
 class TestPopulateMetadataHelper(ITest):
 
     def _test_parsing_context(self, fixture, batch_size):
->>>>>>> 1f47e36b
         """
             Create a small csv file, use populate_metadata.py to parse and
             attach to Plate. Then query to check table has expected content.
