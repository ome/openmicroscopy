/*
 * $Id$
 *
 *   Copyright 2010 Glencoe Software, Inc. All rights reserved.
 *   Use is subject to license terms supplied in LICENSE.txt
 */
package integration;

import java.io.File;
import java.io.FileOutputStream;
import java.io.InputStream;
import java.security.MessageDigest;
import java.security.NoSuchAlgorithmException;
import java.util.ArrayList;
import java.util.Arrays;
import java.util.HashSet;
import java.util.Iterator;
import java.util.List;
import java.util.Set;
import java.util.UUID;

import javax.xml.parsers.DocumentBuilder;
import javax.xml.parsers.DocumentBuilderFactory;
import javax.xml.transform.dom.DOMSource;
import javax.xml.transform.stream.StreamResult;
import javax.xml.transform.stream.StreamSource;
import javax.xml.transform.Transformer;
import javax.xml.transform.TransformerFactory;
import javax.xml.validation.Schema;
import javax.xml.validation.SchemaFactory;
import javax.xml.validation.Validator;
import javax.xml.XMLConstants;

import junit.framework.TestCase;
import ome.formats.OMEROMetadataStoreClient;
import ome.formats.importer.ImportConfig;
import ome.formats.importer.ImportContainer;
import ome.formats.importer.ImportLibrary;
import ome.formats.importer.OMEROWrapper;
import omero.ApiUsageException;
import omero.ServerError;
import omero.api.IAdminPrx;
import omero.api.IDeletePrx;
import omero.api.IQueryPrx;
import omero.api.IUpdatePrx;
import omero.api.ServiceFactoryPrx;
import omero.api.delete.DeleteCommand;
import omero.api.delete.DeleteHandlePrx;
import omero.api.delete.DeleteReport;
import omero.cmd.Chgrp;
import omero.cmd.CmdCallbackI;
import omero.cmd.ERR;
import omero.cmd.HandlePrx;
import omero.cmd.OK;
import omero.cmd.Response;
import omero.cmd.State;
import omero.cmd.Status;
import omero.grid.DeleteCallbackI;
import omero.model.BooleanAnnotation;
import omero.model.BooleanAnnotationI;
import omero.model.ChannelBinding;
import omero.model.Color;
import omero.model.CommentAnnotation;
import omero.model.CommentAnnotationI;
import omero.model.Dataset;
import omero.model.DatasetAnnotationLink;
import omero.model.DatasetAnnotationLinkI;
import omero.model.Experiment;
import omero.model.Experimenter;
import omero.model.ExperimenterGroup;
import omero.model.ExperimenterGroupI;
import omero.model.ExperimenterI;
import omero.model.FileAnnotation;
import omero.model.FileAnnotationI;
import omero.model.IObject;
import omero.model.Image;
import omero.model.ImageAnnotationLink;
import omero.model.ImageAnnotationLinkI;
import omero.model.LongAnnotation;
import omero.model.LongAnnotationI;
import omero.model.OriginalFile;
import omero.model.Permissions;
import omero.model.PermissionsI;
import omero.model.Pixels;
import omero.model.Plate;
import omero.model.PlateAcquisition;
import omero.model.PlateAcquisitionAnnotationLink;
import omero.model.PlateAcquisitionAnnotationLinkI;
import omero.model.PlateAnnotationLink;
import omero.model.PlateAnnotationLinkI;
import omero.model.Project;
import omero.model.ProjectAnnotationLink;
import omero.model.ProjectAnnotationLinkI;
import omero.model.QuantumDef;
import omero.model.RenderingDef;
import omero.model.Screen;
import omero.model.ScreenAnnotationLink;
import omero.model.ScreenAnnotationLinkI;
import omero.model.TagAnnotation;
import omero.model.TagAnnotationI;
import omero.model.TermAnnotation;
import omero.model.TermAnnotationI;
import omero.model.Well;
import omero.model.WellAnnotationLink;
import omero.model.WellAnnotationLinkI;
import omero.model.WellSample;
import omero.model.WellSampleAnnotationLink;
import omero.model.WellSampleAnnotationLinkI;
import omero.sys.EventContext;
import omero.sys.ParametersI;

import org.apache.commons.logging.Log;
import org.apache.commons.logging.LogFactory;
import org.testng.annotations.AfterClass;
import org.testng.annotations.BeforeClass;
import org.testng.annotations.Test;
import org.w3c.dom.Document;

import spec.AbstractTest;
//Application-internal dependencies

/**
 * Base test for integration tests.
 *
 * @since Beta4.2
 */
@Test(groups = { "client", "integration", "blitz" })
public class AbstractServerTest
	extends AbstractTest
{

    /** Identifies the <code>system</code> group. */
	public String SYSTEM_GROUP = "system";
	
	/** Identifies the <code>user</code> group. */
	public String USER_GROUP = "user";
	
	/** Identifies the <code>guest</code> group. */
	public String GUEST_GROUP = "guest";

	/** The client object, this is the entry point to the Server. */
    protected omero.client client;

    /** A root-client object. */
    protected omero.client root;

    /** Helper reference to the <code>Service factory</code>. */
    protected ServiceFactoryPrx factory;

    /** Helper reference to the <code>Service factory</code>. */
    protected ServiceFactoryPrx factoryEncrypted;

    /** Helper reference to the <code>IQuery</code> service. */
    protected IQueryPrx iQuery;

    /** Helper reference to the <code>IUpdate</code> service. */
    protected IUpdatePrx iUpdate;

    /** Helper reference to the <code>IAdmin</code> service. */
    protected IAdminPrx iAdmin;
    
    /** Helper reference to the <code>IDelete</code> service. */
    protected IDeletePrx iDelete;

    /** Reference to the importer store. */
    protected OMEROMetadataStoreClient importer;

    /** Helper class creating mock object. */
    protected ModelMockFactory mmFactory;
    
 

    /**
     * {@link omero.client} instances which are created via the newUser* methods.
     * These will be forcifully closed at the end of the test. "new omero.client(...)"
     * should be strictly avoided except for in the method {@link #newOmeroClient()}.
     *
     * @see #newUserAndGroup(Permissions)
     * @see #newUserAndGroup(String)
     * @see #newUserInGroup()
     * @see #newUserInGroup(EventContext)
     * @see #newUserInGroup(ExperimenterGroup)
     */
    private final Set<omero.client> clients = new HashSet<omero.client>();

    /**
     * Sole location where {@link omero.client#client()} 
     * or any other {@link omero.client}
     * constructor should be called.
     */
    protected omero.client newOmeroClient()
    {
        omero.client client = new omero.client(); // OK
        clients.add(client);
        return client;
    }

    /**
     * Creates a client for the root user.
     * 
     * @return See above.
     * @throws Exception Thrown if an error occurred.
     */
    protected omero.client newRootOmeroClient() 
    	throws Exception
    {
        omero.client client = newOmeroClient();
        client.createSession("root", rootpass);
        return client;
    }


    /**
     * Initializes the various services.
     * @throws Exception Thrown if an error occurred.
     */
    @Override
    @BeforeClass
    protected void setUp() 
    	throws Exception
    {
        // administrator client
        omero.client tmp = newOmeroClient();
        rootpass = tmp.getProperty("omero.rootpass");
        root = newRootOmeroClient();
        tmp.__del__();

        newUserAndGroup("rw----");
    }

    /**
     * Closes the session.
     * @throws Exception Thrown if an error occurred.
     */
    @Override
    @AfterClass
    public void tearDown() 
    	throws Exception
    {
        for (omero.client c : clients) {
            if (c != null) {
                c.__del__();
            }
        }
    }

    /**
     * Creates a new group and experimenter and returns the event context.
     * 
     * @param perms The permissions level.
     * @param owner Pass <code>true</code> to indicate that the new user
     * 				is an owner of the group, <code>false otherwise</code>.
     * @return See above.
     * @throws Exception Thrown if an error occurred.
     */
    protected EventContext newUserAndGroup(String perms, boolean owner)
	throws Exception
    {
        return newUserAndGroup(new PermissionsI(perms), owner);
    }

    /**
     * Creates a new group and experimenter and returns the event context.
     *
     * @param perms The permissions level.
     * @return See above.
     * @throws Exception Thrown if an error occurred.
     */
    protected EventContext newUserAndGroup(String perms) 
    	throws Exception
    {
        return newUserAndGroup(new PermissionsI(perms), false);
    }

    /**
     * Creates a new group and experimenter and returns the event context.
     * 
     * @param perms The permissions level.
     * @param owner Pass <code>true</code> to indicate that the new user
     * 				is an owner of the group, <code>false otherwise</code>.
     * @return See above.
     * @throws Exception Thrown if an error occurred.
     */
    protected EventContext newUserAndGroup(Permissions perms, boolean owner)
	throws Exception
    {
        IAdminPrx rootAdmin = root.getSession().getAdminService();
        String uuid = UUID.randomUUID().toString();
        ExperimenterGroup g = new ExperimenterGroupI();
        g.setName(omero.rtypes.rstring(uuid));
        g.getDetails().setPermissions(perms);
        g = new ExperimenterGroupI(rootAdmin.createGroup(g), false);
        return newUserInGroup(g, owner);
    }

    /**
     * Changes the permissions of the group.
     * 
     * @param perms The permissions level.
     * @param groupId The identifier of the group to handle.
     * @throws Exception Thrown if an error occurred.
     */
    protected void resetGroupPerms(String perms, long groupId)
    	throws Exception
    {
    	 IAdminPrx rootAdmin = root.getSession().getAdminService();
    	 ExperimenterGroup g = rootAdmin.getGroup(groupId);
    	 g.getDetails().setPermissions(new PermissionsI(perms));
    	 rootAdmin.updateGroup(g);
    }
    
    /**
     * Creates a new group and experimenter and returns the event context.
     *
     * @param perms The permissions level.
     * @param experimenterId The identifier of the experimenter.
     * @
     * @return See above.
     * @throws Exception Thrown if an error occurred.
     */
    protected ExperimenterGroup newGroupAddUser(Permissions perms,
		long experimenterId)
	throws Exception
    {
	return newGroupAddUser(perms, Arrays.asList(experimenterId), false);
    }

    /**
     * Creates a new group and experimenter and returns the event context.
     *
     * @param perms The permissions level.
     * @param experimenterId The identifier of the experimenter.
     * @param owner Pass <code>true</code> to indicate that the new user
     * 				is an owner of the group, <code>false otherwise</code>.
     * @return See above.
     * @throws Exception Thrown if an error occurred.
     */
    protected ExperimenterGroup newGroupAddUser(Permissions perms,
		long experimenterId, boolean owner)
	throws Exception
    {
	return newGroupAddUser(perms, Arrays.asList(experimenterId), owner);
    }

    /**
     * Creates a new group and experimenter and returns the event context.
     *
     * @param perms The permissions level.
     * @param experimenterIds The identifier of the experimenters.
     * @param owner Pass <code>true</code> to indicate that the new user
     * 				is an owner of the group, <code>false otherwise</code>.
     * @return See above.
     * @throws Exception Thrown if an error occurred.
     */
    protected ExperimenterGroup newGroupAddUser(Permissions perms,
		List<Long> experimenterIds, boolean owner)
	throws Exception
    {
        IAdminPrx rootAdmin = root.getSession().getAdminService();
	String uuid = UUID.randomUUID().toString();
        ExperimenterGroup g = new ExperimenterGroupI();
        g.setName(omero.rtypes.rstring(uuid));
        g.getDetails().setPermissions(perms);
        g = new ExperimenterGroupI(rootAdmin.createGroup(g), false);
        return addUsers(g, experimenterIds, owner);
    }

    protected ExperimenterGroup addUsers(ExperimenterGroup g,
            List<Long> experimenterIds, boolean owner)
        throws Exception
    {
        IAdminPrx rootAdmin = root.getSession().getAdminService();
        g = rootAdmin.getGroup(g.getId().getValue());
        Iterator<Long> i = experimenterIds.iterator();
        List<Experimenter> l = new ArrayList<Experimenter>();
        while (i.hasNext()) {
			Experimenter e = rootAdmin.getExperimenter(i.next());
	        rootAdmin.addGroups(e, Arrays.asList(g));
	        l.add(e);
		}
        if (owner && l.size() > 0) {
		rootAdmin.addGroupOwners(g, l);
        }
        return g;
    }

    /**
     * Creates a new group and experimenter and returns the event context.
     *
     * @param perms The permissions level.
     * @param experimenterId The identifier of the experimenters.
     * @param owner Pass <code>true</code> to indicate that the new user
     * 				is an owner of the group, <code>false otherwise</code>.
     * @return See above.
     * @throws Exception Thrown if an error occurred.
     */
    protected ExperimenterGroup newGroupAddUser(String perms,
		List<Long> experimenterIds, boolean owner)
	throws Exception
    {
	return newGroupAddUser(new PermissionsI(perms), experimenterIds, owner);
    }

    /**
     * Creates a new group and experimenter and returns the event context.
     *
     * @param perms The permissions level.
     * @param experimenterId The identifier of the experimenters.
     * @return See above.
     * @throws Exception Thrown if an error occurred.
     */
    protected ExperimenterGroup newGroupAddUser(String perms,
		List<Long> experimenterIds)
	throws Exception
    {
	return newGroupAddUser(new PermissionsI(perms), experimenterIds, false);
    }

    /**
     * Creates a new group and experimenter and returns the event context.
     *
     * @param perms The permissions level.
     * @param experimenterId The identifier of the experimenter.
     * @return See above.
     * @throws Exception Thrown if an error occurred.
     */
    protected ExperimenterGroup newGroupAddUser(String perms,
		long experimenterId)
	throws Exception
    {
	return newGroupAddUser(new PermissionsI(perms), experimenterId);
    }

    /**
     * Creates a new group and experimenter and returns the event context.
     *
     * @param perms The permissions level.
     * @param experimenterId The identifier of the experimenter.
     * @param owner Pass <code>true</code> to indicate that the new user
     * 				is an owner of the group, <code>false otherwise</code>.
     * @return See above.
     * @throws Exception Thrown if an error occurred.
     */
    protected ExperimenterGroup newGroupAddUser(String perms,
		long experimenterId, boolean owner)
	throws Exception
    {
	return newGroupAddUser(new PermissionsI(perms), experimenterId, owner);
    }

    /**
     * Creates a new user in the current group.
     * @return
     */
    protected EventContext newUserInGroup() throws Exception {
        EventContext ec =
        	client.getSession().getAdminService().getEventContext();
        return newUserInGroup(ec);
    }

    /**
     * Takes the {@link EventContext} from another user and creates a new user
     * in the same group as that user is currently logged in to.
     * 
     * @param previousUser The context of the previous user.
     * @throws Exception Thrown if an error occurred.
     */
    protected EventContext newUserInGroup(EventContext previousUser)
    throws Exception
    {
        return newUserInGroup(previousUser, false);
    }

    /**
     * Takes the {@link EventContext} from another user and creates a new user
     * in the same group as that user is currently logged in to.
     *
     * @param previousUser The context of the previous user.
     * @param owner Pass <code>true</code> to indicate that the new user
     * 				is an owner of the group, <code>false otherwise</code>.
     * @throws Exception Thrown if an error occurred.
     */
    protected EventContext newUserInGroup(EventContext previousUser,
		boolean owner)
    throws Exception
    {
        ExperimenterGroup eg = new ExperimenterGroupI(previousUser.groupId, 
        		false);
        return newUserInGroup(eg, owner);
    }
    
    /**
     * Creates a new user in the specified group.
     * 
     * @param group The group to add the user to.
     * @param owner Pass <code>true</code> to indicate that the new user
     * 				is an owner of the group, <code>false otherwise</code>.
     * @return The context.
     * @throws Exception Thrown if an error occurred.
     */
    protected EventContext newUserInGroup(ExperimenterGroup group,
		boolean owner)
    	throws Exception
    {
        IAdminPrx rootAdmin = root.getSession().getAdminService();
        group = rootAdmin.getGroup(group.getId().getValue());

        String uuid = UUID.randomUUID().toString();
        Experimenter e = new ExperimenterI();
        e.setOmeName(omero.rtypes.rstring(uuid));
        e.setFirstName(omero.rtypes.rstring("integeration"));
        e.setLastName(omero.rtypes.rstring("tester"));
        long id = rootAdmin.createUser(e, group.getName().getValue());
        e = rootAdmin.getExperimenter(id);
        rootAdmin.addGroups(e, Arrays.asList(group));
        if (owner) {
		rootAdmin.addGroupOwners(group, Arrays.asList(e));
        }
        omero.client client = newOmeroClient();
        client.createSession(uuid, uuid);
        return init(client);
    }

    /**
     * Logs in the user.
     *
     * @param ownerEc The context of the user.
     * @param g The group to log into.
     * @throws Exception Thrown if an error occurred.
     */
    protected EventContext loginUser(ExperimenterGroup g)
	throws Exception
    {
	EventContext ec = iAdmin.getEventContext();
        omero.client client = newOmeroClient();
        client.createSession(ec.userName, "dummy");
        client.getSession().setSecurityContext(new ExperimenterGroupI(
			g.getId(), false));
        return init(client);
    }

    /**
     * Logs in the user.
     * 
     * @param ownerEc The context of the user.
     * @throws Exception Thrown if an error occurred.
     */
    protected void loginUser(EventContext ownerEc) 
    	throws Exception
    {
        omero.client client = newOmeroClient();
        client.createSession(ownerEc.userName, "dummy");
        init(client);
    }

    /**
     * Creates a new {@link omero.client} for root based on the current group.
     */
    protected void logRootIntoGroup() throws Exception {
        EventContext ec = iAdmin.getEventContext();
        logRootIntoGroup(ec);
    }

    /**
     * Creates a new {@link omero.client} for root based on the {@link EventContext}
     */
    protected void logRootIntoGroup(EventContext ec) throws Exception {
	logRootIntoGroup(ec.groupId);
    }

    /**
     * Creates a new {@link omero.client} for root based on the group identifier.
     */
    protected void logRootIntoGroup(long groupId) throws Exception {
        omero.client rootClient = newRootOmeroClient();
        rootClient.getSession().setSecurityContext(new ExperimenterGroupI(
			groupId, false));
        init(rootClient);
    }

    /**
     * Makes the current user an owner of the current group.
     */
    protected void makeGroupOwner() throws Exception {
        EventContext ec = client.getSession().getAdminService().getEventContext();
        IAdminPrx rootAdmin = root.getSession().getAdminService();
        rootAdmin.setGroupOwner(new ExperimenterGroupI(ec.groupId, false),
                new ExperimenterI(ec.userId, false));

        disconnect();
        init(ec); // Create new session with the added privileges
    }

    /**
     * Saves the current client before calling {@link #clean()} and returns
     * it to the user.
     */
    protected omero.client disconnect() throws Exception {
        omero.client oldClient = client;
        client = null;
        clean();
        return oldClient;
    }

    /**
     * If {@link #client} is non-null, destroys the client and nulls all
     * fields which were set on creation.
     */
    protected void clean() throws Exception {
        if (client != null) {
            client.__del__();
        }
        client = null;
    }

    /**
     */
    protected EventContext init(EventContext ec) throws Exception {
        omero.client c = newOmeroClient();
        factoryEncrypted = c.createSession(ec.userName, "");
        return init(c);
    }

    /**
     * Resets the client and return the event context.
     * 
     * @param client The client to handle.
     * @return The event context to handle.
     * @throws Exception
     */
    protected EventContext init(omero.client client) throws Exception {

        clean();
        
        this.client = client;
        factory = client.getSession();
        iQuery = factory.getQueryService();
        iUpdate = factory.getUpdateService();
        iAdmin = factory.getAdminService();
        iDelete = factory.getDeleteService();
        mmFactory = new ModelMockFactory(factory.getPixelsService());

        importer = new OMEROMetadataStoreClient();
        importer.initialize(factory);

        return iAdmin.getEventContext();
    }
    
    /**
     * Compares the passed rendering definitions.
     * 
     * @param def1 The first rendering definition to handle.
     * @param def2 The second rendering definition to handle.
     * @throws Exception Thrown if an error occurred.
     */
    protected void compareRenderingDef(RenderingDef def1, RenderingDef def2)
		throws Exception 
	{
		assertNotNull(def1);
		assertNotNull(def2);
		assertTrue(def1.getDefaultZ().getValue() == 
				def2.getDefaultZ().getValue());
		assertTrue(def1.getDefaultT().getValue() == 
			def2.getDefaultT().getValue());
		assertTrue(def1.getModel().getValue().getValue().equals( 
			def2.getModel().getValue().getValue()));
		QuantumDef q1 = def1.getQuantization();
		QuantumDef q2 = def2.getQuantization();
		assertNotNull(q1);
		assertNotNull(q2);
		assertTrue(q1.getBitResolution().getValue() == 
			q2.getBitResolution().getValue());
		assertTrue(q1.getCdStart().getValue() == 
			q2.getCdStart().getValue());
		assertTrue(q1.getCdEnd().getValue() == 
			q2.getCdEnd().getValue());
		List<ChannelBinding> channels1 = def1.copyWaveRendering();
		List<ChannelBinding> channels2 = def2.copyWaveRendering();
		assertNotNull(channels1);
		assertNotNull(channels2);
		assertTrue(channels1.size() == channels2.size());
		Iterator<ChannelBinding> i = channels1.iterator();
		ChannelBinding c1, c2;
		int index = 0;
		Color c1Color, c2Color;
		while (i.hasNext()) {
			c1 = i.next();
			c2 = channels2.get(index);
			c1Color = c1.getColor();
			c2Color = c2.getColor();
			assertNotNull(c1Color);
			assertNotNull(c2Color);
			assertTrue(c1Color.getAlpha() == c2Color.getAlpha());
			assertTrue(c1Color.getRed() == c2Color.getRed());
			assertTrue(c1Color.getGreen() == c2Color.getGreen());
			assertTrue(c1Color.getBlue() == c2Color.getBlue());
			
			assertTrue(c1.getCoefficient().getValue() 
					== c2.getCoefficient().getValue());
			assertTrue(c1.getFamily().getValue().getValue().equals(
					c2.getFamily().getValue().getValue()) );
			assertTrue(c1.getInputStart().getValue() == 
				c2.getInputStart().getValue());
			assertTrue(c1.getInputEnd().getValue() == 
				c2.getInputEnd().getValue());
			Boolean b1 = Boolean.valueOf(c1.getActive().getValue());
			Boolean b2 = Boolean.valueOf(c2.getActive().getValue());
			assertTrue(b1.equals(b2));
			b1 = Boolean.valueOf(c1.getNoiseReduction().getValue());
			b2 = Boolean.valueOf(c2.getNoiseReduction().getValue());
			assertTrue(b1.equals(b2));
		}
	}

	/**
	 * Helper method to the wells the wells.
	 * 
	 * @param plateID The identifier of the plate.
	 * @param pixels  Pass <code>true</code> to load the pixels, 
	 * 					<code>false</code> otherwise.
	 * @return See above.
	 * @throws Exception  Thrown if an error occurred.
	 */
    @SuppressWarnings("unchecked")
	protected List<Well> loadWells(long plateID, boolean pixels)
		throws Exception 
	{
		StringBuilder sb = new StringBuilder();
		ParametersI param = new ParametersI();
		param.addLong("plateID", plateID);
		sb.append("select well from Well as well ");
		sb.append("left outer join fetch well.plate as pt ");
		sb.append("left outer join fetch well.wellSamples as ws ");
		sb.append("left outer join fetch ws.plateAcquisitions as pa ");
		sb.append("left outer join fetch ws.image as img ");
		if (pixels) {
			sb.append("left outer join fetch img.pixels as pix ");
	        sb.append("left outer join fetch pix.type as pixType ");
		}
        sb.append("where pt.id = :plateID");
        return (List<Well>) (List<?>) 
        	iQuery.findAllByQuery(sb.toString(), param);
	}

    /**
     * Helper method to load a well sample with its well and plate intact
     * (and possibly a screen if one exists) for the given pixels.
     * @param p
     * @return
     * @throws ServerError
     */
    protected WellSample getWellSample(Pixels p) throws ServerError {
        long id = p.getImage().getId().getValue();
        String sql = "select ws from WellSample as ws ";
        sql += "join fetch ws.well as w ";
        sql += "left outer join fetch ws.plateAcquisition as pa ";
        sql += "join fetch w.plate as p ";
        sql += "left outer join fetch p.screenLinks sl ";
        sql += "left outer join fetch sl.parent s ";
        sql += "where ws.image.id = :id";
        ParametersI param = new ParametersI();
        param.addId(id);
        List<IObject> results = iQuery.findAllByQuery(sql, param);
        assertTrue(results.size() == 1);
        WellSample ws = (WellSample) results.get(0);
        assertNotNull(ws);
        return ws;
    }

    /**
     * Helper method to load the Experiment which is is associated
     * with the pixels argument via Image.
     * @param p
     * @return
     * @throws ServerError
     */
    protected Experiment getExperiment(Pixels p) throws ServerError {
        long id = p.getImage().getId().getValue();
        String sql = "select e from Image i ";
        sql += "join i.experiment e ";
        sql += "where i.id = :id";
        ParametersI param = new ParametersI();
        param.addId(id);
        List<IObject> results = iQuery.findAllByQuery(sql, param);
        assertTrue(results.size() == 1);
        Experiment e = (Experiment) results.get(0);
        assertNotNull(e);
        return e;
    }

    /**
     * Makes sure that the passed object exists.
     * 
     * @param obj The object to handle.
     *  @throws Exception  Thrown if an error occurred.
     */
    protected void assertExists(IObject obj)
    	throws Exception
    {
    	IObject copy = iQuery.find(
    			obj.getClass().getSimpleName(), obj.getId().getValue());
    	assertNotNull(String.format("%s:%s",
    			obj.getClass().getName(), obj.getId().getValue())
    			+ " is missing!", copy);
    }

    protected void assertAllExist(IObject...obj) throws Exception
    {
        for (IObject iObject : obj) {
            assertExists(iObject);
        }
    }

    /**
     * Makes sure that the passed object does not exist.
     * 
     * @param obj The object to handle.
     *  @throws Exception  Thrown if an error occurred.
     */
    protected void assertDoesNotExist(IObject obj)
    	throws Exception
    {
    	IObject copy = iQuery.find(
    			obj.getClass().getSimpleName(), obj.getId().getValue());
    	assertNull(String.format("%s:%s",
    			obj.getClass().getName(), obj.getId().getValue())
    			+ " still exists!", copy);
    }

    protected void assertNoneExist(IObject... obj) throws Exception
    {
        for (IObject iObject : obj) {
            assertDoesNotExist(iObject);
        }
    }


    /**
     * Imports the specified OME-XML file and returns the pixels set
     * if successfully imported.
     *
     * @param file The file to import.
     * @param format The format of the file to import.
     * @return The collection of imported pixels set.
     * @throws Exception Thrown if an error occurred while encoding the image.
     */
    protected List<Pixels> importFile(File file, String format)
        throws Throwable
    {
        return importFile(importer, file, format, false, null);
    }

    /**
     * Imports the specified OME-XML file and returns the pixels set
     * if successfully imported.
     *
     * @param file The file to import.
     * @param format The format of the file to import.
     * @return The collection of imported pixels set.
     * @throws Throwable Thrown if an error occurred while encoding the image.
     */
    protected List<Pixels> importFile(File file, String format, boolean metadata)
        throws Throwable
    {
        return importFile(importer, file, format, metadata, null);
    }

    /**
	 * Imports the specified OME-XML file and returns the pixels set
	 * if successfully imported.
	 * 
	 * @param importer The metadataStore to use.
	 * @param file The file to import.
	 * @param format The format of the file to import.
	 * @return The collection of imported pixels set.
	 * @throws Throwable Thrown if an error occurred while encoding the image.
	 */
	protected List<Pixels> importFile(OMEROMetadataStoreClient importer,
			File file, String format)
		throws Throwable
	{
		return importFile(importer, file, format, false, null);
	}
	
	/**
	 * Imports the specified OME-XML file and returns the pixels set
	 * if successfully imported.
	 * 
	 * @param importer The metadataStore to use.
	 * @param file The file to import.
	 * @param target The container where to import the image.
	 * @return The collection of imported pixels set.
	 * @throws Throwable Thrown if an error occurred while encoding the image.
	 */
	protected List<Pixels> importFile(File file, String format, IObject target)
		throws Throwable
	{
		return importFile(importer, file, format, false, target);
	}

	/**
	 * Imports the specified OME-XML file and returns the pixels set
	 * if successfully imported.
	 * 
	 * @param importer The metadataStore to use.
	 * @param file The file to import.
	 * @param format The format of the file to import.
	 * @param metadata Pass <code>true</code> to only import the metadata,
	 *                 <code>false</code> otherwise.
	 * @return The collection of imported pixels set.
	 * @throws Throwable Thrown if an error occurred while encoding the image.
	 */
	protected List<Pixels> importFile(OMEROMetadataStoreClient importer,
			File file, String format, boolean metadata)
		throws Throwable
	{
		return importFile(importer, file, format, metadata, null);
	}
	
	/**
	 * Imports the specified OME-XML file and returns the pixels set
	 * if successfully imported.
	 * 
	 * @param importer The metadataStore to use.
	 * @param file The file to import.
	 * @param format The format of the file to import.
	 * @param metadata Pass <code>true</code> to only import the metadata,
	 *                 <code>false</code> otherwise.
	 * @return The collection of imported pixels set.
	 * @throws Throwable Thrown if an error occurred while encoding the image.
	 */
	protected List<Pixels> importFile(OMEROMetadataStoreClient importer,
			File file, String format, boolean metadata, IObject target)
		throws Throwable
	{
		ImportLibrary library = new ImportLibrary(importer, 
				new OMEROWrapper(new ImportConfig()));
		library.setMetadataOnly(metadata);
		ImportContainer container = new ImportContainer(
                file, null, target, false, null, null, null, null);
		container.setUseMetadataFile(true);
		container.setCustomImageName(format);
		List<Pixels> pixels = library.importImage(container, 0, 0, 1);
		assertNotNull(pixels);
		assertTrue(pixels.size() > 0);
		return pixels;
	} 

	
	/**
	 * Deletes the objects.
	 * 
	 * @param c
	 * @param dc
	 * @return
	 * @throws ApiUsageException
	 * @throws ServerError
	 * @throws InterruptedException
	 */
    protected String delete(omero.client c, DeleteCommand...dc)
    throws ApiUsageException, ServerError,
    InterruptedException
    {
        return delete(true, c.getSession().getDeleteService(), c, dc);
    }

    /**
     * Basic asynchronous delete command. Used in order to reduce the number
     * of places that we do the same thing in case the API changes.
     *
     * @param dc The command to handle.
     * @throws ApiUsageException
     * @throws ServerError
     * @throws InterruptedException
     */
    protected String delete(IDeletePrx proxy, omero.client c, DeleteCommand...dc)
    throws ApiUsageException, ServerError,
    InterruptedException
    {
        return delete(true, proxy, c, dc);
    }

    /**
     * Basic asynchronous delete command. Used in order to reduce the number
     * of places that we do the same thing in case the API changes.
     * 
     * @param passes Pass <code>true</code> to indicate that no error
     *               found in report, <code>false</code> otherwise.
     * @param dc The command to handle.
     * @param strict whether or not the method should succeed.
     * @throws ApiUsageException
     * @throws ServerError
     * @throws InterruptedException
     */
    protected String delete(boolean passes, IDeletePrx proxy, omero.client c, 
            DeleteCommand...dc)
    throws ApiUsageException, ServerError,
    InterruptedException
    {

        DeleteHandlePrx handle = proxy.queueDelete(dc);
        DeleteCallbackI cb = new DeleteCallbackI(c, handle);
        int count = 10 * dc.length;
        while (null == cb.block(500)) {
            count--;
            if (count == 0) {
                throw new RuntimeException("Waiting on delete timed out");
            }
        }
        StringBuilder sb = new StringBuilder();
        for (DeleteReport report : handle.report()) {
            if (report.error != null && report.error.length() > 0) {
                sb.append(report.error);
            } else {
                sb.append(report.warning);
            }
        }
        String report = sb.toString();
        if (passes) {
            assertEquals(report, 0, handle.errors());
        } else {
            assertTrue(report, 0 < handle.errors());
        }
        return report;
    }

    /**
     * Asynchronous command for a single delete, this means a single 
     * report is returned for testing. 
     * 
     * @param dc The SINGLE command to handle.
     * @throws ApiUsageException
     * @throws ServerError
     * @throws InterruptedException
     */
    protected DeleteReport singleDeleteWithReport(IDeletePrx proxy, omero.client c, DeleteCommand dc)
    throws ApiUsageException, ServerError,
    InterruptedException
    {
        return deleteWithReports(proxy, c, dc)[0];
    }
    /**
     * Asynchronous command for delete, report array is returned. 
     * 
     * @param dc The command to handle.
     * @throws ApiUsageException
     * @throws ServerError
     * @throws InterruptedException
     */
    private DeleteReport[] deleteWithReports(IDeletePrx proxy, omero.client c, 
    		DeleteCommand...dc)
    throws ApiUsageException, ServerError,
    InterruptedException
    {
        DeleteHandlePrx handle = proxy.queueDelete(dc);
        DeleteCallbackI cb = new DeleteCallbackI(c, handle);
        int count = 10 * dc.length;
        while (null == cb.block(500)) {
            count--;
            if (count == 0) {
                throw new RuntimeException("Waiting on delete timed out");
            }
        }
        if (handle.errors() > 0) {
            StringBuilder sb = new StringBuilder();
            sb.append("Errors during delete!\n");
            DeleteReport[] reports = handle.report();
            for (DeleteReport report : reports) {
                if (report.error.length() > 0) {
                    sb.append(report.error);
                    sb.append("\n");
                } else if (report.warning.length() > 0) {
                    sb.append(report.warning);
                    sb.append("\n");
                }
            }
            fail(sb.toString());
        }
        return handle.report();
    }
   
    /**
     * Create a single image with binary.
     *
     * After recent changes on the server to check for existing
     * binary data for pixels, many resetDefaults methods tested
     * below began returning null since {@link omero.LockTimeout}
     * exceptions were being thrown server-side. By using
     * omero.client.forEachTile, we can set the necessary data easily.
     *
     * @see ticket:5755
     */
    protected Image createBinaryImage() throws Exception {
        Image image = mmFactory.createImage();
        Pixels pix = (Pixels) iUpdate.saveAndReturnObject(image.getPixels());
        return createBinaryImage(pix.getImage());
    }

    /**
     * Create the binary data for the given image.
     */
    protected Image createBinaryImage(Image image) throws Exception {
        Pixels pixels = image.getPixels();
        long id = pixels.getId().getValue();
        //Image
        List<Long> ids = new ArrayList<Long>();
        ids.add(image.getId().getValue());
        //method already tested

        // first write to the image
        omero.util.RPSTileLoop loop =
            new omero.util.RPSTileLoop(client.getSession(), pixels);
        loop.forEachTile(256, 256, new omero.util.TileLoopIteration(){
            public void run(omero.util.TileData data, int z, int c, int t, 
            		int x, int y, int tileWidth,
                    int tileHeight, int tileCount) {
                data.setTile(new byte[tileWidth*tileHeight*8], z, c, t, x, y, 
                		tileWidth, tileHeight);
            }
        });
        // This block will change the updateEvent on the pixels
        // therefore we're going to reload the pixels.

        image.setPixels(loop.getPixels());
        return image;
    }

    /**
     * Creates various sharable annotations i.e. TagAnnotation, TermAnnotation,
     * FileAnnotation
     *
     * @param parent1 The object to link the annotation to.
     * @param parent2 The object to link the annotation to if not null.
     * @return See above.
     * @throws Exception Thrown if an error occurred.
     */
    protected List<Long> createSharableAnnotation(IObject parent1,
		IObject parent2)
	throws Exception
    {
        // Copying to a proxy to prevent issues with parent.annotationLinks
        // becoming stale on multiple copies.
        parent1 = parent1.proxy();
        if (parent2 != null) {
            parent2 = parent2.proxy();
        }

	//creation already tested in UpdateServiceTest
	List<Long> ids = new ArrayList<Long>();
	TagAnnotation c = new TagAnnotationI();
	c.setTextValue(omero.rtypes.rstring("tag"));
	c = (TagAnnotation) iUpdate.saveAndReturnObject(c);
	ids.add(c.getId().getValue());

	TermAnnotation t = new TermAnnotationI();
	t.setTermValue(omero.rtypes.rstring("term"));
	t = (TermAnnotation) iUpdate.saveAndReturnObject(t);
	ids.add(t.getId().getValue());

	OriginalFile of = (OriginalFile) iUpdate.saveAndReturnObject(
				mmFactory.createOriginalFile());
		assertNotNull(of);
		FileAnnotation f = new FileAnnotationI();
		f.setFile(of);
		f = (FileAnnotation) iUpdate.saveAndReturnObject(f);
		ids.add(f.getId().getValue());

	List<IObject> links = new ArrayList<IObject>();
	if (parent1 instanceof Image) {
		ImageAnnotationLink link = new ImageAnnotationLinkI();
		link.setChild(new TagAnnotationI(c.getId().getValue(), false));
		link.setParent((Image) parent1);
		links.add(link);
		link = new ImageAnnotationLinkI();
		link.setChild(new TermAnnotationI(t.getId().getValue(), false));
		link.setParent((Image) parent1);
		links.add(link);
		link = new ImageAnnotationLinkI();
		link.setChild(new FileAnnotationI(f.getId().getValue(), false));
		link.setParent((Image) parent1);
		links.add(link);
		if (parent2 != null) {
			link.setChild(new TagAnnotationI(c.getId().getValue(), false));
			link.setParent((Image) parent2);
			links.add(link);
			link = new ImageAnnotationLinkI();
			link.setChild(new TermAnnotationI(t.getId().getValue(), false));
			link.setParent((Image) parent2);
			links.add(link);
			link = new ImageAnnotationLinkI();
			link.setChild(new FileAnnotationI(f.getId().getValue(), false));
			link.setParent((Image) parent2);
			links.add(link);
		}
	} else if (parent1 instanceof Project) {
		ProjectAnnotationLink link = new ProjectAnnotationLinkI();
		link.setChild(new TagAnnotationI(c.getId().getValue(), false));
		link.setParent((Project) parent1);
		links.add(link);
		link = new ProjectAnnotationLinkI();
		link.setChild(new TermAnnotationI(t.getId().getValue(), false));
		link.setParent((Project) parent1);
		links.add(link);
		link = new ProjectAnnotationLinkI();
		link.setChild(new FileAnnotationI(f.getId().getValue(), false));
		link.setParent((Project) parent1);
		links.add(link);
		if (parent2 != null) {
			link.setChild(new TagAnnotationI(c.getId().getValue(), false));
			link.setParent((Project) parent2);
			links.add(link);
			link = new ProjectAnnotationLinkI();
			link.setChild(new TermAnnotationI(t.getId().getValue(), false));
			link.setParent((Project) parent2);
			links.add(link);
			link = new ProjectAnnotationLinkI();
			link.setChild(new FileAnnotationI(f.getId().getValue(), false));
			link.setParent((Project) parent2);
			links.add(link);
		}
	} else if (parent1 instanceof Dataset) {
		DatasetAnnotationLink link = new DatasetAnnotationLinkI();
		link.setChild(new TagAnnotationI(c.getId().getValue(), false));
		link.setParent((Dataset) parent1);
		links.add(link);
		link = new DatasetAnnotationLinkI();
		link.setChild(new TermAnnotationI(t.getId().getValue(), false));
		link.setParent((Dataset) parent1);
		links.add(link);
		link = new DatasetAnnotationLinkI();
		link.setChild(new FileAnnotationI(f.getId().getValue(), false));
		link.setParent((Dataset) parent1);
		links.add(link);
		if (parent2 != null) {
			link.setChild(new TagAnnotationI(c.getId().getValue(), false));
			link.setParent((Dataset) parent2);
			links.add(link);
			link = new DatasetAnnotationLinkI();
			link.setChild(new TermAnnotationI(t.getId().getValue(), false));
			link.setParent((Dataset) parent2);
			links.add(link);
			link = new DatasetAnnotationLinkI();
			link.setChild(new FileAnnotationI(f.getId().getValue(), false));
			link.setParent((Dataset) parent2);
			links.add(link);
		}
	} else if (parent1 instanceof Plate) {
		PlateAnnotationLink link = new PlateAnnotationLinkI();
		link.setChild(new TagAnnotationI(c.getId().getValue(), false));
		link.setParent((Plate) parent1);
		links.add(link);
		link = new PlateAnnotationLinkI();
		link.setChild(new TermAnnotationI(t.getId().getValue(), false));
		link.setParent((Plate) parent1);
		links.add(link);
		link = new PlateAnnotationLinkI();
		link.setChild(new FileAnnotationI(f.getId().getValue(), false));
		link.setParent((Plate) parent1);
		links.add(link);
		if (parent2 != null) {
			link.setChild(new TagAnnotationI(c.getId().getValue(), false));
			link.setParent((Plate) parent2);
			links.add(link);
			link = new PlateAnnotationLinkI();
			link.setChild(new TermAnnotationI(t.getId().getValue(), false));
			link.setParent((Plate) parent2);
			links.add(link);
			link = new PlateAnnotationLinkI();
			link.setChild(new FileAnnotationI(f.getId().getValue(), false));
			link.setParent((Plate) parent2);
			links.add(link);
		}
	} else if (parent1 instanceof Screen) {
		ScreenAnnotationLink link = new ScreenAnnotationLinkI();
		link.setChild(new TagAnnotationI(c.getId().getValue(), false));
		link.setParent((Screen) parent1);
		links.add(link);
		link = new ScreenAnnotationLinkI();
		link.setChild(new TermAnnotationI(t.getId().getValue(), false));
		link.setParent((Screen) parent1);
		links.add(link);
		link = new ScreenAnnotationLinkI();
		link.setChild(new FileAnnotationI(f.getId().getValue(), false));
		link.setParent((Screen) parent1);
		links.add(link);
		if (parent2 != null) {
			link.setChild(new TagAnnotationI(c.getId().getValue(), false));
			link.setParent((Screen) parent2);
			links.add(link);
			link = new ScreenAnnotationLinkI();
			link.setChild(new TermAnnotationI(t.getId().getValue(), false));
			link.setParent((Screen) parent2);
			links.add(link);
			link = new ScreenAnnotationLinkI();
			link.setChild(new FileAnnotationI(f.getId().getValue(), false));
			link.setParent((Screen) parent2);
			links.add(link);
		}
	} else if (parent1 instanceof Well) {
		WellAnnotationLink link = new WellAnnotationLinkI();
		link.setChild(new TagAnnotationI(c.getId().getValue(), false));
		link.setParent((Well) parent1);
		links.add(link);
		link = new WellAnnotationLinkI();
		link.setChild(new TermAnnotationI(t.getId().getValue(), false));
		link.setParent((Well) parent1);
		links.add(link);
		link = new WellAnnotationLinkI();
		link.setChild(new FileAnnotationI(f.getId().getValue(), false));
		link.setParent((Well) parent1);
		links.add(link);
		if (parent2 != null) {
			link.setChild(new TagAnnotationI(c.getId().getValue(), false));
			link.setParent((Well) parent2);
			links.add(link);
			link = new WellAnnotationLinkI();
			link.setChild(new TermAnnotationI(t.getId().getValue(), false));
			link.setParent((Well) parent2);
			links.add(link);
			link = new WellAnnotationLinkI();
			link.setChild(new FileAnnotationI(f.getId().getValue(), false));
			link.setParent((Well) parent2);
			links.add(link);
		}
	} else if (parent1 instanceof WellSample) {
		WellSampleAnnotationLink link = new WellSampleAnnotationLinkI();
		link.setChild(new TagAnnotationI(c.getId().getValue(), false));
		link.setParent((WellSample) parent1);
		links.add(link);
		link = new WellSampleAnnotationLinkI();
		link.setChild(new TermAnnotationI(t.getId().getValue(), false));
		link.setParent((WellSample) parent1);
		links.add(link);
		link = new WellSampleAnnotationLinkI();
		link.setChild(new FileAnnotationI(f.getId().getValue(), false));
		link.setParent((WellSample) parent1);
		links.add(link);
		if (parent2 != null) {
			link.setChild(new TagAnnotationI(c.getId().getValue(), false));
			link.setParent((WellSample) parent2);
			links.add(link);
			link = new WellSampleAnnotationLinkI();
			link.setChild(new TermAnnotationI(t.getId().getValue(), false));
			link.setParent((WellSample) parent2);
			links.add(link);
			link = new WellSampleAnnotationLinkI();
			link.setChild(new FileAnnotationI(f.getId().getValue(), false));
			link.setParent((WellSample) parent2);
			links.add(link);
		}
	} else if (parent1 instanceof PlateAcquisition) {
		PlateAcquisitionAnnotationLink link =
			new PlateAcquisitionAnnotationLinkI();
		link.setChild(new TagAnnotationI(c.getId().getValue(), false));
		link.setParent((PlateAcquisition) parent1);
		links.add(link);
		link = new PlateAcquisitionAnnotationLinkI();
		link.setChild(new TermAnnotationI(t.getId().getValue(), false));
		link.setParent((PlateAcquisition) parent1);
		links.add(link);
		link = new PlateAcquisitionAnnotationLinkI();
		link.setChild(new FileAnnotationI(f.getId().getValue(), false));
		link.setParent((PlateAcquisition) parent1);
		links.add(link);
		if (parent2 != null) {
			link.setChild(new TagAnnotationI(c.getId().getValue(), false));
			link.setParent((PlateAcquisition) parent2);
			links.add(link);
			link = new PlateAcquisitionAnnotationLinkI();
			link.setChild(new TermAnnotationI(t.getId().getValue(), false));
			link.setParent((PlateAcquisition) parent2);
			links.add(link);
			link = new PlateAcquisitionAnnotationLinkI();
			link.setChild(new FileAnnotationI(f.getId().getValue(), false));
			link.setParent((PlateAcquisition) parent2);
			links.add(link);
		}
	}
	if (links.size() > 0) iUpdate.saveAndReturnArray(links);
	return ids;
    }

    /**
     * Creates various non sharable annotations.
     *
     * @param parent The object to link the annotation to.
     * @param ns     The name space or <code>null</code>.
     * @return See above.
     * @throws Exception Thrown if an error occurred.
     */
    protected List<Long> createNonSharableAnnotation(IObject parent, String ns)
	throws Exception
    {
        // Copying to a proxy to prevent issues with parent.annotationLinks
        // becoming stale on multiple copies.
        parent = parent.proxy();

	//creation already tested in UpdateServiceTest
	List<Long> ids = new ArrayList<Long>();
	CommentAnnotation c = new CommentAnnotationI();
	c.setTextValue(omero.rtypes.rstring("comment"));
	if (ns != null) c.setNs(omero.rtypes.rstring(ns));

	c = (CommentAnnotation) iUpdate.saveAndReturnObject(c);

	LongAnnotation l = new LongAnnotationI();
	l.setLongValue(omero.rtypes.rlong(1L));
	if (ns != null) l.setNs(omero.rtypes.rstring(ns));

	l = (LongAnnotation) iUpdate.saveAndReturnObject(l);

	BooleanAnnotation b = new BooleanAnnotationI();
	b.setBoolValue(omero.rtypes.rbool(true));
	if (ns != null) b.setNs(omero.rtypes.rstring(ns));

	b = (BooleanAnnotation) iUpdate.saveAndReturnObject(b);

	ids.add(c.getId().getValue());
	ids.add(l.getId().getValue());
	ids.add(b.getId().getValue());

	List<IObject> links = new ArrayList<IObject>();
	if (parent instanceof Image) {
		ImageAnnotationLink link = new ImageAnnotationLinkI();
		link.setChild(c);
		link.setParent((Image) parent);
		links.add(link);
		link = new ImageAnnotationLinkI();
		link.setChild(l);
		link.setParent((Image) parent);
		links.add(link);
		link = new ImageAnnotationLinkI();
		link.setChild(b);
		link.setParent((Image) parent);
		links.add(link);
	} else if (parent instanceof Project) {
		ProjectAnnotationLink link = new ProjectAnnotationLinkI();
		link.setChild(c);
		link.setParent((Project) parent);
		links.add(link);
		link = new ProjectAnnotationLinkI();
		link.setChild(l);
		link.setParent((Project) parent);
		links.add(link);
		link = new ProjectAnnotationLinkI();
		link.setChild(b);
		link.setParent((Project) parent);
		links.add(link);
	} else if (parent instanceof Dataset) {
		DatasetAnnotationLink link = new DatasetAnnotationLinkI();
		link.setChild(c);
		link.setParent((Dataset) parent);
		links.add(link);
		link = new DatasetAnnotationLinkI();
		link.setChild(l);
		link.setParent((Dataset) parent);
		links.add(link);
		link = new DatasetAnnotationLinkI();
		link.setChild(b);
		link.setParent((Dataset) parent);
		links.add(link);
	} else if (parent instanceof Plate) {
		PlateAnnotationLink link = new PlateAnnotationLinkI();
		link.setChild(c);
		link.setParent((Plate) parent);
		links.add(link);
		link = new PlateAnnotationLinkI();
		link.setChild(l);
		link.setParent((Plate) parent);
		links.add(link);
		link = new PlateAnnotationLinkI();
		link.setChild(b);
		link.setParent((Plate) parent);
		links.add(link);
	} else if (parent instanceof Screen) {
		ScreenAnnotationLink link = new ScreenAnnotationLinkI();
		link.setChild(c);
		link.setParent((Screen) parent);
		links.add(link);
		link = new ScreenAnnotationLinkI();
		link.setChild(l);
		link.setParent((Screen) parent);
		links.add(link);
		link = new ScreenAnnotationLinkI();
		link.setChild(b);
		link.setParent((Screen) parent);
		links.add(link);
	} else if (parent instanceof Well) {
		WellAnnotationLink link = new WellAnnotationLinkI();
		link.setChild(c);
		link.setParent((Well) parent);
		links.add(link);
		link = new WellAnnotationLinkI();
		link.setChild(l);
		link.setParent((Well) parent);
		links.add(link);
		link = new WellAnnotationLinkI();
		link.setChild(b);
		link.setParent((Well) parent);
		links.add(link);
	} else if (parent instanceof WellSample) {
		WellSampleAnnotationLink link = new WellSampleAnnotationLinkI();
		link.setChild(c);
		link.setParent((WellSample) parent);
		links.add(link);
		link = new WellSampleAnnotationLinkI();
		link.setChild(l);
		link.setParent((WellSample) parent);
		links.add(link);
		link = new WellSampleAnnotationLinkI();
		link.setChild(b);
		link.setParent((WellSample) parent);
		links.add(link);
	} else if (parent instanceof PlateAcquisition) {
		PlateAcquisitionAnnotationLink link =
			new PlateAcquisitionAnnotationLinkI();
		link.setChild(c);
		link.setParent((PlateAcquisition) parent);
		links.add(link);
		link = new PlateAcquisitionAnnotationLinkI();
		link.setChild(l);
		link.setParent((PlateAcquisition) parent);
		links.add(link);
		link = new PlateAcquisitionAnnotationLinkI();
		link.setChild(b);
		link.setParent((PlateAcquisition) parent);
		links.add(link);
	}
	if (links.size() > 0) iUpdate.saveAndReturnArray(links);
	return ids;
    }

	/**
	 * Moves the data.
	 *
	 * @param change The object hosting information about data to move.
	 * @return See above.
	 * @throws Exception
	 */
	protected Response doChange(Chgrp change)
	    throws Exception {
	    return doChange(change, true);
	}

	protected Response doChange(Chgrp change, boolean pass)
		throws Exception
	{
		final HandlePrx prx = factory.submit(change);
		assertFalse(prx.getStatus().flags.contains(State.FAILURE));
		new CmdCallbackI(client, prx).loop(20, 500);
		assertNotNull(prx.getResponse());

		Status status = prx.getStatus();
		Response rsp = prx.getResponse();
		assertNotNull(rsp);
		if (pass) {
		    if (rsp instanceof ERR) {
		        ERR err = (ERR) rsp;
		        fail(String.format("Found ERR when pass==true: %s (%s) params=",
		                err.category, err.name, err.parameters));
		    }
		    assertFalse(status.flags.contains(State.FAILURE));
		} else {
		    if (rsp instanceof OK) {
		        OK ok = (OK) rsp;
		        fail(String.format("Found OK when pass==false: %s", ok));
		    }
		    assertTrue(status.flags.contains(State.FAILURE));
		}
		return rsp;
	}
	
<<<<<<< HEAD

	protected Image createImage(int x, int y, int z, int time,
			int channels, String name) throws Exception {

		Image image = mmFactory.createImage(x, y, z, time, channels);
		
		if(name != null)
			image.setName(omero.rtypes.rstring(name));
			
=======
	protected Image createBasicImage() throws Exception {
		return createImage(1, 1, 1, 1, 1);
	}

	protected Image createImage(int x, int y, int z, int time,
			int channels) throws Exception {

		Image image = mmFactory.createImage(x, y, z, time, channels);

>>>>>>> 298e1f9d
		Pixels pixels = (Pixels) iUpdate.saveAndReturnObject(image
				.getPixels());
		image = pixels.getImage();

		return image;
	}
<<<<<<< HEAD

	protected Image createBasicImage() throws Exception {
		return createImage(1, 1, 1, 1, 1, null);
	}
	
	protected Image createImageWithName(String name) throws Exception
	{
		return createImage(1, 1, 1, 1, 1, name);
	}
=======
>>>>>>> 298e1f9d

}<|MERGE_RESOLUTION|>--- conflicted
+++ resolved
@@ -1570,8 +1570,6 @@
 		return rsp;
 	}
 	
-<<<<<<< HEAD
-
 	protected Image createImage(int x, int y, int z, int time,
 			int channels, String name) throws Exception {
 
@@ -1580,25 +1578,12 @@
 		if(name != null)
 			image.setName(omero.rtypes.rstring(name));
 			
-=======
-	protected Image createBasicImage() throws Exception {
-		return createImage(1, 1, 1, 1, 1);
-	}
-
-	protected Image createImage(int x, int y, int z, int time,
-			int channels) throws Exception {
-
-		Image image = mmFactory.createImage(x, y, z, time, channels);
-
->>>>>>> 298e1f9d
 		Pixels pixels = (Pixels) iUpdate.saveAndReturnObject(image
 				.getPixels());
 		image = pixels.getImage();
 
 		return image;
 	}
-<<<<<<< HEAD
-
 	protected Image createBasicImage() throws Exception {
 		return createImage(1, 1, 1, 1, 1, null);
 	}
@@ -1607,7 +1592,5 @@
 	{
 		return createImage(1, 1, 1, 1, 1, name);
 	}
-=======
->>>>>>> 298e1f9d
 
 }