/*
 *   Copyright 2010-2015 Glencoe Software, Inc. All rights reserved.
 *   Use is subject to license terms supplied in LICENSE.txt
 */
package integration;

import java.io.File;
import java.util.ArrayList;
import java.util.Arrays;
import java.util.Collection;
import java.util.Collections;
import java.util.HashMap;
import java.util.HashSet;
import java.util.Iterator;
import java.util.List;
import java.util.Map;
import java.util.Set;
import java.util.UUID;

import ome.formats.OMEROMetadataStoreClient;
import ome.formats.importer.IObservable;
import ome.formats.importer.IObserver;
import ome.formats.importer.ImportCandidates;
import ome.formats.importer.ImportConfig;
import ome.formats.importer.ImportContainer;
import ome.formats.importer.ImportEvent;
import ome.formats.importer.ImportLibrary;
import ome.formats.importer.OMEROWrapper;
import ome.formats.importer.util.ErrorHandler;
import ome.io.nio.SimpleBackOff;
import ome.services.blitz.repo.path.FsFile;
import omero.ApiUsageException;
import omero.RLong;
import omero.RType;
import omero.ServerError;
import omero.rtypes;
import omero.api.IAdminPrx;
import omero.api.IPixelsPrx;
import omero.api.IQueryPrx;
import omero.api.IUpdatePrx;
import omero.api.ServiceFactoryPrx;
import omero.cmd.CmdCallbackI;
import omero.cmd.Delete2;
import omero.cmd.Delete2Response;
import omero.cmd.DoAll;
import omero.cmd.DoAllRsp;
import omero.cmd.ERR;
import omero.cmd.HandlePrx;
import omero.cmd.OK;
import omero.cmd.Request;
import omero.cmd.Response;
import omero.cmd.State;
import omero.cmd.Status;
import omero.grid.RepositoryMap;
import omero.grid.RepositoryPrx;
import omero.model.BooleanAnnotation;
import omero.model.BooleanAnnotationI;
import omero.model.ChannelBinding;
import omero.model.CommentAnnotation;
import omero.model.CommentAnnotationI;
import omero.model.Dataset;
import omero.model.DatasetAnnotationLink;
import omero.model.DatasetAnnotationLinkI;
import omero.model.Detector;
import omero.model.DetectorAnnotationLink;
import omero.model.DetectorAnnotationLinkI;
import omero.model.Experiment;
import omero.model.Experimenter;
import omero.model.ExperimenterGroup;
import omero.model.ExperimenterGroupI;
import omero.model.ExperimenterI;
import omero.model.FileAnnotation;
import omero.model.FileAnnotationI;
import omero.model.Fileset;
import omero.model.FilesetI;
import omero.model.Folder;
import omero.model.IObject;
import omero.model.Image;
import omero.model.ImageAnnotationLink;
import omero.model.ImageAnnotationLinkI;
import omero.model.Instrument;
import omero.model.InstrumentAnnotationLink;
import omero.model.InstrumentAnnotationLinkI;
import omero.model.LightSource;
import omero.model.LightSourceAnnotationLink;
import omero.model.LightSourceAnnotationLinkI;
import omero.model.LongAnnotation;
import omero.model.LongAnnotationI;
import omero.model.MapAnnotation;
import omero.model.MapAnnotationI;
import omero.model.NamedValue;
import omero.model.OriginalFile;
import omero.model.OriginalFileAnnotationLink;
import omero.model.OriginalFileAnnotationLinkI;
import omero.model.Permissions;
import omero.model.PermissionsI;
import omero.model.Pixels;
import omero.model.Plate;
import omero.model.PlateAcquisition;
import omero.model.PlateAcquisitionAnnotationLink;
import omero.model.PlateAcquisitionAnnotationLinkI;
import omero.model.PlateAnnotationLink;
import omero.model.PlateAnnotationLinkI;
import omero.model.Project;
import omero.model.ProjectAnnotationLink;
import omero.model.ProjectAnnotationLinkI;
import omero.model.QuantumDef;
import omero.model.RenderingDef;
import omero.model.Screen;
import omero.model.ScreenAnnotationLink;
import omero.model.ScreenAnnotationLinkI;
import omero.model.TagAnnotation;
import omero.model.TagAnnotationI;
import omero.model.TermAnnotation;
import omero.model.TermAnnotationI;
import omero.model.Well;
import omero.model.WellAnnotationLink;
import omero.model.WellAnnotationLinkI;
import omero.model.WellSample;
import omero.sys.EventContext;
import omero.sys.Parameters;
import omero.sys.ParametersI;
import omero.sys.Roles;

import org.apache.commons.collections.CollectionUtils;
import org.apache.commons.lang.StringUtils;
import org.testng.Assert;
import org.testng.annotations.AfterClass;
import org.testng.annotations.BeforeClass;

import com.google.common.collect.Lists;

/**
 * Base test for integration tests.
 *
 * @since Beta4.2
 */
public class AbstractServerTest extends AbstractTest {

    /** Performs the move as data owner. */
    public static final int MEMBER = 100;

    /** Performs the move as group owner. */
    public static final int GROUP_OWNER = 101;

    /** Performs the move as group owner. */
    public static final int ADMIN = 102;

    /** Scaling factor used for CmdCallbackI loop timings. */
    protected long scalingFactor;

    /** The client object, this is the entry point to the Server. */
    protected omero.client client;

    /** A root-client object. */
    protected omero.client root;

    /** Helper reference to the <code>Service factory</code>. */
    protected ServiceFactoryPrx factory;

    /** Helper reference to the <code>Service factory</code>. */
    protected ServiceFactoryPrx factoryEncrypted;

    /** Helper reference to the <code>IQuery</code> service. */
    protected IQueryPrx iQuery;

    /** Helper reference to the <code>IUpdate</code> service. */
    protected IUpdatePrx iUpdate;

    /** Helper reference to the <code>IAdmin</code> service. */
    protected IAdminPrx iAdmin;

<<<<<<< HEAD
    /** Helper reference to the server's critical roles. */
    protected Roles roles;

=======
    /** Helper reference to the <code>IPixels</code> service. */
    protected IPixelsPrx iPix;
    
>>>>>>> 966623ee
    /** Reference to the importer store. */
    protected OMEROMetadataStoreClient importer;

    /** Helper class creating mock object. */
    protected ModelMockFactory mmFactory;

    /** the managed repository directory for the user from test class setup **/
    private String userFsDir = null;

    /**
     * {@link omero.client} instances which are created via the newUser*
     * methods. These will be forcefully closed at the end of the test.
     * "new omero.client(...)" should be strictly avoided except for in the
     * method {@link #newOmeroClient()}.
     *
     * @see #newUserAndGroup(Permissions)
     * @see #newUserAndGroup(String)
     * @see #newUserInGroup()
     * @see #newUserInGroup(EventContext)
     * @see #newUserInGroup(ExperimenterGroup)
     */
    private final Set<omero.client> clients = new HashSet<omero.client>();

    protected AbstractServerTest() {
        final ome.system.Roles defaultRoles = new ome.system.Roles();
        roles = new Roles(
                defaultRoles.getRootId(), defaultRoles.getRootName(),
                defaultRoles.getSystemGroupId(), defaultRoles.getSystemGroupName(),
                defaultRoles.getUserGroupId(), defaultRoles.getUserGroupName(),
                defaultRoles.getGuestId(), defaultRoles.getGuestName(),
                defaultRoles.getGuestGroupId(), defaultRoles.getGuestGroupName());
    }

    /**
     * Sole location where {@link omero.client#client()} or any other
     * {@link omero.client} constructor should be called.
     */
    protected omero.client newOmeroClient() {
        omero.client client = new omero.client(); // OK
        clients.add(client);
        return client;
    }

    /**
     * Creates a client for the root user.
     *
     * @return See above.
     * @throws Exception
     *             Thrown if an error occurred.
     */
    protected omero.client newRootOmeroClient() throws Exception {
        omero.client client = newOmeroClient();
        client.createSession("root", rootpass);
        return client;
    }

    /**
     * Initializes the various services.
     *
     * @throws Exception
     *             Thrown if an error occurred.
     */
    @Override
    @BeforeClass(alwaysRun = true)
    protected void setUp() throws Exception {
        // administrator client
        omero.client tmp = newOmeroClient();
        rootpass = tmp.getProperty("omero.rootpass");
        root = newRootOmeroClient();
        tmp.__del__();

        scalingFactor = 500;
        final String timeoutString = System.getProperty("omero.test.timeout");
        if (StringUtils.isNotBlank(timeoutString)) {
            try {
                scalingFactor = Long.valueOf(timeoutString);
            } catch (NumberFormatException e) {
                log.warn("Problem setting 'omero.test.timeout' to: {}. " +
                         "Defaulting to {}.", timeoutString, scalingFactor);
            }
        }
        final EventContext ctx = newUserAndGroup("rw----");
        this.userFsDir = ctx.userName + "_" + ctx.userId + FsFile.separatorChar;
        SimpleBackOff backOff = new SimpleBackOff();
        long newScalingFactor = (long) backOff.getScalingFactor()
                * backOff.getCount();
        if (newScalingFactor > scalingFactor) {
            scalingFactor = newScalingFactor;
        }
    }

    /**
     * Closes the session.
     *
     * @throws Exception
     *             Thrown if an error occurred.
     */
    @Override
    @AfterClass
    public void tearDown() throws Exception {
        for (omero.client c : clients) {
            if (c != null) {
                c.__del__();
            }
        }
    }

    /**
     * Creates a new group and experimenter and returns the event context.
     *
     * @param perms
     *            The permissions level.
     * @param owner
     *            Pass <code>true</code> to indicate that the new user is an
     *            owner of the group, <code>false</code> otherwise.
     * @return See above.
     * @throws Exception
     *             Thrown if an error occurred.
     */
    protected EventContext newUserAndGroup(String perms, boolean owner)
            throws Exception {
        return newUserAndGroup(new PermissionsI(perms), owner);
    }

    /**
     * Creates a new group and experimenter and returns the event context.
     *
     * @param perms
     *            The permissions level.
     * @return See above.
     * @throws Exception
     *             Thrown if an error occurred.
     */
    protected EventContext newUserAndGroup(String perms) throws Exception {
        return newUserAndGroup(new PermissionsI(perms), false);
    }

    /**
     * Creates a new group and experimenter and returns the event context.
     *
     * @param perms
     *            The permissions level.
     * @param owner
     *            Pass <code>true</code> to indicate that the new user is an
     *            owner of the group, <code>false</code> otherwise.
     * @return See above.
     * @throws Exception
     *             Thrown if an error occurred.
     */
    protected EventContext newUserAndGroup(Permissions perms, boolean owner)
            throws Exception {
        IAdminPrx rootAdmin = root.getSession().getAdminService();
        String uuid = UUID.randomUUID().toString();
        ExperimenterGroup g = new ExperimenterGroupI();
        g.setName(omero.rtypes.rstring(uuid));
        g.setLdap(omero.rtypes.rbool(false));
        g.getDetails().setPermissions(perms);
        g = new ExperimenterGroupI(rootAdmin.createGroup(g), false);
        return newUserInGroup(g, owner);
    }

    /**
     * Creates a new group and experimenter and returns the event context.
     *
     * @param perms
     *            The permissions level.
     * @param experimenterId
     *            The identifier of the experimenter. @ * @return See above.
     * @throws Exception
     *             Thrown if an error occurred.
     */
    protected ExperimenterGroup newGroupAddUser(Permissions perms,
            long experimenterId) throws Exception {
        return newGroupAddUser(perms, Arrays.asList(experimenterId), false);
    }

    /**
     * Creates a new group and experimenter and returns the event context.
     *
     * @param perms
     *            The permissions level.
     * @param experimenterId
     *            The identifier of the experimenter.
     * @param owner
     *            Pass <code>true</code> to indicate that the new user is an
     *            owner of the group, <code>false</code> otherwise.
     * @return See above.
     * @throws Exception
     *             Thrown if an error occurred.
     */
    protected ExperimenterGroup newGroupAddUser(Permissions perms,
            long experimenterId, boolean owner) throws Exception {
        return newGroupAddUser(perms, Arrays.asList(experimenterId), owner);
    }

    /**
     * Creates a new group and experimenter and returns the event context.
     *
     * @param perms
     *            The permissions level.
     * @param experimenterIds
     *            The identifier of the experimenters.
     * @param owner
     *            Pass <code>true</code> to indicate that the new user is an
     *            owner of the group, <code>false</code> otherwise.
     * @return See above.
     * @throws Exception
     *             Thrown if an error occurred.
     */
    protected ExperimenterGroup newGroupAddUser(Permissions perms,
            List<Long> experimenterIds, boolean owner) throws Exception {
        IAdminPrx rootAdmin = root.getSession().getAdminService();
        String uuid = UUID.randomUUID().toString();
        ExperimenterGroup g = new ExperimenterGroupI();
        g.setName(omero.rtypes.rstring(uuid));
        g.setLdap(omero.rtypes.rbool(false));
        g.getDetails().setPermissions(perms);
        g = new ExperimenterGroupI(rootAdmin.createGroup(g), false);
        return addUsers(g, experimenterIds, owner);
    }

    protected ExperimenterGroup addUsers(ExperimenterGroup g,
            List<Long> experimenterIds, boolean owner) throws Exception {
        IAdminPrx rootAdmin = root.getSession().getAdminService();
        g = rootAdmin.getGroup(g.getId().getValue());
        Iterator<Long> i = experimenterIds.iterator();
        List<Experimenter> l = new ArrayList<Experimenter>();
        while (i.hasNext()) {
            Experimenter e = rootAdmin.getExperimenter(i.next());
            rootAdmin.addGroups(e, Arrays.asList(g));
            l.add(e);
        }
        if (owner && l.size() > 0) {
            rootAdmin.addGroupOwners(g, l);
        }
        return g;
    }

    /**
     * Creates a new group and experimenter and returns the event context.
     *
     * @param perms
     *            The permissions level.
     * @param experimenterId
     *            The identifier of the experimenters.
     * @param owner
     *            Pass <code>true</code> to indicate that the new user is an
     *            owner of the group, <code>false</code> otherwise.
     * @return See above.
     * @throws Exception
     *             Thrown if an error occurred.
     */
    protected ExperimenterGroup newGroupAddUser(String perms,
            List<Long> experimenterIds, boolean owner) throws Exception {
        return newGroupAddUser(new PermissionsI(perms), experimenterIds, owner);
    }

    /**
     * Creates a new group and experimenter and returns the event context.
     *
     * @param perms
     *            The permissions level.
     * @param experimenterId
     *            The identifier of the experimenters.
     * @return See above.
     * @throws Exception
     *             Thrown if an error occurred.
     */
    protected ExperimenterGroup newGroupAddUser(String perms,
            List<Long> experimenterIds) throws Exception {
        return newGroupAddUser(new PermissionsI(perms), experimenterIds, false);
    }

    /**
     * Creates a new group and experimenter and returns the event context.
     *
     * @param perms
     *            The permissions level.
     * @param experimenterId
     *            The identifier of the experimenter.
     * @return See above.
     * @throws Exception
     *             Thrown if an error occurred.
     */
    protected ExperimenterGroup newGroupAddUser(String perms,
            long experimenterId) throws Exception {
        return newGroupAddUser(new PermissionsI(perms), experimenterId);
    }

    /**
     * Creates a new group and experimenter and returns the event context.
     *
     * @param perms
     *            The permissions level.
     * @param experimenterId
     *            The identifier of the experimenter.
     * @param owner
     *            Pass <code>true</code> to indicate that the new user is an
     *            owner of the group, <code>false</code> otherwise.
     * @return See above.
     * @throws Exception
     *             Thrown if an error occurred.
     */
    protected ExperimenterGroup newGroupAddUser(String perms,
            long experimenterId, boolean owner) throws Exception {
        return newGroupAddUser(new PermissionsI(perms), experimenterId, owner);
    }

    /**
     * Creates a new user in the current group.
     *
     * @return
     */
    protected EventContext newUserInGroup() throws Exception {
        EventContext ec = client.getSession().getAdminService()
                .getEventContext();
        return newUserInGroup(ec);
    }

    /**
     * Takes the {@link EventContext} from another user and creates a new user
     * in the same group as that user is currently logged in to.
     *
     * @param previousUser
     *            The context of the previous user.
     * @throws Exception
     *             Thrown if an error occurred.
     */
    protected EventContext newUserInGroup(EventContext previousUser)
            throws Exception {
        return newUserInGroup(previousUser, false);
    }

    /**
     * Takes the {@link EventContext} from another user and creates a new user
     * in the same group as that user is currently logged in to.
     *
     * @param previousUser
     *            The context of the previous user.
     * @param owner
     *            Pass <code>true</code> to indicate that the new user is an
     *            owner of the group, <code>false</code> otherwise.
     * @throws Exception
     *             Thrown if an error occurred.
     */
    protected EventContext newUserInGroup(EventContext previousUser,
            boolean owner) throws Exception {
        ExperimenterGroup eg = new ExperimenterGroupI(previousUser.groupId,
                false);
        return newUserInGroup(eg, owner);
    }

    /**
     * Creates a new user in the specified group.
     *
     * @param group
     *            The group to add the user to.
     * @param owner
     *            Pass <code>true</code> to indicate that the new user is an
     *            owner of the group, <code>false</code> otherwise.
     * @return The context.
     * @throws Exception
     *             Thrown if an error occurred.
     */
    protected EventContext newUserInGroup(ExperimenterGroup group, boolean owner)
            throws Exception {
        IAdminPrx rootAdmin = root.getSession().getAdminService();
        group = rootAdmin.getGroup(group.getId().getValue());

        String uuid = UUID.randomUUID().toString();
        Experimenter e = new ExperimenterI();
        e.setOmeName(omero.rtypes.rstring(uuid));
        e.setFirstName(omero.rtypes.rstring("integration"));
        e.setLastName(omero.rtypes.rstring("tester"));
        e.setLdap(omero.rtypes.rbool(false));
        long id = newUserInGroupWithPassword(e, group, uuid);
        e = rootAdmin.getExperimenter(id);
        rootAdmin.addGroups(e, Arrays.asList(group));
        if (owner) {
            rootAdmin.addGroupOwners(group, Arrays.asList(e));
        }
        omero.client client = newOmeroClient();
        client.createSession(uuid, uuid);
        return init(client);
    }

    /**
     * Creates the specified user in the specified groups. Also adds the user
     * to the default user group. Requires a password.
     *
     * @param experimenter The pre-populated Experimenter object.
     * @param groups The target groups.
     * @param password The user password.
     * @return long The created user ID.
     */
    protected long newUserInGroupWithPassword(Experimenter experimenter,
            List<ExperimenterGroup> groups, String password) throws Exception {
        IAdminPrx rootAdmin = root.getSession().getAdminService();
        ExperimenterGroup userGroup = rootAdmin.lookupGroup(roles.userGroupName);
        return rootAdmin.createExperimenterWithPassword(experimenter,
                omero.rtypes.rstring(password), userGroup, groups);
    }

    /**
     * Creates the specified user in the specified group. Also adds the user
     * to the default user group. Requires a password.
     *
     * @param experimenter The pre-populated Experimenter object.
     * @param group The target group.
     * @param password The user password.
     * @return long The created user ID.
     */
    protected long newUserInGroupWithPassword(Experimenter experimenter,
            ExperimenterGroup group, String password) throws Exception {
        return newUserInGroupWithPassword(experimenter,
                Lists.newArrayList(group), password);
    }

    /**
     * Create a fileset with a template prefix appropriate for the user created
     * by {@link #setUp()}. Does not access the OMERO API or persist the new
     * fileset.
     *
     * @return a new fileset
     */
    protected Fileset newFileset() {
        final Fileset fileset = new FilesetI();
        fileset.setTemplatePrefix(omero.rtypes.rstring(this.userFsDir
                + System.currentTimeMillis() + FsFile.separatorChar));
        return fileset;
    }

    /**
     * Logs in the user.
     *
     * @param g
     *            The group to log into.
     * @throws Exception
     *             Thrown if an error occurred.
     */
    protected EventContext loginUser(ExperimenterGroup g) throws Exception {
        EventContext ec = iAdmin.getEventContext();
        omero.client client = newOmeroClient();
        client.createSession(ec.userName, ec.userName);
        client.getSession().setSecurityContext(
                new ExperimenterGroupI(g.getId(), false));
        return init(client);
    }

    /**
     * Logs in the user.
     *
     * @param ownerEc
     *            The context of the user.
     * @throws Exception
     *             Thrown if an error occurred.
     */
    protected void loginUser(EventContext ownerEc) throws Exception {
        omero.client client = newOmeroClient();
        client.createSession(ownerEc.userName, ownerEc.userName);
        init(client);
    }

    /**
     * Logs in the user.
     *
     * @param ownerEc
     *            The context of the user.
     * @param g
     *            The group to log into.
     * @throws Exception
     *             Thrown if an error occurred.
     */
    protected void loginUser(EventContext ownerEc, ExperimenterGroup g) throws Exception {
        final omero.client client = newOmeroClient();
        client.createSession(ownerEc.userName, ownerEc.userName);
        client.getSession().setSecurityContext(
                new ExperimenterGroupI(g.getId(), false));
        init(client);
    }

    /**
     * Creates a new {@link omero.client} for root based on the current group.
     */
    protected void logRootIntoGroup() throws Exception {
        EventContext ec = iAdmin.getEventContext();
        logRootIntoGroup(ec);
    }

    /**
     * Creates a new {@link omero.client} for root based on the
     * {@link EventContext}
     */
    protected void logRootIntoGroup(EventContext ec) throws Exception {
        logRootIntoGroup(ec.groupId);
    }

    /**
     * Creates a new {@link omero.client} for root based on the group
     * identifier.
     */
    protected void logRootIntoGroup(long groupId) throws Exception {
        omero.client rootClient = newRootOmeroClient();
        rootClient.getSession().setSecurityContext(
                new ExperimenterGroupI(groupId, false));
        init(rootClient);
    }

    /**
     * Makes the current user an owner of the current group.
     */
    protected void makeGroupOwner() throws Exception {
        EventContext ec = client.getSession().getAdminService()
                .getEventContext();
        IAdminPrx rootAdmin = root.getSession().getAdminService();
        rootAdmin.setGroupOwner(new ExperimenterGroupI(ec.groupId, false),
                new ExperimenterI(ec.userId, false));

        disconnect();
        init(ec); // Create new session with the added privileges
    }

    /**
     * Saves the current client before calling {@link #clean()} and returns it
     * to the user.
     */
    protected omero.client disconnect() throws Exception {
        omero.client oldClient = client;
        clean();
        client = null;
        return oldClient;
    }

    /**
     * If {@link #client} is non-null, destroys the client and nulls all fields
     * which were set on creation.
     */
    protected void clean() throws Exception {
        if (importer != null) {
            importer.closeServices();
            importer = null;
        }

        if (client != null) {
            client.__del__();
        }
        client = null;
    }

    /**
     */
    protected EventContext init(EventContext ec) throws Exception {
        omero.client c = newOmeroClient();
        factoryEncrypted = c.createSession(ec.userName, ec.userName);
        return init(c);
    }

    /**
     * Resets the client and return the event context.
     *
     * @param client
     *            The client to handle.
     * @return The event context to handle.
     * @throws Exception
     */
    protected EventContext init(omero.client client) throws Exception {

        clean();

        this.client = client;
        factory = client.getSession();
        iQuery = factory.getQueryService();
        iUpdate = factory.getUpdateService();
        iAdmin = factory.getAdminService();
<<<<<<< HEAD
        roles = iAdmin.getSecurityRoles();
=======
        iPix = factory.getPixelsService();
>>>>>>> 966623ee
        mmFactory = new ModelMockFactory(factory.getPixelsService());

        importer = new OMEROMetadataStoreClient();
        importer.initialize(factory);

        return iAdmin.getEventContext();
    }

    /**
     * Compares the passed rendering definitions.
     *
     * @param def1
     *            The first rendering definition to handle.
     * @param def2
     *            The second rendering definition to handle.
     * @throws Exception
     *             Thrown if an error occurred.
     */
    protected void compareRenderingDef(RenderingDef def1, RenderingDef def2)
            throws Exception {
        Assert.assertNotNull(def1);
        Assert.assertNotNull(def2);
        Assert.assertEquals(def1.getDefaultZ().getValue(),
                def2.getDefaultZ().getValue());
        Assert.assertEquals(def1.getDefaultT().getValue(),
                def2.getDefaultT().getValue());
        Assert.assertEquals(def1.getModel().getValue().getValue(),
                def2.getModel().getValue().getValue());
        QuantumDef q1 = def1.getQuantization();
        QuantumDef q2 = def2.getQuantization();
        Assert.assertNotNull(q1);
        Assert.assertNotNull(q2);
        Assert.assertEquals(q1.getBitResolution().getValue(),
                q2.getBitResolution().getValue());
        Assert.assertEquals(q1.getCdStart().getValue(), q2.getCdStart().getValue());
        Assert.assertEquals(q1.getCdEnd().getValue(), q2.getCdEnd().getValue());
        List<ChannelBinding> channels1 = def1.copyWaveRendering();
        List<ChannelBinding> channels2 = def2.copyWaveRendering();
        Assert.assertNotNull(channels1);
        Assert.assertNotNull(channels2);
        Assert.assertEquals(channels1.size(), channels2.size());
        Iterator<ChannelBinding> i = channels1.iterator();
        ChannelBinding c1, c2;
        int index = 0;
        while (i.hasNext()) {
            c1 = i.next();
            c2 = channels2.get(index);
            Assert.assertEquals(c1.getAlpha().getValue(), c2.getAlpha().getValue());
            Assert.assertEquals(c1.getRed().getValue(), c2.getRed().getValue());
            Assert.assertEquals(c1.getGreen().getValue(), c2.getGreen().getValue());
            Assert.assertEquals(c1.getBlue().getValue(), c2.getBlue().getValue());
            Assert.assertEquals(c1.getCoefficient().getValue(), c2.getCoefficient()
                    .getValue());
            Assert.assertEquals(c1.getFamily().getValue().getValue(),
                    c2.getFamily().getValue().getValue());
            Assert.assertEquals(c1.getInputStart().getValue(), c2.getInputStart()
                    .getValue());
            Assert.assertEquals(c1.getInputEnd().getValue(), c2.getInputEnd()
                    .getValue());
            Boolean b1 = Boolean.valueOf(c1.getActive().getValue());
            Boolean b2 = Boolean.valueOf(c2.getActive().getValue());
            Assert.assertEquals(b1, b2);
            b1 = Boolean.valueOf(c1.getNoiseReduction().getValue());
            b2 = Boolean.valueOf(c2.getNoiseReduction().getValue());
            Assert.assertEquals(b1, b2);
            //Check lut
            if (c1.getLookupTable() != null && c2.getLookupTable() != null) {
                Assert.assertEquals(c1.getLookupTable().getValue(),
                        c2.getLookupTable().getValue());
            }
        }
    }

    /**
     * Helper method to load the wells.
     *
     * @param plateID
     *            The identifier of the plate.
     * @param pixels
     *            Pass <code>true</code> to load the pixels, <code>false</code>
     *            otherwise.
     * @return See above.
     * @throws Exception
     *             Thrown if an error occurred.
     */
    @SuppressWarnings("unchecked")
    protected List<Well> loadWells(long plateID, boolean pixels)
            throws Exception {
        StringBuilder sb = new StringBuilder();
        ParametersI param = new ParametersI();
        param.addLong("plateID", plateID);
        sb.append("select well from Well as well ");
        sb.append("left outer join fetch well.plate as pt ");
        sb.append("left outer join fetch well.wellSamples as ws ");
        sb.append("left outer join fetch ws.plateAcquisition as pa ");
        sb.append("left outer join fetch ws.image as img ");
        if (pixels) {
            sb.append("left outer join fetch img.pixels as pix ");
            sb.append("left outer join fetch pix.pixelsType as pixType ");
        }
        sb.append("where pt.id = :plateID");
        return (List<Well>) (List<?>) iQuery.findAllByQuery(sb.toString(),
                param);
    }

    /**
     * Helper method to load a well sample with its well and plate intact (and
     * possibly a screen if one exists) for the given pixels.
     *
     * @param p
     * @return
     * @throws ServerError
     */
    protected WellSample getWellSample(Pixels p) throws ServerError {
        long id = p.getImage().getId().getValue();
        String sql = "select ws from WellSample as ws ";
        sql += "join fetch ws.well as w ";
        sql += "left outer join fetch ws.plateAcquisition as pa ";
        sql += "join fetch w.plate as p ";
        sql += "left outer join fetch p.screenLinks sl ";
        sql += "left outer join fetch sl.parent s ";
        sql += "where ws.image.id = :id";
        ParametersI param = new ParametersI();
        param.addId(id);
        List<IObject> results = iQuery.findAllByQuery(sql, param);
        Assert.assertEquals(1, results.size());
        WellSample ws = (WellSample) results.get(0);
        Assert.assertNotNull(ws);
        return ws;
    }

    /**
     * Helper method to load the Experiment which is is associated with the
     * pixels argument via Image.
     *
     * @param p
     * @return
     * @throws ServerError
     */
    protected Experiment getExperiment(Pixels p) throws ServerError {
        long id = p.getImage().getId().getValue();
        String sql = "select e from Image i ";
        sql += "join i.experiment e ";
        sql += "where i.id = :id";
        ParametersI param = new ParametersI();
        param.addId(id);
        List<IObject> results = iQuery.findAllByQuery(sql, param);
        Assert.assertEquals(1, results.size());
        Experiment e = (Experiment) results.get(0);
        Assert.assertNotNull(e);
        return e;
    }

    /**
     * @return a repository rooted at a directory named <q>ManagedRepository</q>
     * @throws ServerError if the repository map could not be retrieved
     */
    protected RepositoryPrx getManagedRepository() throws ServerError {
        final RepositoryMap repos = factory.sharedResources().repositories();
        int index = repos.descriptions.size();
        while (--index >= 0) {
            if ("ManagedRepository".equals(repos.descriptions.get(index).getName().getValue())) {
                return repos.proxies.get(index);
            }
        }
        throw new RuntimeException("no managed repository");
    }

    /**
     * Makes sure that the passed object exists.
     *
     * @param obj
     *            The object to handle.
     * @throws Exception
     *             Thrown if an error occurred.
     */
    protected void assertExists(IObject obj) throws Exception {
        IObject copy = iQuery.find(obj.getClass().getSimpleName(), obj.getId()
                .getValue());
        Assert.assertNotNull(copy,
                String.format("%s:%s", obj.getClass().getName(), obj.getId()
                        .getValue()) + " is missing!");
    }

    protected void assertAllExist(IObject... obj) throws Exception {
        for (IObject iObject : obj) {
            assertExists(iObject);
        }
    }

    protected void assertAllExist(Iterable<? extends IObject> obj) throws Exception {
        for (IObject iObject : obj) {
            assertExists(iObject);
        }
    }

    protected void assertExists(String className, Long id) throws ServerError {
        assertAllExist(className, Collections.singletonList(id));
    }

    protected void assertAllExist(String className, Collection<Long> ids) throws ServerError {
        final String hql = "SELECT COUNT(*) FROM " + className + " WHERE id IN (:ids)";
        final List<List<RType>> results = iQuery.projection(hql, new ParametersI().addIds(ids));
        final long count = ((RLong) results.get(0).get(0)).getValue();
        Assert.assertEquals(count, ids.size());
    }

    /**
     * Makes sure that the passed object does not exist.
     *
     * @param obj
     *            The object to handle.
     * @throws Exception
     *             Thrown if an error occurred.
     */
    protected void assertDoesNotExist(IObject obj) throws Exception {
        IObject copy = iQuery.find(obj.getClass().getSimpleName(), obj.getId()
                .getValue());
        Assert.assertNull(copy,
                String.format("%s:%s", obj.getClass().getName(), obj.getId()
                        .getValue()) + " still exists!");
    }

    protected void assertNoneExist(IObject... obj) throws Exception {
        for (IObject iObject : obj) {
            assertDoesNotExist(iObject);
        }
    }

    protected void assertNoneExist(Iterable<? extends IObject> obj) throws Exception {
        for (IObject iObject : obj) {
            assertDoesNotExist(iObject);
        }
    }

    protected void assertDoesNotExist(String className, Long id) throws ServerError {
        assertNoneExist(className, Collections.singletonList(id));
    }

    protected void assertNoneExist(String className, Collection<Long> ids) throws ServerError {
        final String hql = "SELECT COUNT(*) FROM " + className + " WHERE id IN (:ids)";
        final List<List<RType>> results = iQuery.projection(hql, new ParametersI().addIds(ids));
        final long count = ((RLong) results.get(0).get(0)).getValue();
        Assert.assertEquals(count, 0);
    }

    /**
     * Imports the specified OME-XML file and returns the pixels set if
     * successfully imported.
     *
     * @param file
     *            The file to import.
     * @param format
     *            The format of the file to import.
     * @return The collection of imported pixels set.
     * @throws Exception
     *             Thrown if an error occurred while encoding the image.
     */
    protected List<Pixels> importFile(File file, String format)
            throws Throwable {
        return importFile(importer, file, format, false, null);
    }

    /**
     * Imports the specified OME-XML file and returns the pixels set if
     * successfully imported.
     *
     * @param file
     *            The file to import.
     * @param format
     *            The format of the file to import.
     * @return The collection of imported pixels set.
     * @throws Throwable
     *             Thrown if an error occurred while encoding the image.
     */
    protected List<Pixels> importFile(File file, String format, boolean metadata)
            throws Throwable {
        return importFile(importer, file, format, metadata, null);
    }

    /**
     * Imports the specified OME-XML file and returns the pixels set if
     * successfully imported.
     *
     * @param importer
     *            The metadataStore to use.
     * @param file
     *            The file to import.
     * @param format
     *            The format of the file to import.
     * @return The collection of imported pixels set.
     * @throws Throwable
     *             Thrown if an error occurred while encoding the image.
     */
    protected List<Pixels> importFile(OMEROMetadataStoreClient importer,
            File file, String format) throws Throwable {
        return importFile(importer, file, format, false, null);
    }

    /**
     * Imports the specified OME-XML file and returns the pixels set if
     * successfully imported.
     *
     * @param importer
     *            The metadataStore to use.
     * @param file
     *            The file to import.
     * @param target
     *            The container where to import the image.
     * @return The collection of imported pixels set.
     * @throws Throwable
     *             Thrown if an error occurred while encoding the image.
     */
    protected List<Pixels> importFile(File file, String format, IObject target)
            throws Throwable {
        return importFile(importer, file, format, false, target);
    }

    /**
     * Imports the specified OME-XML file and returns the pixels set if
     * successfully imported.
     *
     * @param importer
     *            The metadataStore to use.
     * @param file
     *            The file to import.
     * @param format
     *            The format of the file to import.
     * @param metadata
     *            Pass <code>true</code> to only import the metadata,
     *            <code>false</code> otherwise.
     * @return The collection of imported pixels set.
     * @throws Throwable
     *             Thrown if an error occurred while encoding the image.
     */
    protected List<Pixels> importFile(OMEROMetadataStoreClient importer,
            File file, String format, boolean metadata) throws Throwable {
        return importFile(importer, file, format, metadata, null);
    }

    /**
     * Imports the specified OME-XML file and returns the pixels set if
     * successfully imported.
     *
     * @param importer
     *            The metadataStore to use.
     * @param file
     *            The file to import.
     * @param format
     *            The format of the file to import.
     * @param metadata
     *            Pass <code>true</code> to only import the metadata,
     *            <code>false</code> otherwise.
     * @return The collection of imported pixels set.
     * @throws Throwable
     *             Thrown if an error occurred while encoding the image.
     */
    protected List<Pixels> importFile(OMEROMetadataStoreClient importer,
            File file, String format, boolean metadata, IObject target)
            throws Throwable {
        String[] paths = new String[1];
        paths[0] = file.getAbsolutePath();
        ImportConfig config = new ImportConfig();
        OMEROWrapper reader = new OMEROWrapper(config);
        IObserver o = new IObserver() {
            public void update(IObservable importLibrary, ImportEvent event) {
                if (event instanceof ErrorHandler.EXCEPTION_EVENT) {
                    Exception ex = ((ErrorHandler.EXCEPTION_EVENT) event).exception;
                    if (ex instanceof RuntimeException) {
                        throw (RuntimeException) ex;
                    } else {
                        throw new RuntimeException(ex);
                    }
                }
            }
        };
        ImportCandidates candidates = new ImportCandidates(reader, paths, o);

        ImportLibrary library = new ImportLibrary(importer, reader);
        library.addObserver(o);

        ImportContainer ic = candidates.getContainers().get(0);
        // new ImportContainer(
        // file, null, target, false, null, null, null, null);
        ic.setUserSpecifiedName(format);
        ic.setTarget(target);
        // ic = library.uploadFilesToRepository(ic);
        List<Pixels> pixels = library.importImage(ic, 0, 0, 1);
        Assert.assertNotNull(pixels);
        Assert.assertTrue(CollectionUtils.isNotEmpty(pixels));
        return pixels;
    }

    /**
     * Basic asynchronous delete command. Used in order to reduce the number of
     * places that we do the same thing in case the API changes.
     *
     * @param dc
     *            The command to handle.
     * @throws ApiUsageException
     * @throws ServerError
     * @throws InterruptedException
     */
    protected String delete(omero.client c, Delete2... dc)
            throws ApiUsageException, ServerError, InterruptedException {
        return delete(true, c, dc);
    }

    /**
     * Basic asynchronous delete command. Used in order to reduce the number of
     * places that we do the same thing in case the API changes.
     *
     * @param passes
     *            Pass <code>true</code> to indicate that no error found in
     *            report, <code>false</code> otherwise.
     * @param dc
     *            The command to handle.
     * @param strict
     *            whether or not the method should succeed.
     * @throws ApiUsageException
     * @throws ServerError
     * @throws InterruptedException
     */
    protected String delete(boolean passes, omero.client c, Delete2... dc)
            throws ApiUsageException, ServerError, InterruptedException {

        callback(passes, c, dc);
        return "ok";
    }

    /**
     * Asynchronous command for a single delete, this means a single report is
     * returned for testing.
     *
     * @param dc
     *            The SINGLE command to handle.
     * @throws ApiUsageException
     * @throws ServerError
     * @throws InterruptedException
     */
    protected Delete2Response singleDeleteWithReport(omero.client c, Delete2 dc)
            throws ApiUsageException, ServerError, InterruptedException {
        return deleteWithReports(c, dc)[0];
    }

    /**
     * Asynchronous command for delete, report array is returned.
     *
     * @param dc
     *            The command to handle.
     * @throws ApiUsageException
     * @throws ServerError
     * @throws InterruptedException
     */
    private Delete2Response[] deleteWithReports(omero.client c, Delete2... dc)
            throws ApiUsageException, ServerError, InterruptedException {
        CmdCallbackI cb = callback(true, c, dc);
        // If the above passes, then we know it's not an ERR
        DoAllRsp all = (DoAllRsp) cb.getResponse();
        Delete2Response[] reports = new Delete2Response[all.responses.size()];
        for (int i = 0; i < reports.length; i++) {
            reports[i] = (Delete2Response) all.responses.get(i);
        }
        return reports;
    }

    /**
     * Create a single image with binary.
     *
     * After recent changes on the server to check for existing binary data for
     * pixels, many resetDefaults methods tested below began returning null
     * since {@link omero.LockTimeout} exceptions were being thrown server-side.
     * By using omero.client.forEachTile, we can set the necessary data easily.
     *
     * @see ticket:5755
     */
    protected Image createBinaryImage() throws Exception {
        Image image = mmFactory.createImage();
        image = (Image) iUpdate.saveAndReturnObject(image);
        return createBinaryImage(image);
    }

    /**
     * Create a single image with binary.
     *
     * After recent changes on the server to check for existing binary data for
     * pixels, many resetDefaults methods tested below began returning null
     * since {@link omero.LockTimeout} exceptions were being thrown server-side.
     * By using omero.client.forEachTile, we can set the necessary data easily.
     *
     * @param sizeX The number of pixels along the X-axis.
     * @param sizeY The number of pixels along the Y-axis.
     * @param sizeZ The number of z-sections.
     * @param sizeT The number of timepoints.
     * @param sizeC The number of channels.
     * @see ticket:5755
     */
    protected Image createBinaryImage(int sizeX, int sizeY, int sizeZ,
            int sizeT, int sizeC) throws Exception {
        Image image = mmFactory.createImage(sizeX, sizeY, sizeZ, sizeT,
                sizeC, ModelMockFactory.UINT16);
        image = (Image) iUpdate.saveAndReturnObject(image);
        return createBinaryImage(image);
    }

    /**
     * Create the binary data for the given image.
     */
    protected Image createBinaryImage(Image image) throws Exception {
        Pixels pixels = image.getPrimaryPixels();
        // Image
        List<Long> ids = new ArrayList<Long>();
        ids.add(image.getId().getValue());
        // method already tested

        // first write to the image
        omero.util.RPSTileLoop loop = new omero.util.RPSTileLoop(
                client.getSession(), pixels);
        loop.forEachTile(256, 256, new omero.util.TileLoopIteration() {
            public void run(omero.util.TileData data, int z, int c, int t,
                    int x, int y, int tileWidth, int tileHeight, int tileCount) {
                data.setTile(new byte[tileWidth * tileHeight * 8], z, c, t, x,
                        y, tileWidth, tileHeight);
            }
        });
        // This block will change the updateEvent on the pixels
        // therefore we're going to reload the pixels.

        image.setPixels(0, loop.getPixels());
        return image;
    }

    /**
     * Creates various sharable annotations i.e. TagAnnotation, TermAnnotation,
     * FileAnnotation
     *
     * @param parent1
     *            The object to link the annotation to.
     * @param parent2
     *            The object to link the annotation to if not null.
     * @return See above.
     * @throws Exception
     *             Thrown if an error occurred.
     */
    protected List<Long> createSharableAnnotation(IObject parent1,
            IObject parent2) throws Exception {
        // Copying to a proxy to prevent issues with parent.annotationLinks
        // becoming stale on multiple copies.
        parent1 = parent1.proxy();
        if (parent2 != null) {
            parent2 = parent2.proxy();
        }

        // creation already tested in UpdateServiceTest
        List<Long> ids = new ArrayList<Long>();
        TagAnnotation c = new TagAnnotationI();
        c.setTextValue(omero.rtypes.rstring("tag"));
        c = (TagAnnotation) iUpdate.saveAndReturnObject(c);
        ids.add(c.getId().getValue());

        TermAnnotation t = new TermAnnotationI();
        t.setTermValue(omero.rtypes.rstring("term"));
        t = (TermAnnotation) iUpdate.saveAndReturnObject(t);
        ids.add(t.getId().getValue());

        OriginalFile of = (OriginalFile) iUpdate.saveAndReturnObject(mmFactory
                .createOriginalFile());
        Assert.assertNotNull(of);
        FileAnnotation f = new FileAnnotationI();
        f.setFile(of);
        f = (FileAnnotation) iUpdate.saveAndReturnObject(f);
        ids.add(f.getId().getValue());

		MapAnnotation ma = new MapAnnotationI();
		List<NamedValue> values = new ArrayList<NamedValue>();
		for (int i = 0; i < 3; i++)
			values.add(new NamedValue("name " + i, "value " + i));
		ma.setMapValue(values);
		ma = (MapAnnotation) iUpdate.saveAndReturnObject(ma);
		ids.add(ma.getId().getValue());
        
        List<IObject> links = new ArrayList<IObject>();
        if (parent1 instanceof Image) {
            ImageAnnotationLink link = new ImageAnnotationLinkI();
            link.setChild(new TagAnnotationI(c.getId().getValue(), false));
            link.setParent((Image) parent1);
            links.add(link);
            link = new ImageAnnotationLinkI();
            link.setChild(new TermAnnotationI(t.getId().getValue(), false));
            link.setParent((Image) parent1);
            links.add(link);
            link = new ImageAnnotationLinkI();
            link.setChild(new FileAnnotationI(f.getId().getValue(), false));
            link.setParent((Image) parent1);
            links.add(link);
            link = new ImageAnnotationLinkI();
            link.setChild(new MapAnnotationI(ma.getId().getValue(), false));
            link.setParent((Image) parent1);
            links.add(link);
            if (parent2 != null) {
                link.setChild(new TagAnnotationI(c.getId().getValue(), false));
                link.setParent((Image) parent2);
                links.add(link);
                link = new ImageAnnotationLinkI();
                link.setChild(new TermAnnotationI(t.getId().getValue(), false));
                link.setParent((Image) parent2);
                links.add(link);
                link = new ImageAnnotationLinkI();
                link.setChild(new FileAnnotationI(f.getId().getValue(), false));
                link.setParent((Image) parent2);
                links.add(link);
                link = new ImageAnnotationLinkI();
                link.setChild(new MapAnnotationI(ma.getId().getValue(), false));
                link.setParent((Image) parent2);
                links.add(link);
            }
        } else if (parent1 instanceof Project) {
            ProjectAnnotationLink link = new ProjectAnnotationLinkI();
            link.setChild(new TagAnnotationI(c.getId().getValue(), false));
            link.setParent((Project) parent1);
            links.add(link);
            link = new ProjectAnnotationLinkI();
            link.setChild(new TermAnnotationI(t.getId().getValue(), false));
            link.setParent((Project) parent1);
            links.add(link);
            link = new ProjectAnnotationLinkI();
            link.setChild(new FileAnnotationI(f.getId().getValue(), false));
            link.setParent((Project) parent1);
            links.add(link);
            link = new ProjectAnnotationLinkI();
            link.setChild(new MapAnnotationI(ma.getId().getValue(), false));
            link.setParent((Project) parent1);
            links.add(link);
            if (parent2 != null) {
                link.setChild(new TagAnnotationI(c.getId().getValue(), false));
                link.setParent((Project) parent2);
                links.add(link);
                link = new ProjectAnnotationLinkI();
                link.setChild(new TermAnnotationI(t.getId().getValue(), false));
                link.setParent((Project) parent2);
                links.add(link);
                link = new ProjectAnnotationLinkI();
                link.setChild(new FileAnnotationI(f.getId().getValue(), false));
                link.setParent((Project) parent2);
                links.add(link);
                link = new ProjectAnnotationLinkI();
                link.setChild(new MapAnnotationI(ma.getId().getValue(), false));
                link.setParent((Project) parent2);
                links.add(link);
            }
        } else if (parent1 instanceof Dataset) {
            DatasetAnnotationLink link = new DatasetAnnotationLinkI();
            link.setChild(new TagAnnotationI(c.getId().getValue(), false));
            link.setParent((Dataset) parent1);
            links.add(link);
            link = new DatasetAnnotationLinkI();
            link.setChild(new TermAnnotationI(t.getId().getValue(), false));
            link.setParent((Dataset) parent1);
            links.add(link);
            link = new DatasetAnnotationLinkI();
            link.setChild(new FileAnnotationI(f.getId().getValue(), false));
            link.setParent((Dataset) parent1);
            links.add(link);
            link = new DatasetAnnotationLinkI();
            link.setChild(new MapAnnotationI(ma.getId().getValue(), false));
            link.setParent((Dataset) parent1);
            links.add(link);
            if (parent2 != null) {
                link.setChild(new TagAnnotationI(c.getId().getValue(), false));
                link.setParent((Dataset) parent2);
                links.add(link);
                link = new DatasetAnnotationLinkI();
                link.setChild(new TermAnnotationI(t.getId().getValue(), false));
                link.setParent((Dataset) parent2);
                links.add(link);
                link = new DatasetAnnotationLinkI();
                link.setChild(new FileAnnotationI(f.getId().getValue(), false));
                link.setParent((Dataset) parent2);
                links.add(link);
                link = new DatasetAnnotationLinkI();
                link.setChild(new MapAnnotationI(ma.getId().getValue(), false));
                link.setParent((Dataset) parent2);
                links.add(link);
            }
        } else if (parent1 instanceof Plate) {
            PlateAnnotationLink link = new PlateAnnotationLinkI();
            link.setChild(new TagAnnotationI(c.getId().getValue(), false));
            link.setParent((Plate) parent1);
            links.add(link);
            link = new PlateAnnotationLinkI();
            link.setChild(new TermAnnotationI(t.getId().getValue(), false));
            link.setParent((Plate) parent1);
            links.add(link);
            link = new PlateAnnotationLinkI();
            link.setChild(new FileAnnotationI(f.getId().getValue(), false));
            link.setParent((Plate) parent1);
            links.add(link);
            link = new PlateAnnotationLinkI();
            link.setChild(new MapAnnotationI(ma.getId().getValue(), false));
            link.setParent((Plate) parent1);
            links.add(link);
            if (parent2 != null) {
                link.setChild(new TagAnnotationI(c.getId().getValue(), false));
                link.setParent((Plate) parent2);
                links.add(link);
                link = new PlateAnnotationLinkI();
                link.setChild(new TermAnnotationI(t.getId().getValue(), false));
                link.setParent((Plate) parent2);
                links.add(link);
                link = new PlateAnnotationLinkI();
                link.setChild(new FileAnnotationI(f.getId().getValue(), false));
                link.setParent((Plate) parent2);
                links.add(link);
                link = new PlateAnnotationLinkI();
                link.setChild(new MapAnnotationI(ma.getId().getValue(), false));
                link.setParent((Plate) parent2);
                links.add(link);
            }
        } else if (parent1 instanceof Screen) {
            ScreenAnnotationLink link = new ScreenAnnotationLinkI();
            link.setChild(new TagAnnotationI(c.getId().getValue(), false));
            link.setParent((Screen) parent1);
            links.add(link);
            link = new ScreenAnnotationLinkI();
            link.setChild(new TermAnnotationI(t.getId().getValue(), false));
            link.setParent((Screen) parent1);
            links.add(link);
            link = new ScreenAnnotationLinkI();
            link.setChild(new FileAnnotationI(f.getId().getValue(), false));
            link.setParent((Screen) parent1);
            links.add(link);
            link = new ScreenAnnotationLinkI();
            link.setChild(new MapAnnotationI(ma.getId().getValue(), false));
            link.setParent((Screen) parent1);
            links.add(link);
            if (parent2 != null) {
                link.setChild(new TagAnnotationI(c.getId().getValue(), false));
                link.setParent((Screen) parent2);
                links.add(link);
                link = new ScreenAnnotationLinkI();
                link.setChild(new TermAnnotationI(t.getId().getValue(), false));
                link.setParent((Screen) parent2);
                links.add(link);
                link = new ScreenAnnotationLinkI();
                link.setChild(new FileAnnotationI(f.getId().getValue(), false));
                link.setParent((Screen) parent2);
                links.add(link);
                link = new ScreenAnnotationLinkI();
                link.setChild(new MapAnnotationI(ma.getId().getValue(), false));
                link.setParent((Screen) parent2);
                links.add(link);
            }
        } else if (parent1 instanceof Well) {
            WellAnnotationLink link = new WellAnnotationLinkI();
            link.setChild(new TagAnnotationI(c.getId().getValue(), false));
            link.setParent((Well) parent1);
            links.add(link);
            link = new WellAnnotationLinkI();
            link.setChild(new TermAnnotationI(t.getId().getValue(), false));
            link.setParent((Well) parent1);
            links.add(link);
            link = new WellAnnotationLinkI();
            link.setChild(new FileAnnotationI(f.getId().getValue(), false));
            link.setParent((Well) parent1);
            links.add(link);
            link = new WellAnnotationLinkI();
            link.setChild(new MapAnnotationI(ma.getId().getValue(), false));
            link.setParent((Well) parent1);
            links.add(link);
            if (parent2 != null) {
                link.setChild(new TagAnnotationI(c.getId().getValue(), false));
                link.setParent((Well) parent2);
                links.add(link);
                link = new WellAnnotationLinkI();
                link.setChild(new TermAnnotationI(t.getId().getValue(), false));
                link.setParent((Well) parent2);
                links.add(link);
                link = new WellAnnotationLinkI();
                link.setChild(new FileAnnotationI(f.getId().getValue(), false));
                link.setParent((Well) parent2);
                links.add(link);
                link = new WellAnnotationLinkI();
                link.setChild(new MapAnnotationI(ma.getId().getValue(), false));
                link.setParent((Well) parent2);
                links.add(link);
            }
        } else if (parent1 instanceof PlateAcquisition) {
            PlateAcquisitionAnnotationLink link = new PlateAcquisitionAnnotationLinkI();
            link.setChild(new TagAnnotationI(c.getId().getValue(), false));
            link.setParent((PlateAcquisition) parent1);
            links.add(link);
            link = new PlateAcquisitionAnnotationLinkI();
            link.setChild(new TermAnnotationI(t.getId().getValue(), false));
            link.setParent((PlateAcquisition) parent1);
            links.add(link);
            link = new PlateAcquisitionAnnotationLinkI();
            link.setChild(new FileAnnotationI(f.getId().getValue(), false));
            link.setParent((PlateAcquisition) parent1);
            links.add(link);
            link = new PlateAcquisitionAnnotationLinkI();
            link.setChild(new MapAnnotationI(ma.getId().getValue(), false));
            link.setParent((PlateAcquisition) parent1);
            links.add(link);
            if (parent2 != null) {
                link.setChild(new TagAnnotationI(c.getId().getValue(), false));
                link.setParent((PlateAcquisition) parent2);
                links.add(link);
                link = new PlateAcquisitionAnnotationLinkI();
                link.setChild(new TermAnnotationI(t.getId().getValue(), false));
                link.setParent((PlateAcquisition) parent2);
                links.add(link);
                link = new PlateAcquisitionAnnotationLinkI();
                link.setChild(new FileAnnotationI(f.getId().getValue(), false));
                link.setParent((PlateAcquisition) parent2);
                links.add(link);
                link = new PlateAcquisitionAnnotationLinkI();
                link.setChild(new MapAnnotationI(ma.getId().getValue(), false));
                link.setParent((PlateAcquisition) parent2);
                links.add(link);
            }
        } else if (parent1 instanceof Detector) {
            DetectorAnnotationLink link = new DetectorAnnotationLinkI();
            link.setChild(new TagAnnotationI(c.getId().getValue(), false));
            link.setParent((Detector) parent1);
            links.add(link);
            link = new DetectorAnnotationLinkI();
            link.setChild(new TermAnnotationI(t.getId().getValue(), false));
            link.setParent((Detector) parent1);
            links.add(link);
            link = new DetectorAnnotationLinkI();
            link.setChild(new FileAnnotationI(f.getId().getValue(), false));
            link.setParent((Detector) parent1);
            links.add(link);
            link = new DetectorAnnotationLinkI();
            link.setChild(new MapAnnotationI(ma.getId().getValue(), false));
            link.setParent((Detector) parent1);
            links.add(link);
            if (parent2 != null) {
                link.setChild(new TagAnnotationI(c.getId().getValue(), false));
                link.setParent((Detector) parent2);
                links.add(link);
                link = new DetectorAnnotationLinkI();
                link.setChild(new TermAnnotationI(t.getId().getValue(), false));
                link.setParent((Detector) parent2);
                links.add(link);
                link = new DetectorAnnotationLinkI();
                link.setChild(new FileAnnotationI(f.getId().getValue(), false));
                link.setParent((Detector) parent2);
                links.add(link);
                link = new DetectorAnnotationLinkI();
                link.setChild(new MapAnnotationI(ma.getId().getValue(), false));
                link.setParent((Detector) parent2);
                links.add(link);
            }
        } else if (parent1 instanceof Detector) {
            DetectorAnnotationLink link = new DetectorAnnotationLinkI();
            link.setChild(new TagAnnotationI(c.getId().getValue(), false));
            link.setParent((Detector) parent1);
            links.add(link);
            link = new DetectorAnnotationLinkI();
            link.setChild(new TermAnnotationI(t.getId().getValue(), false));
            link.setParent((Detector) parent1);
            links.add(link);
            link = new DetectorAnnotationLinkI();
            link.setChild(new FileAnnotationI(f.getId().getValue(), false));
            link.setParent((Detector) parent1);
            links.add(link);
            link = new DetectorAnnotationLinkI();
            link.setChild(new MapAnnotationI(ma.getId().getValue(), false));
            link.setParent((Detector) parent1);
            links.add(link);
            if (parent2 != null) {
                link.setChild(new TagAnnotationI(c.getId().getValue(), false));
                link.setParent((Detector) parent2);
                links.add(link);
                link = new DetectorAnnotationLinkI();
                link.setChild(new TermAnnotationI(t.getId().getValue(), false));
                link.setParent((Detector) parent2);
                links.add(link);
                link = new DetectorAnnotationLinkI();
                link.setChild(new FileAnnotationI(f.getId().getValue(), false));
                link.setParent((Detector) parent2);
                links.add(link);
                link = new DetectorAnnotationLinkI();
                link.setChild(new MapAnnotationI(ma.getId().getValue(), false));
                link.setParent((Detector) parent2);
                links.add(link);
            }
        } else if (parent1 instanceof LightSource) {
            LightSourceAnnotationLink link = new LightSourceAnnotationLinkI();
            link.setChild(new TagAnnotationI(c.getId().getValue(), false));
            link.setParent((LightSource) parent1);
            links.add(link);
            link = new LightSourceAnnotationLinkI();
            link.setChild(new TermAnnotationI(t.getId().getValue(), false));
            link.setParent((LightSource) parent1);
            links.add(link);
            link = new LightSourceAnnotationLinkI();
            link.setChild(new FileAnnotationI(f.getId().getValue(), false));
            link.setParent((LightSource) parent1);
            links.add(link);
            link = new LightSourceAnnotationLinkI();
            link.setChild(new MapAnnotationI(ma.getId().getValue(), false));
            link.setParent((LightSource) parent1);
            links.add(link);
            if (parent2 != null) {
                link.setChild(new TagAnnotationI(c.getId().getValue(), false));
                link.setParent((LightSource) parent2);
                links.add(link);
                link = new LightSourceAnnotationLinkI();
                link.setChild(new TermAnnotationI(t.getId().getValue(), false));
                link.setParent((LightSource) parent2);
                links.add(link);
                link = new LightSourceAnnotationLinkI();
                link.setChild(new FileAnnotationI(f.getId().getValue(), false));
                link.setParent((LightSource) parent2);
                links.add(link);
                link = new LightSourceAnnotationLinkI();
                link.setChild(new MapAnnotationI(ma.getId().getValue(), false));
                link.setParent((LightSource) parent2);
                links.add(link);
            }
        } else if (parent1 instanceof Instrument) {
            InstrumentAnnotationLink link = new InstrumentAnnotationLinkI();
            link.setChild(new TagAnnotationI(c.getId().getValue(), false));
            link.setParent((Instrument) parent1);
            links.add(link);
            link = new InstrumentAnnotationLinkI();
            link.setChild(new TermAnnotationI(t.getId().getValue(), false));
            link.setParent((Instrument) parent1);
            links.add(link);
            link = new InstrumentAnnotationLinkI();
            link.setChild(new FileAnnotationI(f.getId().getValue(), false));
            link.setParent((Instrument) parent1);
            links.add(link);
            link = new InstrumentAnnotationLinkI();
            link.setChild(new MapAnnotationI(ma.getId().getValue(), false));
            link.setParent((Instrument) parent1);
            links.add(link);
            if (parent2 != null) {
                link.setChild(new TagAnnotationI(c.getId().getValue(), false));
                link.setParent((Instrument) parent2);
                links.add(link);
                link = new InstrumentAnnotationLinkI();
                link.setChild(new TermAnnotationI(t.getId().getValue(), false));
                link.setParent((Instrument) parent2);
                links.add(link);
                link = new InstrumentAnnotationLinkI();
                link.setChild(new FileAnnotationI(f.getId().getValue(), false));
                link.setParent((Instrument) parent2);
                links.add(link);
                link = new InstrumentAnnotationLinkI();
                link.setChild(new MapAnnotationI(ma.getId().getValue(), false));
                link.setParent((Instrument) parent2);
                links.add(link);
            }
        } else if (parent1 instanceof OriginalFile) {
            OriginalFileAnnotationLink link = new OriginalFileAnnotationLinkI();
            link.setChild(new TagAnnotationI(c.getId().getValue(), false));
            link.setParent((OriginalFile) parent1);
            links.add(link);
            link = new OriginalFileAnnotationLinkI();
            link.setChild(new TermAnnotationI(t.getId().getValue(), false));
            link.setParent((OriginalFile) parent1);
            links.add(link);
            link = new OriginalFileAnnotationLinkI();
            link.setChild(new FileAnnotationI(f.getId().getValue(), false));
            link.setParent((OriginalFile) parent1);
            links.add(link);
            link = new OriginalFileAnnotationLinkI();
            link.setChild(new MapAnnotationI(ma.getId().getValue(), false));
            link.setParent((OriginalFile) parent1);
            links.add(link);
            if (parent2 != null) {
                link.setChild(new TagAnnotationI(c.getId().getValue(), false));
                link.setParent((OriginalFile) parent2);
                links.add(link);
                link = new OriginalFileAnnotationLinkI();
                link.setChild(new TermAnnotationI(t.getId().getValue(), false));
                link.setParent((OriginalFile) parent2);
                links.add(link);
                link = new OriginalFileAnnotationLinkI();
                link.setChild(new FileAnnotationI(f.getId().getValue(), false));
                link.setParent((OriginalFile) parent2);
                links.add(link);
                link = new OriginalFileAnnotationLinkI();
                link.setChild(new MapAnnotationI(ma.getId().getValue(), false));
                link.setParent((OriginalFile) parent2);
                links.add(link);
            }
        } else {
            throw new UnsupportedOperationException("Unknown parent type: " + parent1);
        }
        if (links.size() > 0)
            iUpdate.saveAndReturnArray(links);
        return ids;
    }

    /**
     * Creates various non sharable annotations.
     *
     * @param parent
     *            The object to link the annotation to.
     * @param ns
     *            The name space or <code>null</code>.
     * @return See above.
     * @throws Exception
     *             Thrown if an error occurred.
     */
    protected List<Long> createNonSharableAnnotation(IObject parent, String ns)
            throws Exception {
        // Copying to a proxy to prevent issues with parent.annotationLinks
        // becoming stale on multiple copies.
        parent = parent.proxy();

        // creation already tested in UpdateServiceTest
        List<Long> ids = new ArrayList<Long>();
        CommentAnnotation c = new CommentAnnotationI();
        c.setTextValue(omero.rtypes.rstring("comment"));
        if (ns != null)
            c.setNs(omero.rtypes.rstring(ns));

        c = (CommentAnnotation) iUpdate.saveAndReturnObject(c);

        LongAnnotation l = new LongAnnotationI();
        l.setLongValue(omero.rtypes.rlong(1L));
        if (ns != null)
            l.setNs(omero.rtypes.rstring(ns));

        l = (LongAnnotation) iUpdate.saveAndReturnObject(l);

        BooleanAnnotation b = new BooleanAnnotationI();
        b.setBoolValue(omero.rtypes.rbool(true));
        if (ns != null)
            b.setNs(omero.rtypes.rstring(ns));

        b = (BooleanAnnotation) iUpdate.saveAndReturnObject(b);
        
        ids.add(c.getId().getValue());
        ids.add(l.getId().getValue());
        ids.add(b.getId().getValue());
        
        List<IObject> links = new ArrayList<IObject>();
        if (parent instanceof Image) {
            ImageAnnotationLink link = new ImageAnnotationLinkI();
            link.setChild(c);
            link.setParent((Image) parent);
            links.add(link);
            link = new ImageAnnotationLinkI();
            link.setChild(l);
            link.setParent((Image) parent);
            links.add(link);
            link = new ImageAnnotationLinkI();
            link.setChild(b);
            link.setParent((Image) parent);
            links.add(link);
        } else if (parent instanceof Project) {
            ProjectAnnotationLink link = new ProjectAnnotationLinkI();
            link.setChild(c);
            link.setParent((Project) parent);
            links.add(link);
            link = new ProjectAnnotationLinkI();
            link.setChild(l);
            link.setParent((Project) parent);
            links.add(link);
            link = new ProjectAnnotationLinkI();
            link.setChild(b);
            link.setParent((Project) parent);
            links.add(link);
        } else if (parent instanceof Dataset) {
            DatasetAnnotationLink link = new DatasetAnnotationLinkI();
            link.setChild(c);
            link.setParent((Dataset) parent);
            links.add(link);
            link = new DatasetAnnotationLinkI();
            link.setChild(l);
            link.setParent((Dataset) parent);
            links.add(link);
            link = new DatasetAnnotationLinkI();
            link.setChild(b);
            link.setParent((Dataset) parent);
            links.add(link);
        } else if (parent instanceof Plate) {
            PlateAnnotationLink link = new PlateAnnotationLinkI();
            link.setChild(c);
            link.setParent((Plate) parent);
            links.add(link);
            link = new PlateAnnotationLinkI();
            link.setChild(l);
            link.setParent((Plate) parent);
            links.add(link);
            link = new PlateAnnotationLinkI();
            link.setChild(b);
            link.setParent((Plate) parent);
            links.add(link);
        } else if (parent instanceof Screen) {
            ScreenAnnotationLink link = new ScreenAnnotationLinkI();
            link.setChild(c);
            link.setParent((Screen) parent);
            links.add(link);
            link = new ScreenAnnotationLinkI();
            link.setChild(l);
            link.setParent((Screen) parent);
            links.add(link);
            link = new ScreenAnnotationLinkI();
            link.setChild(b);
            link.setParent((Screen) parent);
            links.add(link);
        } else if (parent instanceof Well) {
            WellAnnotationLink link = new WellAnnotationLinkI();
            link.setChild(c);
            link.setParent((Well) parent);
            links.add(link);
            link = new WellAnnotationLinkI();
            link.setChild(l);
            link.setParent((Well) parent);
            links.add(link);
            link = new WellAnnotationLinkI();
            link.setChild(b);
            link.setParent((Well) parent);
            links.add(link);
        } else if (parent instanceof PlateAcquisition) {
            PlateAcquisitionAnnotationLink link = new PlateAcquisitionAnnotationLinkI();
            link.setChild(c);
            link.setParent((PlateAcquisition) parent);
            links.add(link);
            link = new PlateAcquisitionAnnotationLinkI();
            link.setChild(l);
            link.setParent((PlateAcquisition) parent);
            links.add(link);
            link = new PlateAcquisitionAnnotationLinkI();
            link.setChild(b);
            link.setParent((PlateAcquisition) parent);
            links.add(link);
        } else if (parent instanceof Detector) {
            DetectorAnnotationLink link = new DetectorAnnotationLinkI();
            link.setChild(c);
            link.setParent((Detector) parent);
            links.add(link);
            link = new DetectorAnnotationLinkI();
            link.setChild(l);
            link.setParent((Detector) parent);
            links.add(link);
            link = new DetectorAnnotationLinkI();
            link.setChild(b);
            link.setParent((Detector) parent);
            links.add(link);
        } else if (parent instanceof Instrument) {
            InstrumentAnnotationLink link = new InstrumentAnnotationLinkI();
            link.setChild(c);
            link.setParent((Instrument) parent);
            links.add(link);
            link = new InstrumentAnnotationLinkI();
            link.setChild(l);
            link.setParent((Instrument) parent);
            links.add(link);
            link = new InstrumentAnnotationLinkI();
            link.setChild(b);
            link.setParent((Instrument) parent);
            links.add(link);
        } else if (parent instanceof LightSource) {
            LightSourceAnnotationLink link = new LightSourceAnnotationLinkI();
            link.setChild(c);
            link.setParent((LightSource) parent);
            links.add(link);
            link = new LightSourceAnnotationLinkI();
            link.setChild(l);
            link.setParent((LightSource) parent);
            links.add(link);
            link = new LightSourceAnnotationLinkI();
            link.setChild(b);
            link.setParent((LightSource) parent);
            links.add(link);
        } else {
            throw new UnsupportedOperationException("Unknown parent type: " + parent);
        }
        if (links.size() > 0)
            iUpdate.saveAndReturnArray(links);
        return ids;
    }

    /**
     * Create a new unpersisted experimenter with the given field values.
     * @param omeName an OME name
     * @param firstName a first name
     * @param lastName a last time
     * @return the new experimenter
     */
    protected Experimenter createExperimenterI(String omeName, String firstName, String lastName) {
        final Experimenter experimenter = new ExperimenterI();
        experimenter.setOmeName(rtypes.rstring(omeName));
        experimenter.setFirstName(rtypes.rstring(firstName));
        experimenter.setLastName(rtypes.rstring(lastName));
        experimenter.setLdap(rtypes.rbool(false));
        return experimenter;
    }

    /**
     * Refresh a folder.
     * @param folder the folder to refresh
     * @return the same folder refreshed with its child folder and image link collections loaded
     * @throws ServerError unexpected
     */
    protected Folder returnFolder(Folder folder) throws ServerError {
        final String query =
                "FROM Folder AS f LEFT OUTER JOIN FETCH f.childFolders LEFT OUTER JOIN FETCH f.imageLinks WHERE f.id = :id";
        final Parameters params = new ParametersI().addId(folder.getId().getValue());
        return (Folder) iQuery.findByQuery(query, params);
    }

    /**
     * Save and refresh a folder.
     * @param folder the folder to save and refresh
     * @return the same folder refreshed with its child folder and image link collections loaded
     * @throws ServerError unexpected
     */
    protected Folder saveAndReturnFolder(Folder folder) throws ServerError {
        folder = (Folder) iUpdate.saveAndReturnObject(folder);
        return returnFolder(folder);
    }

    /**
     * Modifies the graph.
     *
     * @param change
     *            The object hosting information about data to modify.
     * @return See above.
     * @throws Exception
     */
    protected Response doChange(Request change) throws Exception {
        return doChange(client, factory, change, true, null);
    }

    /**
     * Modifies the graph.
     *
     * @param change
     *            The object hosting information about data to modify.
     * @return See above.
     * @throws Exception
     */
    protected Response doChange(Request change, long groupID) throws Exception {
        return doChange(client, factory, change, true, groupID);
    }

    protected Response doChange(omero.client c, ServiceFactoryPrx f,
            Request change, boolean pass) throws Exception {
        return doChange(c, f, change, pass, null);
    }

    protected Response doAllChanges(omero.client c, ServiceFactoryPrx f,
            boolean pass, Request... changes) throws Exception {
        DoAll all = new DoAll();
        all.requests = new ArrayList<Request>();
        all.requests.addAll(Arrays.asList(changes));
        return doChange(c, f, all, pass);
    }

    /**
     *
     * @param c
     * @param f
     * @param change
     * @param pass
     * @return
     * @throws Exception
     */
    protected Response doChange(omero.client c, ServiceFactoryPrx f,
            Request change, boolean pass, Long groupID) throws Exception {
        final Map<String, String> callContext = new HashMap<String, String>();
        if (groupID != null) {
            callContext.put("omero.group", "" + groupID);
        }
        final HandlePrx prx = f.submit(change, callContext);
        // assertFalse(prx.getStatus().flags.contains(State.FAILURE));
        CmdCallbackI cb = new CmdCallbackI(c, prx);
        cb.loop(20, scalingFactor);
        return assertCmd(cb, pass);
    }

    protected CmdCallbackI callback(boolean passes, omero.client c,
            omero.cmd.Request... reqs) throws ApiUsageException, ServerError,
            InterruptedException {
        DoAll all = new DoAll();
        all.requests = new ArrayList<omero.cmd.Request>();
        for (omero.cmd.Request req : reqs) {
            all.requests.add(req);
        }
        HandlePrx handle = c.getSession().submit(all);
        CmdCallbackI cb = new CmdCallbackI(c, handle);
        cb.loop(10 * reqs.length, scalingFactor); // throws on timeout
        assertCmd(cb, passes);
        return cb;
    }

    protected Response assertCmd(CmdCallbackI cb, boolean pass) {
        Status status = cb.getStatus();
        Response rsp = cb.getResponse();
        Assert.assertNotNull(rsp);
        if (pass) {
            if (rsp instanceof ERR) {
                ERR err = (ERR) rsp;
                String name = err.getClass().getSimpleName();
                Assert.fail(String.format(
                        "Found %s when pass==true: %s (%s) params=%s", name,
                        err.category, err.name, err.parameters));
            }
            Assert.assertFalse(status.flags.contains(State.FAILURE));
        } else {
            if (rsp instanceof OK) {
                OK ok = (OK) rsp;
                Assert.fail(String.format("Found OK when pass==false: %s", ok));
            }
            Assert.assertTrue(status.flags.contains(State.FAILURE));
        }
        return rsp;
    }

    /**
     * Creates a new group with the specified permissions and sets the role of
     * the user.
     *
     * @param permissions
     *            The permissions of the group.
     * @param userRole
     *            The role of the user e.g. group owner.
     * @throws Exception
     *             Thrown if an error occurred.
     */
    protected void login(String permissions, int userRole) throws Exception {
        newUserAndGroup(permissions);
        switch (userRole) {
            case GROUP_OWNER:
                makeGroupOwner();
                break;
            case ADMIN:
                logRootIntoGroup();
        }
    }
}<|MERGE_RESOLUTION|>--- conflicted
+++ resolved
@@ -170,15 +170,12 @@
     /** Helper reference to the <code>IAdmin</code> service. */
     protected IAdminPrx iAdmin;
 
-<<<<<<< HEAD
     /** Helper reference to the server's critical roles. */
     protected Roles roles;
 
-=======
     /** Helper reference to the <code>IPixels</code> service. */
     protected IPixelsPrx iPix;
     
->>>>>>> 966623ee
     /** Reference to the importer store. */
     protected OMEROMetadataStoreClient importer;
 
@@ -753,11 +750,8 @@
         iQuery = factory.getQueryService();
         iUpdate = factory.getUpdateService();
         iAdmin = factory.getAdminService();
-<<<<<<< HEAD
         roles = iAdmin.getSecurityRoles();
-=======
         iPix = factory.getPixelsService();
->>>>>>> 966623ee
         mmFactory = new ModelMockFactory(factory.getPixelsService());
 
         importer = new OMEROMetadataStoreClient();
