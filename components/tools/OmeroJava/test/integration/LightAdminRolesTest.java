/*
 * Copyright (C) 2017 University of Dundee & Open Microscopy Environment.
 * All rights reserved.
 *
 * This program is free software; you can redistribute it and/or modify
 * it under the terms of the GNU General Public License as published by
 * the Free Software Foundation; either version 2 of the License, or
 * (at your option) any later version.
 *
 * This program is distributed in the hope that it will be useful,
 * but WITHOUT ANY WARRANTY; without even the implied warranty of
 * MERCHANTABILITY or FITNESS FOR A PARTICULAR PURPOSE. See the
 * GNU General Public License for more details.
 *
 * You should have received a copy of the GNU General Public License along
 * with this program; if not, write to the Free Software Foundation, Inc.,
 * 51 Franklin Street, Fifth Floor, Boston, MA 02110-1301 USA.
 */

package integration;

import java.nio.charset.StandardCharsets;
import java.util.ArrayList;
import java.util.Arrays;
import java.util.Collection;
import java.util.Collections;
import java.util.List;
import java.util.Map;
import java.util.UUID;

import omero.RLong;
import omero.RString;
import omero.RType;
import omero.SecurityViolation;
import omero.ServerError;
import omero.api.IRenderingSettingsPrx;
import omero.api.IScriptPrx;
import omero.api.RawFileStorePrx;
import omero.api.ServiceFactoryPrx;
import omero.cmd.Chown2;
import omero.gateway.util.Requests;
import omero.gateway.util.Requests.Delete2Builder;
import omero.model.AdminPrivilege;
import omero.model.AdminPrivilegeI;
import omero.model.Annotation;
import omero.model.Dataset;
import omero.model.DatasetImageLink;
import omero.model.DatasetImageLinkI;
import omero.model.Experimenter;
import omero.model.ExperimenterGroup;
import omero.model.ExperimenterGroupI;
import omero.model.ExperimenterI;
import omero.model.FileAnnotation;
import omero.model.FileAnnotationI;
import omero.model.IObject;
import omero.model.Image;
import omero.model.ImageAnnotationLink;
import omero.model.ImageAnnotationLinkI;
import omero.model.ImageI;
import omero.model.NamedValue;
import omero.model.OriginalFile;
import omero.model.OriginalFileI;
import omero.model.Permissions;
import omero.model.PermissionsI;
import omero.model.Pixels;
import omero.model.Project;
import omero.model.ProjectDatasetLink;
import omero.model.ProjectDatasetLinkI;
import omero.model.RectangleI;
import omero.model.RenderingDef;
import omero.model.Roi;
import omero.model.RoiI;
import omero.model.Session;
import omero.model.TagAnnotation;
import omero.model.TagAnnotationI;
import omero.model.enums.AdminPrivilegeChgrp;
import omero.model.enums.AdminPrivilegeChown;
import omero.model.enums.AdminPrivilegeDeleteOwned;
import omero.model.enums.AdminPrivilegeDeleteScriptRepo;
import omero.model.enums.AdminPrivilegeModifyGroup;
import omero.model.enums.AdminPrivilegeModifyGroupMembership;
import omero.model.enums.AdminPrivilegeModifyUser;
import omero.model.enums.AdminPrivilegeSudo;
import omero.model.enums.AdminPrivilegeWriteFile;
import omero.model.enums.AdminPrivilegeWriteManagedRepo;
import omero.model.enums.AdminPrivilegeWriteOwned;
import omero.model.enums.AdminPrivilegeWriteScriptRepo;
import omero.sys.EventContext;
import omero.sys.Parameters;
import omero.sys.ParametersI;
import omero.sys.Principal;

import org.testng.Assert;
import org.testng.annotations.DataProvider;
import org.testng.annotations.Test;

import com.google.common.collect.ImmutableList;
import com.google.common.collect.ImmutableMap;

/**
 * Tests the concrete workflows of the light admins
 * @author p.walczysko@dundee.ac.uk
 * @since 5.4.0
 */
public class LightAdminRolesTest extends RolesTests {

    /**
     * Create a light administrator, with a specific privilege, and log in as them.
     * All the other privileges will be set to false.
     * @param isAdmin if the user should be a member of the <tt>system</tt> group
     * @param permission the privilege that the user should have, or {@code null} if they should have no privileges
     * @return the new user's context
     * @throws Exception if the light administrator could not be created
     */
    private EventContext loginNewAdmin(boolean isAdmin, String permission) throws Exception {
        final EventContext ctx = loginNewAdmin(isAdmin, Arrays.asList(permission));
        return ctx;
    }

    /**
     * Create a light administrator, with a specific list of privileges, and log in as them.
     * All the other privileges will be set to False.
     * @param isAdmin if the user should be a member of the <tt>system</tt> group
     * @param permissions the privileges that the user should have, or {@code null} if they should have no privileges
     * @return the new user's context
     * @throws Exception if the light administrator could not be created
     */
    private EventContext loginNewAdmin(boolean isAdmin, List <String> permissions) throws Exception {
        final EventContext ctx = isAdmin ? newUserInGroup(iAdmin.lookupGroup(roles.systemGroupName), false) : newUserAndGroup("rwr-r-");
        final ServiceFactoryPrx rootSession = root.getSession();
        Experimenter user = new ExperimenterI(ctx.userId, false);
        user = (Experimenter) rootSession.getQueryService().get("Experimenter", ctx.userId);
        final List<AdminPrivilege> privileges = new ArrayList<>();
        rootSession.getAdminService().setAdminPrivileges(user, privileges);
        for (final String permission : permissions) {
            final AdminPrivilege privilege = new AdminPrivilegeI();
            privilege.setValue(omero.rtypes.rstring(permission));
            privileges.add(privilege);
        }
        rootSession.getAdminService().setAdminPrivileges(user, privileges);
        /* avoid old session as privileges are briefly cached */
        loginUser(ctx);
        return ctx;
    }

    /**
     * Sudo to the given user.
     * @param target a user
     * @throws Exception if the sudo could not be performed
     */
    private void sudo(Experimenter target) throws Exception {
        if (!target.isLoaded()) {
            target = iAdmin.getExperimenter(target.getId().getValue());
        }
        sudo(target.getOmeName().getValue());
    }

    /**
     * Annotate image with tag and file annotation and return the annotation objects
     * including the original file of the file annotation and the links
     * @param image the image to be annotated
     * @return the list of the tag, original file of the file annotation, file annotation
     * and the links between the tag and image and the file annotation and image
     * @throws Exception
     */
    private List<IObject> annotateImageWithTagAndFile(Image image) throws Exception {
        TagAnnotation tagAnnotation = new TagAnnotationI();
        tagAnnotation = (TagAnnotation) iUpdate.saveAndReturnObject(tagAnnotation);
        final ImageAnnotationLink tagAnnotationLink = linkImageAnnotation(image, tagAnnotation);
        /* add a file attachment with original file to the imported image.*/
        final ImageAnnotationLink fileAnnotationLink = linkImageAnnotation(image, mmFactory.createFileAnnotation());
        /* link was saved in previous step with the whole graph, including fileAnnotation and original file */
        final FileAnnotation fileAnnotation = (FileAnnotation) fileAnnotationLink.getChild();
        final OriginalFile annotOriginalFile = fileAnnotation.getFile();
        /* make a list of annotation objects in order to simplify checking of owner and group */
        List<IObject> annotOriginalFileAnnotationTagAndLinks = new ArrayList<IObject>();
        annotOriginalFileAnnotationTagAndLinks.addAll(Arrays.asList(annotOriginalFile, fileAnnotation, tagAnnotation,
                tagAnnotationLink, fileAnnotationLink));
        return annotOriginalFileAnnotationTagAndLinks;
    }

    /**
     * Light administrator (lightAdmin) tries to create new Project and Dataset and set normalUser as
     * the owner of the Project and Dataset in a group where lightAdmin is not member (normalUser's group).
     * lightAdmin tries the creation above both sudoing and not sudoing as normalUser
     * and both having and not having <tt>WriteOwned<tt> privilege.
     * The test finishes for test cases in which lightAdmin does not sudo after the creation attempt above.
     * For cases in which lightAdmin does Sudo as normalUser:
     * lightAdmin tries to import data on behalf of normalUser into the just created Dataset.
     * lightAdmin, still sudoed as normalUser, tries then to link the Dataset to the Project.
     * Non-sudoing workflows for import and linking are too complicated to be included in this test.
     * Those two actions are covered by separate tests (testImporterAsNoSudoChownOnlyWorkflow,
     * testImporterAsNoSudoChgrpChownWorkflow and testLinkNoSudo).
     * @param isSudoing if to test a success of workflows where Sudoed in
     * @param permWriteOwned if to test a user who has the <tt>WriteOwned</tt> privilege
     * @param groupPermissions if to test the effect of group permission level
     * @throws Exception unexpected
     * @see <a href="graphical explanation">https://docs.google.com/presentation/d/1JX6b9pkPtG-3hZIGSp2bu4WVvNKn6GHqIKdfbbJkiw8/edit#slide=id.p4</a>
     */
    @Test(dataProvider = "isSudoing and WriteOwned privileges cases")
    public void testImporterAsSudoCreateImport(boolean isSudoing, boolean permWriteOwned,
            String groupPermissions) throws Exception {
        final EventContext normalUser = newUserAndGroup(groupPermissions);
        /* Only WriteOwned permission is needed for creation of objects when not sudoing.
         * When sudoing, no other permission is needed.*/
        final boolean isExpectSuccessCreate = permWriteOwned || isSudoing;
        /* Set up the light admin's permissions for this test.*/
        List<String> permissions = new ArrayList<String>();
        permissions.add(AdminPrivilegeSudo.value);
        if (permWriteOwned) permissions.add(AdminPrivilegeWriteOwned.value);
        final EventContext lightAdmin;
        lightAdmin = loginNewAdmin(true, permissions);
        /* lightAdmin possibly sudoes on behalf of normalUser, depending on test case.*/
        if (isSudoing) sudo(new ExperimenterI(normalUser.userId, false));

        /* lightAdmin tries to create Project and Dataset on behalf of the normalUser
         * in normalUser's group.*/
        client.getImplicitContext().put("omero.group", Long.toString(normalUser.groupId));
        Project proj = mmFactory.simpleProject();
        Dataset dat = mmFactory.simpleDataset();
        Project sentProj = null;
        Dataset sentDat = null;
        /* lightAdmin sets the normalUser as the owner of the newly created P/D but only
         * in cases in which lightAdmin is not sudoing (if sudoing, the created P/D
         * already belong to normalUser).*/
        if (!isSudoing) {
            proj.getDetails().setOwner(new ExperimenterI(normalUser.userId, false));
            dat.getDetails().setOwner(new ExperimenterI(normalUser.userId, false));
        }
        /* Check lightAdmin can or cannot save the created Project and Dataset as appropriate
         * (see definition of isExpectSuccessCreate above).*/
        try {
            sentProj = (Project) iUpdate.saveAndReturnObject(proj);
            sentDat = (Dataset) iUpdate.saveAndReturnObject(dat);
            Assert.assertTrue(isExpectSuccessCreate);
        } catch (ServerError se) {
            Assert.assertFalse(isExpectSuccessCreate);
        }
        /* Check the owner of the Project and Dataset (P/D) is the normalUser in all cases
         * the P/D were created, in all other cases P/D should be null.*/
        if (isExpectSuccessCreate) {
            assertOwnedBy(sentProj, normalUser);
            assertOwnedBy(sentDat, normalUser);
        } else {
            Assert.assertNull(sentProj);
            Assert.assertNull(sentDat);
        }
        /* Finish the test if lightAdmin is not sudoing.
         * Further tests of this test method deal with import and linking
         * for normalUser by lightAdmin who sudoes on behalf of normalUser.
         * Imports and linking for others while NOT using Sudo
         * are covered in other test methods in this class.*/
        if (!isSudoing) return;

        /* Check that after sudo, lightAdmin can import and write the originalFile
         * of the imported image on behalf of the normalUser into the created Dataset.*/
        List<IObject> originalFileAndImage = importImageWithOriginalFile(sentDat);
        OriginalFile originalFile = (OriginalFile) originalFileAndImage.get(0);
        Image image = (Image) originalFileAndImage.get(1);

        /* Check the canLink() boolean for both Dataset and Project.
         * lightAdmin is always sudoing in this part of the test.
         * Thus canLink() is always true, because lightAdmin is sudoed
         * on behalf of the owner of the objects (normalUser).*/
        Assert.assertTrue(getCurrentPermissions(sentProj).canLink());
        Assert.assertTrue(getCurrentPermissions(sentDat).canLink());
        /* Check that being sudoed, lightAdmin can link the Project and Dataset of normalUser.*/
        ProjectDatasetLink projectDatasetLink = linkProjectDataset(sentProj, sentDat);

        /* Check the owner of the image, its originalFile, imageDatasetLink and projectDatasetLink
         * is normalUser and the image and its originalFile are in normalUser's group.*/
        final IObject imageDatasetLink = iQuery.findByQuery(
                "FROM DatasetImageLink WHERE child.id = :id",
                new ParametersI().addId(image.getId().getValue()));
        assertInGroup(originalFile, normalUser.groupId);
        assertOwnedBy(originalFile, normalUser);
        assertInGroup(image, normalUser.groupId);
        assertOwnedBy(image, normalUser);
        assertOwnedBy(imageDatasetLink, normalUser);
        assertOwnedBy(projectDatasetLink, normalUser);
    }

    /**
     * Test whether a light admin can delete image, Project and Dataset
     * and their respective links belonging to another
     * user. Behaviors of the system are explored when lightAdmin
     * is and is not using <tt>Sudo</tt> privilege
     * for this action.
     * @param isSudoing if to test a success of workflows where Sudoed in
     * @param permDeleteOwned if to test a user who has the <tt>DeleteOwned</tt> privilege
     * @param groupPermissions if to test the effect of group permission level
     * @throws Exception unexpected
     * @see <a href="graphical explanation">https://docs.google.com/presentation/d/1SRWiFJs7oIYJCSg8XpfeW0QyOPwbrSnAbXL_FaKF0I4/edit#slide=id.p7</a>
     */
   @Test(dataProvider = "isSudoing and Delete privileges cases")
   public void testDelete(boolean isSudoing, boolean permDeleteOwned,
           String groupPermissions) throws Exception {
       /* Only DeleteOwned permission is needed for deletion of links, Dataset
        * and image (with original file) when not sudoing. When sudoing, no other
        * permission is needed.*/
       boolean deletePassing = permDeleteOwned || isSudoing;
       final EventContext normalUser = newUserAndGroup(groupPermissions);
       /* Set up the light admin's permissions for this test */
       List<String> permissions = new ArrayList<String>();
       permissions.add(AdminPrivilegeSudo.value);
       if (permDeleteOwned) permissions.add(AdminPrivilegeDeleteOwned.value);
       final EventContext lightAdmin;
       lightAdmin = loginNewAdmin(true, permissions);
       sudo(new ExperimenterI(normalUser.userId, false));
       /* Create a Dataset and Project being sudoed as normalUser.*/
       client.getImplicitContext().put("omero.group", Long.toString(normalUser.groupId));
       Project proj = mmFactory.simpleProject();
       Dataset dat = mmFactory.simpleDataset();
       Project sentProj = null;
       Dataset sentDat = null;
       sentProj = (Project) iUpdate.saveAndReturnObject(proj);
       sentDat = (Dataset) iUpdate.saveAndReturnObject(dat);
       /* Import an image for the normalUser into the normalUser's default group
        * and target it into the created Dataset.*/
       List<IObject> originalFileAndImage = importImageWithOriginalFile(sentDat);
       OriginalFile originalFile = (OriginalFile) originalFileAndImage.get(0);
       Image image = (Image) originalFileAndImage.get(1);
       assertOwnedBy(image, normalUser);
       /* Link the Project and the Dataset.*/
       ProjectDatasetLink projectDatasetLink = linkProjectDataset(sentProj, sentDat);
       IObject datasetImageLink = iQuery.findByQuery(
               "FROM DatasetImageLink WHERE child.id = :id",
               new ParametersI().addId(image.getId()));
       /* Take care of post-import workflows which do not use sudo.*/
       if (!isSudoing) {
           loginUser(lightAdmin);
           client.getImplicitContext().put("omero.group", Long.toString(normalUser.groupId));
       }
       /* Check that lightAdmin can delete the objects
        * created on behalf of normalUser only if lightAdmin has sufficient permissions.
        * Note that deletion of the Project
        * would delete the whole hierarchy, which was successfully tested
        * during writing of this test. The order of the below delete() commands
        * is intentional, as the ability to delete the links and P/D/I separately is
        * tested in this way.
        * Also check that the canDelete boolean
        * on the object retrieved by the lightAdmin matches the deletePassing
        * boolean.*/
       Assert.assertEquals(getCurrentPermissions(datasetImageLink).canDelete(), deletePassing);
       doChange(client, factory, Requests.delete().target(datasetImageLink).build(), deletePassing);
       Assert.assertEquals(getCurrentPermissions(projectDatasetLink).canDelete(), deletePassing);
       doChange(client, factory, Requests.delete().target(projectDatasetLink).build(), deletePassing);
       Assert.assertEquals(getCurrentPermissions(image).canDelete(), deletePassing);
       doChange(client, factory, Requests.delete().target(image).build(), deletePassing);
       Assert.assertEquals(getCurrentPermissions(sentDat).canDelete(), deletePassing);
       doChange(client, factory, Requests.delete().target(sentDat).build(), deletePassing);
       Assert.assertEquals(getCurrentPermissions(sentProj).canDelete(), deletePassing);
       doChange(client, factory, Requests.delete().target(sentProj).build(), deletePassing);

       /* Check the existence/non-existence of the objects as appropriate.*/
       if (deletePassing) {
           assertDoesNotExist(originalFile);
           assertDoesNotExist(image);
           assertDoesNotExist(sentDat);
           assertDoesNotExist(sentProj);
           assertDoesNotExist(datasetImageLink);
           assertDoesNotExist(projectDatasetLink);
       } else {
           assertExists(originalFile);
           assertExists(image);
           assertExists(sentDat);
           assertExists(sentProj);
           assertExists(datasetImageLink);
           assertExists(projectDatasetLink);
       }
   }

    /**
     * Test that a light admin can edit the name of a project
     * on behalf of another user either using <tt>Sudo</tt> privilege
     * or not using it, but having <tt>WriteOwned</tt> privilege instead.
     * @param isSudoing if to test a success of workflows where Sudoed in
     * @param permWriteOwned if to test a user who has the <tt>WriteOwned</tt> privilege
     * @param groupPermissions if to test the effect of group permission level
     * @throws Exception unexpected
     * @see <a href="graphical explanation">https://docs.google.com/presentation/d/18u5hRD_oFKjGlGQ7x55oUowrmdjS4HXkXKfJSlpbiVY/edit#slide=id.p7</a>
     */
    @Test(dataProvider = "isSudoing and WriteOwned privileges cases")
    public void testEdit(boolean isSudoing, boolean permWriteOwned,
            String groupPermissions) throws Exception {
        final boolean isExpectSuccess = isSudoing || permWriteOwned;
        final EventContext normalUser = newUserAndGroup(groupPermissions);
        /* Set up the light admin's permissions for this test.*/
        List<String> permissions = new ArrayList<String>();
        permissions.add(AdminPrivilegeSudo.value);
        if (permWriteOwned) permissions.add(AdminPrivilegeWriteOwned.value);
        final EventContext lightAdmin;
        lightAdmin = loginNewAdmin(true, permissions);
        /* Create Project as normalUser.*/
        loginUser(normalUser);
        Project proj = mmFactory.simpleProject();
        final String originalName = "OriginalNameOfNormalUser";
        proj.setName(omero.rtypes.rstring(originalName));
        Project sentProj = (Project) iUpdate.saveAndReturnObject(proj);
        String savedOriginalName = sentProj.getName().getValue().toString();
        loginUser(lightAdmin);
        /* As lightAdmin, sudo as the normalUser if this should be the case */
        if (isSudoing) sudo(new ExperimenterI(normalUser.userId, false));
        /* Check that the canEdit flag on the created project is as expected */
        Assert.assertEquals(getCurrentPermissions(sentProj).canEdit(), isExpectSuccess);
        /* Try to rename the Project.*/
        final String changedName = "ChangedNameOfLightAdmin";
        client.getImplicitContext().put("omero.group", Long.toString(normalUser.groupId));
        long id = sentProj.getId().getValue();
        final Project retrievedUnrenamedProject = (Project) iQuery.get("Project", id);
        retrievedUnrenamedProject.setName(omero.rtypes.rstring(changedName));
        /* Check that lightAdmin can edit the Project of normalUser only when
         * lightAdmin is equipped with sufficient permissions, captured in boolean isExpectSuccess.*/
        try {
            sentProj = (Project) iUpdate.saveAndReturnObject(retrievedUnrenamedProject);
            Assert.assertTrue(isExpectSuccess);
        } catch (ServerError se) {
            Assert.assertFalse(isExpectSuccess);
        }
        String savedChangedName = sentProj.getName().getValue().toString();
        logRootIntoGroup(normalUser.groupId);
        final String retrievedName = ((RString) iQuery.projection(
                "SELECT name FROM Project p WHERE p.id = :id",
                new ParametersI().addId(sentProj.getId())).get(0).get(0)).getValue();
        /* Check that the Project still belongs to normalUser and the name of the Project
         * was changed and saved or original name is retained as appropriate */
        assertOwnedBy(sentProj, normalUser);
        if (isExpectSuccess) {
            Assert.assertEquals(savedChangedName, retrievedName);
            Assert.assertEquals(savedChangedName, changedName);
        } else {
            Assert.assertEquals(savedOriginalName, retrievedName);
            Assert.assertEquals(savedOriginalName, originalName);
        }
    }

    /**
     * Test that light admin can
     * chgrp on behalf of another user in cases where the user (owner of the data)
     * is a member of both groups. The chgrp action succeeds if <tt>Sudo</tt> privilege
     * is used. If lightAdmin does not sudo, then the <tt>Chgrp</tt> privilege is necessary.
     * Also tests the ability of the <tt>Chgrp</tt> privilege and chgrp command
     * to sever necessary links for performing the chgrp. This is achieved by
     * having the image which is getting moved into a different group in a dataset
     * in the original group (the chgrp has to sever the DatasetImageLink to perform
     * the move (chgrp)). <tt>Chgrp</tt> privilege is sufficient also
     * to move annotations on the moved objects (tag and file attachment are tested here).
     * @param isSudoing if to test a success of workflows where Sudoed in
     * @param permChgrp if to test a user who has the <tt>Chgrp</tt> privilege
     * @param groupPermissions if to test the effect of group permission level
     * @throws Exception unexpected
     * @see <a href="graphical explanation">https://docs.google.com/presentation/d/1BUSzGp89en0Y7-5i7DkQbtVM-AgyfCJVa7rLhnMeO5A/edit#slide=id.p4</a>
     */
    @Test(dataProvider = "isSudoing and Chgrp privileges cases")
    public void testChgrp(boolean isSudoing, boolean permChgrp, String groupPermissions)
            throws Exception {
        /* Set up a user and three groups, the user being a member of
         * two of the groups.*/
        final EventContext normalUser = newUserAndGroup(groupPermissions);
        /* Group where the user is a member.*/
        final long normalUsersOtherGroupId = newGroupAddUser(groupPermissions, normalUser.userId, false).getId().getValue();
        /* If normalUser (data owner) is member of target group,
         * Chgrp action passes when lightAdmin is
         * Sudoed as the normalUser (data owner) or when Chgrp permission is given to lightAdmin.
         * A successful chgrp action will also move all annotations on the moved image,
         * which are unique on the image.*/
        boolean isExpectSuccessInMemberGroup = permChgrp || isSudoing;
        /* create a Dataset as normalUser and import into it */
        loginUser(normalUser);
        Dataset dat = mmFactory.simpleDataset();
        Dataset sentDat = (Dataset) iUpdate.saveAndReturnObject(dat);
        List<IObject> originalFileAndImage = importImageWithOriginalFile(sentDat);
        OriginalFile originalFile = (OriginalFile) originalFileAndImage.get(0);
        Image image = (Image) originalFileAndImage.get(1);

        /* Annotate the imported image with Tag and file attachment */
        List<IObject> annotOriginalFileAnnotationTagAndLinks = annotateImageWithTagAndFile(image);

        /* Set up the light admin's permissions for this test.*/
        List<String> permissions = new ArrayList<String>();
        permissions.add(AdminPrivilegeSudo.value);
        if (permChgrp) permissions.add(AdminPrivilegeChgrp.value);
        final EventContext lightAdmin;
        lightAdmin = loginNewAdmin(true, permissions);
        sudo(new ExperimenterI(normalUser.userId, false));

        /* Take care of workflows which do not use sudo.*/
        if (!isSudoing) {
            loginUser(lightAdmin);
        }
        /* In order to find the image in whatever group, get to all groups context.*/
        mergeIntoContext(client.getImplicitContext(), ALL_GROUPS_CONTEXT);
        /* lightAdmin tries to move the image into another group of the normalUser
         * which should succeed if sudoing and also in case
         * the light admin has Chgrp permissions
         * (i.e. isExpectSuccessInMemberGroup is true). Also check that
         * the canChgrp boolean matches the isExpectSuccessInMemberGroup boolean value */
        Assert.assertEquals(getCurrentPermissions(image).canChgrp(), isExpectSuccessInMemberGroup);
        doChange(client, factory, Requests.chgrp().target(image).toGroup(normalUsersOtherGroupId).build(), isExpectSuccessInMemberGroup);
        if (isExpectSuccessInMemberGroup) {
            assertInGroup(image, normalUsersOtherGroupId);
            assertInGroup(originalFile, normalUsersOtherGroupId);
            /* Annotations on the image changed the group with the image.*/
            assertInGroup(annotOriginalFileAnnotationTagAndLinks, normalUsersOtherGroupId);
        } else {
            assertInGroup(image, normalUser.groupId);
            assertInGroup(originalFile, normalUser.groupId);
            /* The annotations were not moved.*/
            assertInGroup(annotOriginalFileAnnotationTagAndLinks, normalUser.groupId);
        }
        /* In any case, the image should still belong to normalUser.*/
        assertOwnedBy(image, normalUser);
    }

    /**
     * Tests that light admin can, having the <tt>Chgrp</tt>
     * privilege move another user's data into another group where the
     * owner of the data is not member.
     * <tt>Sudo</tt> privilege and being sudoed should not be sufficient,
     * and also, when being sudoed, the cancellation of the <tt>Chgrp</tt> privilege
     * by being sudoed as normalUser causes that the move of the image fails.
     * Also tests the ability of the <tt>Chgrp</tt> privilege and chgrp command
     * to sever necessary links for performing the chgrp. This is achieved by
     * having the image which is getting moved into a different group in a dataset
     * in the original group (the chgrp has to sever the DatasetImageLink to perform
     * the move (chgrp). <tt>Chgrp</tt> privilege is sufficient also
     * to move annotations (tag and file attachment are tested here).
     * @param isSudoing if to test a success of workflows where Sudoed in
     * @param permChgrp if to test a user who has the <tt>Chgrp</tt> privilege
     * @param groupPermissions if to test the effect of group permission level
     * @throws Exception unexpected
     * @see <a href="graphical explanation">https://docs.google.com/presentation/d/1c3TGh4bD5_djKO_-lJs5LoBjL0koYsko7QkyEuu-nXY/edit#slide=id.p4</a>
     */
    @Test(dataProvider = "isSudoing and Chgrp privileges cases")
    public void testChgrpNonMember(boolean isSudoing, boolean permChgrp, String groupPermissions)
            throws Exception {
        /* Set up a user (normalUser) and two groups, the normalUser being a member of
         * only one of the groups.*/
        final EventContext normalUser = newUserAndGroup(groupPermissions);
        /* group where the normalUser is not member */
        final long anotherGroupId = newUserAndGroup(groupPermissions).groupId;
        /* When normalUser (data owner) is not member of the target group,
         * Chgrp action passes only when lightAdmin has Chgrp permission
         * and lightAdmin is not Sudoing. This permission situation should be also valid
         * for all annotations on the image which are unique on the image (not used
         * anywhere else).*/
        boolean chgrpNonMemberExpectSuccess = !isSudoing && permChgrp;
        /* Define cases where canChgrp on the image is expected to be true.
         * As the canChgrp boolean cannot "know" in advance to which group the
         * move is intended, it must show "true" in every case in which SOME
         * chgrp might be successful.*/
        final boolean canChgrpExpectedTrue = permChgrp || isSudoing;
        /* Create a Dataset as the normalUser and import into it */
        loginUser(normalUser);
        Dataset dat = mmFactory.simpleDataset();
        Dataset sentDat = (Dataset) iUpdate.saveAndReturnObject(dat);
        List<IObject> originalFileAndImage = importImageWithOriginalFile(sentDat);
        OriginalFile originalFile = (OriginalFile) originalFileAndImage.get(0);
        Image image = (Image) originalFileAndImage.get(1);

        /* Annotate the imported image with Tag and file attachment */
        List<IObject> annotOriginalFileAnnotationTagAndLinks = annotateImageWithTagAndFile(image);

        /* Set up the light admin's permissions for this test.*/
        List<String> permissions = new ArrayList<String>();
        permissions.add(AdminPrivilegeSudo.value);
        if (permChgrp) permissions.add(AdminPrivilegeChgrp.value);
        final EventContext lightAdmin;
        lightAdmin = loginNewAdmin(true, permissions);
        sudo(new ExperimenterI(normalUser.userId, false));

        /* Take care of workflows which do not use sudo.*/
        if (!isSudoing) {
            loginUser(lightAdmin);
        }
        /* In order to find the image in whatever group, get all groups context.*/
        mergeIntoContext(client.getImplicitContext(), ALL_GROUPS_CONTEXT);

        /* Try to move the image into anotherGroup the normalUser
         * is not a member of, which should fail in all cases
         * except the lightAdmin has Chgrp permission and is not sudoing
         * (i.e. chgrpNoSudoExpectSuccessAnyGroup is true). Also check the
         * the canChgrp boolean.*/
        Assert.assertEquals(getCurrentPermissions(image).canChgrp(), canChgrpExpectedTrue);
        doChange(client, factory, Requests.chgrp().target(image).toGroup(anotherGroupId).build(),
                chgrpNonMemberExpectSuccess);
        if (chgrpNonMemberExpectSuccess) {
            /* Check that the image and its original file moved to another group.*/
            assertInGroup(image, anotherGroupId);
            assertInGroup(originalFile, anotherGroupId);
            /* check the annotations on the image changed the group as expected */
            assertInGroup(annotOriginalFileAnnotationTagAndLinks, anotherGroupId);
        } else {
            /* Check that the image is still in its original group (normalUser's group).*/
            assertInGroup(image, normalUser.groupId);
            assertInGroup(originalFile, normalUser.groupId);
            /* The annotations stayed with the image in the normalUser's group.*/
            assertInGroup(annotOriginalFileAnnotationTagAndLinks, normalUser.groupId);
        }
        /* In any case, the image should still belong to normalUser.*/
        assertOwnedBy(image, normalUser);
    }

    /**
     * Test that light admin can, having the <tt>Chown</tt> privilege,
     * transfer the data between two users (normalUser and anotherUser).
     * Test also that light admin, if sudoed, cannot transfer ownership,
     * because light admin sudoes as a non-admin non-group owner user.
     * In case of private group the transfer of an Image severs the link between the Dataset and Image.
     * For this unlinking, only the Chown permissions are sufficient, no other permissions are necessary.
     * <tt>Chown</tt> privilege is sufficient also
     * to transfer ownership of annotations (tag and file attachment are tested here),
     * but just in case of private and read-only groups, which is in line with the
     * general behaviour of the <tt>Chown</tt> command.
     * @param isSudoing if to test a success of workflows where Sudoed in
     * @param permChown if to test a user who has the <tt>Chown</tt> privilege
     * @param groupPermissions if to test the effect of group permission level
     * @throws Exception unexpected
     * @see <a href="graphical explanation">https://docs.google.com/presentation/d/1r4qlG9JKLfTgS8s5xWM8SDJJ25t4RwSWuiy6BfFfO_o/edit#slide=id.p4</a>
     */
    @Test(dataProvider = "isSudoing and Chown privileges cases")
    public void testChown(boolean isSudoing, boolean permChown, String groupPermissions)
            throws Exception {
        /* Define the conditions for the chown of the image is passing.*/
        final boolean chownImagePassing = permChown && !isSudoing;
        /* Chown of the annotations on the image is passing when
         * chownImagePassing is true in higher permissions groups (read-annotate and read-write)
         * only.*/
        final boolean annotationsChownExpectSuccess = chownImagePassing &&
                (groupPermissions.equals("rw----") || groupPermissions.equals("rwr---"));

        final EventContext normalUser = newUserAndGroup(groupPermissions);
        final EventContext anotherUser = newUserAndGroup(groupPermissions);
        /* Create a Dataset as the normalUser and import into it */
        loginUser(normalUser);
        Dataset dat = mmFactory.simpleDataset();
        Dataset sentDat = (Dataset) iUpdate.saveAndReturnObject(dat);
        List<IObject> originalFileAndImage = importImageWithOriginalFile(sentDat);
        OriginalFile originalFile = (OriginalFile) originalFileAndImage.get(0);
        Image image = (Image) originalFileAndImage.get(1);

        /* Annotate the imported image with Tag and file attachment */
        List<IObject> annotOriginalFileAnnotationTagAndLinks = annotateImageWithTagAndFile(image);

        /* Set up the basic permissions for this test.*/
        List<String> permissions = new ArrayList<String>();
        permissions.add(AdminPrivilegeSudo.value);
        if (permChown) permissions.add(AdminPrivilegeChown.value);
        final EventContext lightAdmin;
        lightAdmin = loginNewAdmin(true, permissions);
        sudo(new ExperimenterI(normalUser.userId, false));

        /* Take care of workflows which do not use sudo.*/
        if (!isSudoing) {
            loginUser(lightAdmin);
        }
        /* Check that the value of canChown boolean matches chownPassingWhenNotSudoing
         * boolean in each case.*/
        Assert.assertEquals(getCurrentPermissions(image).canChown(), chownImagePassing);
        /* Get inot correct group context and check all cases.*/
        client.getImplicitContext().put("omero.group", Long.toString(normalUser.groupId));
        /* lightAdmin tries to chown the image.*/
        doChange(client, factory, Requests.chown().target(image).toUser(anotherUser.userId).build(), chownImagePassing);
        /* Chect the results of the chown when lightAdmin is sudoed,
         * which should fail in any case.*/
        if (isSudoing) {
            assertOwnedBy(image, normalUser);
            assertOwnedBy(originalFile, normalUser);
            assertOwnedBy(annotOriginalFileAnnotationTagAndLinks, normalUser);
        /* Check the chown was successful for both the image and the annotations
         * when the permissions for chowning both
         * the image as well as the annotations on it are sufficient.*/
        } else if (chownImagePassing && annotationsChownExpectSuccess) {
            assertOwnedBy(image, anotherUser);
            assertOwnedBy(originalFile, anotherUser);
            /* Annotations will be chowned because
             * groupPermissions are private or read-only (captured in boolean
             * annotationsChownExpectSuccess) */
            assertOwnedBy(annotOriginalFileAnnotationTagAndLinks, anotherUser);
        /* Check the chown was successful for the image but not the annotations
         * in case the annotationsChownExpectSuccess is false, i.e. in read-only and private group.*/
        } else if (chownImagePassing && !annotationsChownExpectSuccess){
            assertOwnedBy(image, anotherUser);
            assertOwnedBy(originalFile, anotherUser);
            assertOwnedBy(annotOriginalFileAnnotationTagAndLinks, normalUser);
        } else {
        /* In the remaining case, the chown will fail, as the chownPassingWhenNotSudoing
         * is false because permChown was not given. All objects belong to normalUser.*/
            assertOwnedBy(image, normalUser);
            assertOwnedBy(originalFile, normalUser);
            assertOwnedBy(annotOriginalFileAnnotationTagAndLinks, normalUser);
        }
        /* In any case, the image must be in the right group */
        assertInGroup(image, normalUser.groupId);
    }

    /**
     * Light admin is trying to "import for others" without using Sudo in following manner.
     * lightAdmin imports into group of the normalUser (future owner of the data).
     * lightAdmin then transfers the ownership of the imported data to normalUser.
     * For this test, combinations of <tt>Chown</tt>, <tt>WriteOwned</tt>,
     *  <tt>WriteFile</tt> and <tt>WriteManagedRepo</tt> privileges will be explored
     * for lightAdmin. For this workflow the creation and targeting of a Dataset
     * is tested too.
     * @param permWriteOwned if to test a user who has the <tt>WriteOwned</tt> privilege
     * @param permWriteManagedRepo if to test a user who has the <tt>WriteManagedRepo</tt> privilege
     * @param permWriteFile if to test a user who has the <tt>WriteFile</tt> privilege
     * @param permChown if to test a user who has the <tt>Chown</tt> privilege
     * @param groupPermissions if to test the effect of group permission level
     * @throws Exception unexpected
     * @see <a href="graphical explanation">https://docs.google.com/presentation/d/1w_W6g69CV5Uy_rUom2K9O86w2Q2CGkl3rzNj-ZQzSt0/edit#slide=id.p4</a>
     */
    @Test(dataProvider = "WriteOwned, WriteFile, WriteManagedRepo and Chown privileges cases")
    public void testImporterAsNoSudoChownOnlyWorkflow(boolean permWriteOwned, boolean permWriteFile,
            boolean permWriteManagedRepo, boolean permChown, String groupPermissions) throws Exception {
        /* Define case in which the import not using sudo and importing into a group
         * the light admin is not a member of is expected to succeed.*/
        boolean importNotYourGroupExpectSuccess = permWriteOwned && permWriteFile && permWriteManagedRepo;
        /* Define case in which the creation of Dataset belonging to lightAdmin
         * in a group where lightAdmin is not member is expected to succeed.*/
        boolean createDatasetExpectSuccess = permWriteOwned;
        /* Define case in which the whole workflow is possible (as lightAdmin create
         * Dataset, import into it, then chown the Dataset with the imported
         * image to normalUser).*/
        boolean createDatasetImportNotYourGroupAndChownExpectSuccess =
                permChown && permWriteManagedRepo && permWriteOwned && permWriteFile;
        final EventContext normalUser = newUserAndGroup(groupPermissions);
        /* Set up the light admin's permissions for this test.*/
        List<String> permissions = new ArrayList<String>();
        if (permChown) permissions.add(AdminPrivilegeChown.value);
        if (permWriteOwned) permissions.add(AdminPrivilegeWriteOwned.value);
        if (permWriteFile) permissions.add(AdminPrivilegeWriteFile.value);
        if (permWriteManagedRepo) permissions.add(AdminPrivilegeWriteManagedRepo.value);
        final EventContext lightAdmin;
        lightAdmin = loginNewAdmin(true, permissions);
        /* lightAdmin creates Dataset in the normalUser's group
         * (lightAdmin is not member of that group).*/
        client.getImplicitContext().put("omero.group", Long.toString(normalUser.groupId));
        Dataset dat = mmFactory.simpleDataset();
        Dataset sentDat = null;
        /* Creation of Dataset success is governed by
         * createDatasetExpectSuccess boolean (defined above).*/
        try {
            sentDat = (Dataset) iUpdate.saveAndReturnObject(dat);
            Assert.assertTrue(createDatasetExpectSuccess);
        } catch (ServerError se) {
            Assert.assertFalse(createDatasetExpectSuccess);
        }
        /* As lightAdmin, import an Image into the created Dataset.*/
        OriginalFile originalFile = null;
        Image image = null;
        /* Import success is governed by importNotYourGroupExpectSuccess boolean (defined above).*/
        try {
            List<IObject> originalFileAndImage = importImageWithOriginalFile(sentDat);
            originalFile = (OriginalFile) originalFileAndImage.get(0);
            image = (Image) originalFileAndImage.get(1);
        } catch (ServerError se) {
            Assert.assertFalse(importNotYourGroupExpectSuccess);
        }
        /* Check the ownership and group of the original file and the image.*/
        if (importNotYourGroupExpectSuccess) {
            assertOwnedBy(originalFile, lightAdmin);
            assertInGroup(originalFile, normalUser.groupId);
            assertOwnedBy(image, lightAdmin);
            assertInGroup(image, normalUser.groupId);
        /* In case the import was not successful, Image does not exist.
         * Further testing is not interesting in such case.*/
        } else {
            Assert.assertNull(originalFile, "if import failed, the remoteFile should be null");
            Assert.assertNull(image, "if import failed, the image should be null");
            return;
        }
        /* Check that the canChown value on the Dataset matches the boolean
         * createDatasetImportNotYourGroupAndChownExpectSuccess.*/
        Assert.assertEquals(getCurrentPermissions(sentDat).canChown(),
                createDatasetImportNotYourGroupAndChownExpectSuccess);
        /* lightAdmin tries to change the ownership of the Dataset to normalUser */
        doChange(client, factory, Requests.chown().target(sentDat).toUser(normalUser.userId).build(),
                createDatasetImportNotYourGroupAndChownExpectSuccess);
        final List<RType> resultForLink = iQuery.projection(
                "SELECT id FROM DatasetImageLink WHERE parent.id  = :id",
                new ParametersI().addId(sentDat.getId())).get(0);
        final long linkId = ((RLong) resultForLink.get(0)).getValue();
        /* Check that image, dataset and link are in the normalUser's group
         * and belong to normalUser in case the workflow succeeded.*/
        if (createDatasetImportNotYourGroupAndChownExpectSuccess) {
            assertOwnedBy(image, normalUser);
            assertInGroup(image, normalUser.groupId);
            assertOwnedBy(sentDat, normalUser);
            assertInGroup(sentDat, normalUser.groupId);
            assertOwnedBy((new DatasetImageLinkI(linkId, false)), normalUser);
            assertInGroup((new DatasetImageLinkI(linkId, false)), normalUser.groupId);
            assertOwnedBy(originalFile, normalUser);
            assertInGroup(originalFile, normalUser.groupId);
        /* Check that the image, dataset and link still belongs
         * to the light admin as the chown failed, but are in the group of normalUser.*/
        } else {
            assertOwnedBy(image, lightAdmin);
            assertInGroup(image, normalUser.groupId);
            assertOwnedBy(sentDat, lightAdmin);
            assertInGroup(sentDat, normalUser.groupId);
            assertOwnedBy((new DatasetImageLinkI(linkId, false)), lightAdmin);
            assertInGroup((new DatasetImageLinkI(linkId, false)), normalUser.groupId);
        }
    }

    /**
     * lightAdmin tries to link an object to a pre-existing container (Dataset or Project)
     * in the target group (of normalUser where lightAdmin is not member).
     * lightAdmin tries to link image or Dataset to Dataset or Project.
     * The image import (by lightAdmin for others) has been tested in other tests.
     * Here, normalUser creates and saves the image, Dataset and Project,
     * then lightAdmin tries to link these objects.
     * lightAdmin will succeed if they have WriteOwned privilege.
     * @param permChown if to test a user who has the <tt>Chown</tt> privilege
     * @param permWriteOwned if to test a user who has the <tt>WriteOwned</tt> privilege
     * @param groupPermissions if to test the effect of group permission level
     * @throws Exception unexpected
     * @see <a href="graphical explanation">https://docs.google.com/presentation/d/1uetvPv-tsnHdRqkVvMx2xpHvVXYyUL2HTob8LUC6Mds/edit#slide=id.p4</a>
     */
    @Test(dataProvider = "WriteOwned and Chown privileges cases")
    public void testLinkNoSudo(boolean permWriteOwned, boolean permChown,
            String groupPermissions) throws Exception {
        /* WriteOwned permission is necessary and sufficient for lightAdmin to link
         * others objects. Exception is Private group, where such linking will
         * fail in all cases.*/
        boolean isExpectLinkingSuccess = permWriteOwned && !groupPermissions.equals("rw----");
        boolean isExpectSuccessLinkAndChown = isExpectLinkingSuccess && permChown;
        final EventContext normalUser = newUserAndGroup(groupPermissions);
        /* Set up the light admin's permissions for this test.*/
        List<String> permissions = new ArrayList<String>();
        if (permChown) permissions.add(AdminPrivilegeChown.value);
        if (permWriteOwned) permissions.add(AdminPrivilegeWriteOwned.value);
        final EventContext lightAdmin;
        lightAdmin = loginNewAdmin(true, permissions);
        /* Create an image, Dataset and Project as normalUser in normalUser's group.*/
        loginUser(normalUser);
        client.getImplicitContext().put("omero.group", Long.toString(normalUser.groupId));
        Image image = mmFactory.createImage();
        Image sentImage = (Image) iUpdate.saveAndReturnObject(image);
        Dataset dat = mmFactory.simpleDataset();
        Dataset sentDat = (Dataset) iUpdate.saveAndReturnObject(dat);
        Project proj = mmFactory.simpleProject();
        Project sentProj = (Project) iUpdate.saveAndReturnObject(proj);
        loginUser(lightAdmin);
        client.getImplicitContext().put("omero.group", Long.toString(normalUser.groupId));
        /* lightAdmin checks that the canLink value on all the objects to be linked
         * matches the isExpectLinkingSuccess boolean.*/
        Assert.assertEquals(getCurrentPermissions(sentImage).canLink(), isExpectLinkingSuccess);
        Assert.assertEquals(getCurrentPermissions(sentDat).canLink(), isExpectLinkingSuccess);
        Assert.assertEquals(getCurrentPermissions(sentProj).canLink(), isExpectLinkingSuccess);
        /* lightAdmin tries to create links between the image and Dataset
         * and between Dataset and Project.
         * If links could not be created, finish the test */
        DatasetImageLink linkOfDatasetImage = new DatasetImageLinkI();
        ProjectDatasetLink linkOfProjectDataset = new ProjectDatasetLinkI();
        try {
            linkOfDatasetImage = linkDatasetImage(sentDat, sentImage);
            linkOfProjectDataset = linkProjectDataset(sentProj, sentDat);
            Assert.assertTrue(isExpectLinkingSuccess);
        } catch (ServerError se) {
            Assert.assertFalse(isExpectLinkingSuccess);
            return;
        }

        /* Check that the value of canChown boolean on the links is matching
         * the isExpectSuccessLinkAndChown boolean.*/
        Assert.assertEquals(getCurrentPermissions(linkOfDatasetImage).canChown(), isExpectSuccessLinkAndChown);
        Assert.assertEquals(getCurrentPermissions(linkOfProjectDataset).canChown(), isExpectSuccessLinkAndChown);

        /* lightAdmin transfers the ownership of both links to normalUser.
         * The success of the whole linking and chowning
         * operation is captured in boolean isExpectSuccessLinkAndChown. Note that the
         * ownership of the links must be transferred explicitly, as the Chown feature
         * on the Project would not transfer ownership links owned by non-owners
         * of the P/D/I objects (chown on mixed ownership hierarchy does not chown objects
         * owned by other users).*/
        Chown2 chown = Requests.chown().target(linkOfDatasetImage).toUser(normalUser.userId).build();
        doChange(client, factory, chown, isExpectSuccessLinkAndChown);
        chown = Requests.chown().target(linkOfProjectDataset).toUser(normalUser.userId).build();
        doChange(client, factory, chown, isExpectSuccessLinkAndChown);

        /* Check the ownership of the links, image, Dataset and Project.*/
        final long linkDatasetImageId = ((RLong) iQuery.projection(
                "SELECT id FROM DatasetImageLink WHERE parent.id  = :id",
                new ParametersI().addId(sentDat.getId())).get(0).get(0)).getValue();
        final long linkProjectDatasetId = ((RLong) iQuery.projection(
                "SELECT id FROM ProjectDatasetLink WHERE parent.id  = :id",
                new ParametersI().addId(sentProj.getId())).get(0).get(0)).getValue();
        assertOwnedBy(sentImage, normalUser);
        assertOwnedBy(sentDat, normalUser);
        assertOwnedBy(sentProj, normalUser);
        if (isExpectSuccessLinkAndChown) {
            assertOwnedBy((new DatasetImageLinkI(linkDatasetImageId, false)), normalUser);
            assertOwnedBy((new ProjectDatasetLinkI(linkProjectDatasetId, false)), normalUser);
        } else {
            assertOwnedBy((new DatasetImageLinkI(linkDatasetImageId, false)), lightAdmin);
            assertOwnedBy((new ProjectDatasetLinkI(linkProjectDatasetId, false)), lightAdmin);
        }
    }

        /**
         * Light admin (lightAdmin) imports data for others (normalUser) without using Sudo.
         * lightAdmin first creates a Dataset and imports an image into it in lightAdmin's group
         * (normalUser is not member of lightAdmin's group).
         * Then, lightAdmin tries to move the Dataset into normalUser's group.
         * Then, lightAdmin tries to chown the Dataset to normalUser.
         * For this test, combinations of <tt>Chown</tt>, <tt>Chgrp</tt>,
         * privileges of lightAdmin are explored.
         * @param permChgrp if to test a user who has the <tt>Chgrp</tt> privilege
         * @param permChown if to test a user who has the <tt>Chown</tt> privilege
         * @param groupPermissions if to test the effect of group permission level
         * @throws Exception unexpected
         * @see <a href="graphical explanation">https://docs.google.com/presentation/d/1zqDRwYDm3wA_xE79M6qR56U8giFbLFDywH3slj0wURA/edit#slide=id.p4</a>
         */
        @Test(dataProvider = "Chgrp and Chown privileges cases")
        public void testImporterAsNoSudoChgrpChownWorkflow(boolean permChgrp, boolean permChown,
                String groupPermissions) throws Exception {
        /* Importing into the group of the lightAdmin and
         * subsequent moving the data into the group of normalUser and chowning
         * them to the normalUser succeeds if Chgrp and Chown is possible,
         * which needs permChgrp, permChown, but not WriteFile and WriteOwned,*/
        boolean importYourGroupAndChgrpAndChownExpectSuccess = permChgrp && permChown;
        final EventContext normalUser = newUserAndGroup(groupPermissions);
        /* Set up the light admin's permissions for this test.*/
        List<String> permissions = new ArrayList<String>();
        if (permChown) permissions.add(AdminPrivilegeChown.value);
        if (permChgrp) permissions.add(AdminPrivilegeChgrp.value);
        final EventContext lightAdmin;
        lightAdmin = loginNewAdmin(true, permissions);
        /* lightAdmin creates a Dataset in lightAdmin's group and imports
         * an image into it.*/
        client.getImplicitContext().put("omero.group", Long.toString(lightAdmin.groupId));
        Dataset dat = mmFactory.simpleDataset();
        Dataset sentDat = (Dataset) iUpdate.saveAndReturnObject(dat);
        /* Import an image into the created Dataset.*/
        List<IObject> originalFileAndImage = importImageWithOriginalFile(sentDat);
        OriginalFile originalFile = (OriginalFile) originalFileAndImage.get(0);
        Image image = (Image) originalFileAndImage.get(1);
        /* Check that originalFile and the image
         * corresponding to the originalFile are in the right group.*/
        assertOwnedBy(originalFile, lightAdmin);
        assertInGroup(originalFile, lightAdmin.groupId);
        assertOwnedBy(image, lightAdmin);
        assertInGroup(image, lightAdmin.groupId);

        /* In order to find the image in whatever group, get all groups context.*/
        mergeIntoContext(client.getImplicitContext(), ALL_GROUPS_CONTEXT);
        /* Check that the value of canChgrp on the dataset is true.
         * Note that although the move into normalUser's group might fail,
         * lightAdmin could be moving the dataset into some group where they are member,
         * and thus the canChgrp must be "true".*/
        Assert.assertTrue(getCurrentPermissions(sentDat).canChgrp());
<<<<<<< HEAD
        /* lightAdmin tries to move the dataset (and with it the linked image)
         * from lightAdmin's group to normalUser's group,
         * which should succeed in case the light admin has Chgrp permissions.*/
        doChange(client, factory, Requests.chgrp().target(sentDat).toGroup(normalUser.groupId).build(), permChgrp);
        /* Check that the group of the moved objects.*/
        long datasetImageLinkId = ((RLong) iQuery.projection(
                "SELECT id FROM DatasetImageLink WHERE parent.id = :id",
                new ParametersI().addId(sentDat.getId())).get(0).get(0)).getValue();
=======

        /* check that the image, dataset, and their link was moved too if the permissions
         * were sufficient */
        final DatasetImageLink datasetImageLink = (DatasetImageLink) iQuery.findByQuery(
                "FROM DatasetImageLink WHERE parent.id = :id",
                new ParametersI().addId(sentDat.getId()));
>>>>>>> f14309b5
        if (permChgrp) {
            assertInGroup(originalFile, normalUser.groupId);
            assertInGroup(image, normalUser.groupId);
            assertInGroup(sentDat, normalUser.groupId);
<<<<<<< HEAD
            assertInGroup((new DatasetImageLinkI(datasetImageLinkId, false)), normalUser.groupId);
=======
            assertInGroup(datasetImageLink, normalUser.groupId);
        /* check that the image, dataset and their link were not moved if
         * the permissions were not sufficient
         */
>>>>>>> f14309b5
        } else {
            assertInGroup(originalFile, lightAdmin.groupId);
            assertInGroup(image, lightAdmin.groupId);
            assertInGroup(sentDat, lightAdmin.groupId);
            assertInGroup(datasetImageLink, lightAdmin.groupId);
        }
        /* Check that the canChown boolean on Dataset is matching permChown boolean.*/
        Assert.assertEquals(getCurrentPermissions(sentDat).canChown(), permChown);
        /* lightAdmin tries to transfer the ownership of Dataset to normalUser.
         * Chowning the Dataset succeeds if lightAdmin has Chown privilege.
         * Successful chowning of the dataset transfers the ownership of the linked image
         * and the link too.*/
        doChange(client, factory, Requests.chown().target(sentDat).toUser(normalUser.userId).build(), permChown);
        /* Boolean importYourGroupAndChgrpAndChownExpectSuccess
         * captures permChown and permChgrp. Check the objects ownership and groups.*/
        if (importYourGroupAndChgrpAndChownExpectSuccess) {
            /* First case: The whole "import for others" workflow succeeds.
             * Image, Dataset and link are in normalUser's group and belong to normalUser.*/
            assertOwnedBy(originalFile, normalUser);
            assertInGroup(originalFile, normalUser.groupId);
            assertOwnedBy(image, normalUser);
            assertInGroup(image, normalUser.groupId);
            assertOwnedBy(sentDat, normalUser);
            assertInGroup(sentDat, normalUser.groupId);
            assertOwnedBy(datasetImageLink, normalUser);
            assertInGroup(datasetImageLink, normalUser.groupId);
        } else if (permChown) {
            /* Second case: Chown succeeds, but Chgrp fails.
             * Image, Dataset and link belong to the normalUser, but are in lightAdmin's group */
            assertOwnedBy(originalFile, normalUser);
            assertInGroup(originalFile, lightAdmin.groupId);
            assertOwnedBy(image, normalUser);
            assertInGroup(image, lightAdmin.groupId);
            assertOwnedBy(sentDat, normalUser);
            assertInGroup(sentDat, lightAdmin.groupId);
            assertOwnedBy(datasetImageLink, normalUser);
            assertInGroup(datasetImageLink, lightAdmin.groupId);
        } else if (permChgrp) {
            /* Third case: Chgrp succeeds, but Chown fails.
             * Image, Dataset and link are in normalUser's group but belong to lightAdmin.*/
            assertOwnedBy(originalFile, lightAdmin);
            assertInGroup(originalFile, normalUser.groupId);
            assertOwnedBy(image, lightAdmin);
            assertInGroup(image, normalUser.groupId);
            assertOwnedBy(sentDat, lightAdmin);
            assertInGroup(sentDat, normalUser.groupId);
            assertOwnedBy(datasetImageLink, lightAdmin);
            assertInGroup(datasetImageLink, normalUser.groupId);
        } else {
            /* Fourth case: Ghgrp and Chown both fail.
             * Image, Dataset and link are in lightAdmin's group and belong to lightAdmin.*/
            assertOwnedBy(originalFile, lightAdmin);
            assertInGroup(originalFile, lightAdmin.groupId);
            assertOwnedBy(image, lightAdmin);
            assertInGroup(image, lightAdmin.groupId);
            assertOwnedBy(sentDat, lightAdmin);
            assertInGroup(sentDat, lightAdmin.groupId);
            assertOwnedBy(datasetImageLink, lightAdmin);
            assertInGroup(datasetImageLink, lightAdmin.groupId);
        }
    }

    /**
     * Light admin (lightAdmin) tries to transfer the ownership of all the data of a user (normalUser)
     * to another user. The data are in 2 groups, of which the original data owner (normalUser)
     * is member, the recipient of the data is member of just one of the groups. Chown privilege
     * is sufficient for lightAdmin to perform the workflow.
     * @param isPrivileged if to test a user who has the <tt>Chown</tt> privilege
     * @param groupPermissions if to test the effect of group permission level
     * @throws Exception unexpected
     * @see <a href="graphical explanation">https://docs.google.com/presentation/d/1zbIu5gYPObbVkBSxdD4sMmPFMGgspbtYQEnJ9k8vfCs/edit#slide=id.p4</a>
     */
    @Test(dataProvider = "isPrivileged cases")
    public void testChownAllBelongingToUser(boolean isPrivileged, String groupPermissions) throws Exception {
        /* Chown privilege is sufficient for the workflow.*/
        final boolean chownPassing = isPrivileged;
        final EventContext normalUser = newUserAndGroup(groupPermissions);
        ExperimenterGroup anotherGroup = newGroupAddUser(groupPermissions, normalUser.userId, false);
        final EventContext recipient = newUserInGroup(anotherGroup, false);
        /* Set up the light admin's permissions for this test.*/
        List<String> permissions = new ArrayList<String>();
        if (isPrivileged) permissions.add(AdminPrivilegeChown.value);
        final EventContext lightAdmin;
        lightAdmin = loginNewAdmin(true, permissions);
        /* normalUser creates two sets of P/D/I hierarchy in their default group.*/
        loginUser(normalUser);
        client.getImplicitContext().put("omero.group", Long.toString(normalUser.groupId));
        Image image1 = mmFactory.createImage();
        Image image2 = mmFactory.createImage();
        Image sentImage1 = (Image) iUpdate.saveAndReturnObject(image1);
        Image sentImage2 = (Image) iUpdate.saveAndReturnObject(image2);
        Dataset dat1 = mmFactory.simpleDataset();
        Dataset dat2 = mmFactory.simpleDataset();
        Dataset sentDat1 = (Dataset) iUpdate.saveAndReturnObject(dat1);
        Dataset sentDat2 = (Dataset) iUpdate.saveAndReturnObject(dat2);
        Project proj1 = mmFactory.simpleProject();
        Project proj2 = mmFactory.simpleProject();
        Project sentProj1 = (Project) iUpdate.saveAndReturnObject(proj1);
        Project sentProj2 = (Project) iUpdate.saveAndReturnObject(proj2);
        DatasetImageLink linkOfDatasetImage1 = linkDatasetImage(sentDat1, sentImage1);
        DatasetImageLink linkOfDatasetImage2 = linkDatasetImage(sentDat2, sentImage2);
        ProjectDatasetLink linkOfProjectDataset1 = linkProjectDataset(sentProj1, sentDat1);
        ProjectDatasetLink linkOfProjectDataset2 = linkProjectDataset(sentProj2, sentDat2);

        /* normalUser creates two sets of P/D?I hierarchy in the other group (anotherGroup).*/
        client.getImplicitContext().put("omero.group", Long.toString(anotherGroup.getId().getValue()));
        Image image1AnotherGroup = mmFactory.createImage();
        Image image2AnotherGroup = mmFactory.createImage();
        Image sentImage1AnootherGroup = (Image) iUpdate.saveAndReturnObject(image1AnotherGroup);
        Image sentImage2AnotherGroup = (Image) iUpdate.saveAndReturnObject(image2AnotherGroup);
        Dataset dat1AnotherGroup = mmFactory.simpleDataset();
        Dataset dat2AnotherGroup = mmFactory.simpleDataset();
        Dataset sentDat1AnotherGroup = (Dataset) iUpdate.saveAndReturnObject(dat1AnotherGroup);
        Dataset sentDat2AnotherGroup = (Dataset) iUpdate.saveAndReturnObject(dat2AnotherGroup);
        Project proj1AnotherGroup = mmFactory.simpleProject();
        Project proj2AnotherGroup = mmFactory.simpleProject();
        Project sentProj1AnootherGroup = (Project) iUpdate.saveAndReturnObject(proj1AnotherGroup);
        Project sentProj2AnotherGroup = (Project) iUpdate.saveAndReturnObject(proj2AnotherGroup);
        DatasetImageLink linkOfDatasetImage1AnotherGroup = linkDatasetImage(sentDat1AnotherGroup, sentImage1AnootherGroup);
        DatasetImageLink linkOfDatasetImage2AnotherGroup = linkDatasetImage(sentDat2AnotherGroup, sentImage2AnotherGroup);
        ProjectDatasetLink linkOfProjectDataset1AnotherGroup = linkProjectDataset(sentProj1AnootherGroup, sentDat1AnotherGroup);
        ProjectDatasetLink linkOfProjectDataset2AnotherGroup = linkProjectDataset(sentProj2AnotherGroup, sentDat2AnotherGroup);
        /* lightAdmin tries to transfers all normalUser's data to recipient.*/
        loginUser(lightAdmin);
        /* In order to be able to operate in both groups, get all groups context.*/
        mergeIntoContext(client.getImplicitContext(), ALL_GROUPS_CONTEXT);
        /* Check on one selected object only (sentProj1AnotherGroup) the value
         * of canChown. The value must match the chownPassing boolean.*/
        Assert.assertEquals(getCurrentPermissions(sentProj1AnootherGroup).canChown(), chownPassing);
        /* Check that transfer proceeds only if chownPassing boolean is true.*/
        doChange(client, factory, Requests.chown().targetUsers(normalUser.userId).toUser(recipient.userId).build(), chownPassing);
        if (!chownPassing) {
            /* Finish the test if no transfer of data could proceed.*/
            return;
        }
        /* Check the transfer of all the data in normalUser's group was successful,
         * first checking ownership of the first hierarchy set.*/
        assertOwnedBy(sentProj1, recipient);
        assertOwnedBy(sentDat1, recipient);
        assertOwnedBy(sentImage1, recipient);
        assertOwnedBy(linkOfDatasetImage1, recipient);
        assertOwnedBy(linkOfProjectDataset1, recipient);
        /* Check ownership of the second hierarchy set.*/
        assertOwnedBy(sentProj2, recipient);
        assertOwnedBy(sentDat2, recipient);
        assertOwnedBy(sentImage2, recipient);
        assertOwnedBy(linkOfDatasetImage2, recipient);
        assertOwnedBy(linkOfProjectDataset2, recipient);
        /* Check ownership of the objects in anotherGroup,
         * first checking ownership of the first hierarchy.*/
        assertOwnedBy(sentProj1AnootherGroup, recipient);
        assertOwnedBy(sentDat1AnotherGroup, recipient);
        assertOwnedBy(sentImage1AnootherGroup, recipient);
        assertOwnedBy(linkOfDatasetImage1AnotherGroup, recipient);
        assertOwnedBy(linkOfProjectDataset1AnotherGroup, recipient);
        /* Check ownership of the second hierarchy set in anotherGroup.*/
        assertOwnedBy(sentProj2AnotherGroup, recipient);
        assertOwnedBy(sentDat2AnotherGroup, recipient);
        assertOwnedBy(sentImage1AnootherGroup, recipient);
        assertOwnedBy(linkOfDatasetImage2AnotherGroup, recipient);
        assertOwnedBy(linkOfProjectDataset2AnotherGroup, recipient);
    }

    /**
     * Light admin (lightAdmin) tries to put ROI and Rendering Settings on an
     * image of normalUser.
     * lightAdmin tries then to transfer the ownership of the ROI and Rendering settings
     * to normalUser.
     * lightAdmin does not use Sudo in this test.
     * @param permChown if to test a user who has the <tt>Chown</tt> privilege
     * @param permWriteOwned if to test a user who has the <tt>WriteOwned</tt> privilege
     * @param groupPermissions if to test the effect of group permission level
     * @throws Exception unexpected
     * @see <a href="graphical explanation">https://docs.google.com/presentation/d/1ukEZmh0c6NCNKUE1dFqaYjN6Sd5xxCuOYkSuMdpiqvE/edit#slide=id.p4</a>
     */
    @Test(dataProvider = "WriteOwned and Chown privileges cases")
    public void testROIAndRenderingSettingsNoSudo(boolean permWriteOwned, boolean permChown,
            String groupPermissions) throws Exception {
        /* Creation of rendering settings on others' images is permitted with WriteOwned permissions
         * in all group types except private.*/
        boolean isExpectSuccessCreateROIRndSettings = permWriteOwned && !groupPermissions.equals("rw----");
        /* The only necessary additional permission for the whole workflow (creation & chown)
         * to succeed is permChown.*/
        boolean isExpectSuccessCreateAndChown = isExpectSuccessCreateROIRndSettings && permChown;
        final EventContext normalUser = newUserAndGroup(groupPermissions);
        /* Set up the light admin's permissions for this test.*/
        List<String> permissions = new ArrayList<String>();
        if (permChown) permissions.add(AdminPrivilegeChown.value);
        if (permWriteOwned) permissions.add(AdminPrivilegeWriteOwned.value);

        /* normalUser creates an image with pixels in normalUser's group.*/
        loginUser(normalUser);
        Image image = mmFactory.createImage();
        Image sentImage = (Image) iUpdate.saveAndReturnObject(image);
        Pixels pixelsOfImage = sentImage.getPrimaryPixels();

        /* lightAdmin logs in.*/
        final EventContext lightAdmin;
        lightAdmin = loginNewAdmin(true, permissions);
        client.getImplicitContext().put("omero.group", Long.toString(normalUser.groupId));

        /* lightAdmin tries to set ROI on normalUser's image.*/
        Roi roi = new RoiI();
        roi.addShape(new RectangleI());
        roi.setImage((Image) sentImage.proxy());
        try {
            roi = (Roi) iUpdate.saveAndReturnObject(roi);
            /* Check the value of canAnnotate on the sentImage.
             * The value must be true as the ROI can be saved.*/
            Assert.assertTrue(getCurrentPermissions(sentImage).canAnnotate());
            Assert.assertTrue(isExpectSuccessCreateROIRndSettings);
        } catch (SecurityViolation sv) {
            /* Check the value of canAnnotate on the sentImage.
             * The value must be false as the ROI cannot be saved.*/
            Assert.assertFalse(getCurrentPermissions(sentImage).canAnnotate());
            Assert.assertFalse(isExpectSuccessCreateROIRndSettings);
        }

        /* lightAdmin tries to set rendering settings on normalUser's image
         * using setOriginalSettingsInSet method */
        IRenderingSettingsPrx prx = factory.getRenderingSettingsService();
        try {
            prx.setOriginalSettingsInSet(Pixels.class.getName(),
                    Arrays.asList(pixelsOfImage.getId().getValue()));
            /* Check the value of canAnnotate on the sentImage.
             * The value must be true as the Rnd settings can be saved.*/
            Assert.assertTrue(getCurrentPermissions(sentImage).canAnnotate());
            Assert.assertTrue(isExpectSuccessCreateROIRndSettings);
        } catch (SecurityViolation sv) {
            /* Check the value of canAnnotate on the sentImage.
             * The value must be false as the Rnd settings cannot be saved.*/
            Assert.assertFalse(getCurrentPermissions(sentImage).canAnnotate());
            Assert.assertFalse(isExpectSuccessCreateROIRndSettings);
        }
        /* Retrieve the image corresponding to the roi and Rnd settings
         * (if they could be set) and check the roi and rendering settings
         * belong to lightAdmin, whereas the image belongs to normalUser.*/
        RenderingDef rDef = (RenderingDef) iQuery.findByQuery("FROM RenderingDef WHERE pixels.id = :id",
                new ParametersI().addId(pixelsOfImage.getId()));
        if (isExpectSuccessCreateROIRndSettings) {
            long imageId = ((RLong) iQuery.projection(
                    "SELECT rdef.pixels.image.id FROM RenderingDef rdef WHERE rdef.id = :id",
                    new ParametersI().addId(rDef.getId())).get(0).get(0)).getValue();
            assertOwnedBy(roi, lightAdmin);
            assertOwnedBy(rDef, lightAdmin);
            assertOwnedBy((new ImageI(imageId, false)), normalUser);
        } else {
            /* ROI and Rnd settings (rDef) must be null as they could not be set.*/
            roi = (Roi) iQuery.findByQuery("FROM Roi WHERE image.id = :id",
                    new ParametersI().addId(sentImage.getId()));
            Assert.assertNull(roi);
            Assert.assertNull(rDef);
        }
        /* lightAdmin tries to chown the ROI and the rendering settings (rDef) to normalUser.
         * Only attempt the canChown check and the chown if the ROI and rendering settings exist */
        if (isExpectSuccessCreateROIRndSettings) {
            /* Check the value of canChown on the ROI and rendering settings (rDef) matches
             * the boolean isExpectSuccessCreateAndChownRndSettings.*/
            Assert.assertEquals(getCurrentPermissions(roi).canChown(), isExpectSuccessCreateAndChown);
            Assert.assertEquals(getCurrentPermissions(rDef).canChown(), isExpectSuccessCreateAndChown);
            /* Note that in read-only group, the chown of roi would fail, see
             * https://trello.com/c/7o4q2Tkt/745-fix-graphs-for-mixed-ownership-read-only.
             * The workaround used here is to chown both the image and the ROI.*/
            doChange(client, factory, Requests.chown().target(roi, sentImage).toUser(normalUser.userId).build(), isExpectSuccessCreateAndChown);
            doChange(client, factory, Requests.chown().target(rDef).toUser(normalUser.userId).build(), isExpectSuccessCreateAndChown);
            /* Retrieve the image corresponding to the roi and Rnd settings.*/
            long imageId = ((RLong) iQuery.projection(
                    "SELECT rdef.pixels.image.id FROM RenderingDef rdef WHERE rdef.id = :id",
                    new ParametersI().addId(rDef.getId())).get(0).get(0)).getValue();
            if (isExpectSuccessCreateAndChown) {
                /* First case: Workflow succeeded for creation and chown, all belongs to normalUser */
                assertOwnedBy(roi, normalUser);
                assertOwnedBy(rDef, normalUser);
                assertOwnedBy((new ImageI (imageId, false)), normalUser);
            } else {
                /* Second case: Creation succeeded, but the chown failed.*/
                assertOwnedBy(roi, lightAdmin);
                assertOwnedBy(rDef, lightAdmin);
                assertOwnedBy((new ImageI(imageId, false)), normalUser);
            }
        } else {
            /* Third case: Creation did not succeed, and chown was not attempted.*/
            Assert.assertNull(roi);
            Assert.assertNull(rDef);
        }
    }

    /**
     * Light admin (lightAdmin) tries to upload a File Attachment (fileAnnotation)
     * with original file (originalFile) into a group they are not member of (normalUser's group).
     * lightAdmin then tries to link fileAnnotation to an image of the user (normalUser).
     * lightAdmin then tries to transfer the ownership of the fileAnnotation and link to normalUser.
     * @param permChown if to test a user who has the <tt>Chown</tt> privilege
     * @param permWriteOwned if to test a user who has the <tt>WriteOwned</tt> privilege
     * @param permWriteFile if to test a user who has the <tt>WriteFile</tt> privilege
     * @param groupPermissions if to test the effect of group permission level
     * @throws Exception unexpected
     * @see <a href="graphical explanation">https://docs.google.com/presentation/d/1jfdsPSvqJvBlN18vIFrRsNqh13eAlF5Gjh3G_MiGGAE/edit#slide=id.p4</a>
     */
    @Test(dataProvider = "fileAttachment privileges cases")
    public void testFileAttachmentNoSudo(boolean permChown, boolean permWriteOwned,
            boolean permWriteFile, String groupPermissions) throws Exception {
        /* Upload or creation of fileAttachment in not-your-group is permitted for lightAdmin
         * with WriteOwned and WriteFile permissions.*/
        boolean isExpectSuccessCreateFileAttachment = permWriteOwned && permWriteFile;
        /* Linking of fileAttachment to others' image is permitted when the creation
         * in not-your-group is permitted in all group types except private.*/
        boolean isExpectSuccessLinkFileAttachemnt = isExpectSuccessCreateFileAttachment && !(groupPermissions == "rw----");
        /* Chown permission is needed for lightAdmin for successful transfer of ownership of the
         * fileAttachment to normalUser.*/
        boolean isExpectSuccessCreateFileAttAndChown = isExpectSuccessCreateFileAttachment && permChown;
        boolean isExpectSuccessCreateLinkAndChown = isExpectSuccessLinkFileAttachemnt && permChown;
        final EventContext normalUser = newUserAndGroup(groupPermissions);
        /* Set up the light admin's permissions for this test.*/
        List<String> permissions = new ArrayList<String>();
        if (permChown) permissions.add(AdminPrivilegeChown.value);
        if (permWriteOwned) permissions.add(AdminPrivilegeWriteOwned.value);
        if (permWriteFile) permissions.add(AdminPrivilegeWriteFile.value);

        /* normalUser creates an image with pixels in normalUser's group.*/
        loginUser(normalUser);
        Image image = mmFactory.createImage();
        Image sentImage = (Image) iUpdate.saveAndReturnObject(image);
        /* Login as lightAdmin.*/
        final EventContext lightAdmin;
        lightAdmin = loginNewAdmin(true, permissions);
        client.getImplicitContext().put("omero.group", Long.toString(normalUser.groupId));
        /* lightAdmin tries to create a fileAttachment in normalUser's group.*/
        FileAnnotation fileAnnotation = mmFactory.createFileAnnotation();
        OriginalFile originalFile = new OriginalFileI();
        try {
            fileAnnotation = (FileAnnotation) iUpdate.saveAndReturnObject(fileAnnotation);
            originalFile = (OriginalFile) fileAnnotation.getFile();
            Assert.assertTrue(isExpectSuccessCreateFileAttachment);
        } catch (SecurityViolation sv) {
            Assert.assertFalse(isExpectSuccessCreateFileAttachment);
            /* Finish the test in case fileAttachment could not be created.*/
            return;
        }
        /* Check that the value of canChown on the fileAnnotation is matching the boolean
         * isExpectSuccessCreateFileAttAndChown.*/
        Assert.assertEquals(getCurrentPermissions(fileAnnotation).canChown(), isExpectSuccessCreateFileAttAndChown);
        /* lightAdmin tries to link the fileAnnotation to the normalUser's image.
         * This will not work in private group. See definition of the boolean
<<<<<<< HEAD
         * isExpectSuccessLinkFileAttachemnt.*/
        ImageAnnotationLink link = new ImageAnnotationLinkI();
=======
         * isExpectSuccessLinkFileAttachemnt */
        ImageAnnotationLink link = null;
>>>>>>> f14309b5
        try {
            link = (ImageAnnotationLink) linkImageAnnotation(sentImage, fileAnnotation);
            /* Check the value of canAnnotate on the image is true in successful linking case.*/
            Assert.assertTrue(getCurrentPermissions(sentImage).canAnnotate());
            Assert.assertTrue(isExpectSuccessLinkFileAttachemnt);
        } catch (SecurityViolation sv) {
            /* Check the value of canAnnotate on the image is false in case linking fails.*/
            Assert.assertFalse(getCurrentPermissions(sentImage).canAnnotate());
            Assert.assertFalse(isExpectSuccessLinkFileAttachemnt);
            /* Finish the test in case no link could be created.*/
            return;
        }
        /* lightAdmin tries to transfer the ownership of fileAnnotation to normalUser.
         * The test was terminated (see above) in all cases
         * in which the fileAnnotation was not created.*/
        doChange(client, factory, Requests.chown().target(fileAnnotation).toUser(normalUser.userId).build(), isExpectSuccessCreateFileAttAndChown);
        if (isExpectSuccessCreateFileAttAndChown) {
            /* First case: fileAnnotation creation and chowning succeeded.*/
            assertOwnedBy(fileAnnotation, normalUser);
            assertOwnedBy(originalFile, normalUser);
        } else {
            /* Second case: creation of fileAnnotation succeeded, but the chown failed.*/
            assertOwnedBy(fileAnnotation, lightAdmin);
            assertOwnedBy(originalFile, lightAdmin);
        }
        /* Check the value of canChown on the link is matching the boolean
         * isExpectSuccessCreateLinkAndChown.*/
        Assert.assertEquals(getCurrentPermissions(link).canChown(), isExpectSuccessCreateLinkAndChown);
        /* lightAdmin tries to transfer the ownership of link to normalUser.
         * The test was terminated (see above) in all cases
         * in which the link was not created.*/
        doChange(client, factory, Requests.chown().target(link).toUser(normalUser.userId).build(), isExpectSuccessCreateLinkAndChown);
        if (isExpectSuccessCreateLinkAndChown) {
            /* First case: link was created and chowned, the whole workflow succeeded.*/
            link = (ImageAnnotationLink) iQuery.findByQuery("FROM ImageAnnotationLink l JOIN FETCH"
                    + " l.child JOIN FETCH l.parent WHERE l.child.id = :id",
                    new ParametersI().addId(fileAnnotation.getId()));
            assertOwnedBy(link, normalUser);
            assertOwnedBy(fileAnnotation, normalUser);
            assertOwnedBy(originalFile, normalUser);
        } else {
            /* Second case: link was created but could not be chowned.*/
            link = (ImageAnnotationLink) iQuery.findByQuery("FROM ImageAnnotationLink l JOIN FETCH"
                    + " l.child JOIN FETCH l.parent WHERE l.child.id = :id",
                    new ParametersI().addId(fileAnnotation.getId()));
            assertOwnedBy(link, lightAdmin);
        }
    }

    /**
     * Light admin (lightAdming) tries to upload an official script.
     * lightAdmin succeeds in this if they have <tt>WriteScriptRepo<tt> permission.
     * @param isPrivileged if to test a user who has the <tt>WriteScriptRepo</tt> privilege
     * @param groupPermissions if to test the effect of group permission level
     * @throws Exception unexpected
     */
    @Test(dataProvider = "isPrivileged cases")
    public void testOfficialSciptUploadNoSudo(boolean isPrivileged, String groupPermissions) throws Exception {
        /* isPrivileged translates in this test into WriteScriptRepo permission, see below.*/
        boolean isExpectSuccessUploadOfficialScript = isPrivileged;
        final EventContext normalUser = newUserAndGroup(groupPermissions);
        /* Set up the light admin's permissions for this test.*/
        List<String> permissions = new ArrayList<String>();
        if (isPrivileged) permissions.add(AdminPrivilegeWriteScriptRepo.value);
        final EventContext lightAdmin;
        lightAdmin = loginNewAdmin(true, permissions);
        client.getImplicitContext().put("omero.group", Long.toString(normalUser.groupId));
        IScriptPrx iScript = factory.getScriptService();
        /* lightAdmin fetches a script from the server.*/
        OriginalFile scriptFile = iScript.getScriptsByMimetype(ScriptServiceTest.PYTHON_MIMETYPE).get(0);
        RawFileStorePrx rfs = factory.createRawFileStore();
        rfs.setFileId(scriptFile.getId().getValue());
        final String actualScript = new String(rfs.read(0, (int) rfs.size()), StandardCharsets.UTF_8);
        rfs.close();
        /* lightAdmin tries uploading the script as a new script in normalUser's group.*/
        iScript = factory.getScriptService();
        final String testScriptName = "Test_" + getClass().getName() + '_' + UUID.randomUUID() + ".py";
        long testScriptId = -1;
        try {
            testScriptId = iScript.uploadOfficialScript(testScriptName, actualScript);
            Assert.assertTrue(isExpectSuccessUploadOfficialScript);
        } catch (ServerError se) {
            Assert.assertFalse(isExpectSuccessUploadOfficialScript);
            /* Upload failed so finish the test.*/
            return;
        }
        /* Check that the new script exists in the "user" group.*/
        loginUser(normalUser);
        scriptFile = (OriginalFile) iQuery.get("OriginalFile", testScriptId);
        Assert.assertEquals(scriptFile.getDetails().getOwner().getId().getValue(), roles.rootId);
        Assert.assertEquals(scriptFile.getDetails().getGroup().getId().getValue(), roles.userGroupId);
        /* Check if the script is correctly uploaded.*/
        rfs = factory.createRawFileStore();
        rfs.setFileId(testScriptId);
        final String currentScript = new String(rfs.read(0, (int) rfs.size()), StandardCharsets.UTF_8);
        rfs.close();
        Assert.assertEquals(currentScript, actualScript);
    }

    /**
     * Light admin (lightAdmin) tries to delete official script. 
     * lightAdmin will succeed if they have the <tt>DeleteScriptRepo</tt> privilege.
     * @param isPrivileged if to test a user who has the <tt>DeleteScriptRepo</tt> privilege
     * @param groupPermissions if to test the effect of group permission level
     * @throws Exception unexpected
     */
    @Test(dataProvider = "isPrivileged cases")
    public void testOfficialScriptDeleteNoSudo(boolean isPrivileged, String groupPermissions) throws Exception {
        boolean isExpectSuccessDeleteOfficialScript = isPrivileged;
        final EventContext normalUser = newUserAndGroup(groupPermissions);
        List<String> permissions = new ArrayList<String>();
        if (isPrivileged) permissions.add(AdminPrivilegeDeleteScriptRepo.value);
        final EventContext lightAdmin;
        lightAdmin = loginNewAdmin(true, permissions);
        client.getImplicitContext().put("omero.group", Long.toString(normalUser.groupId));
        IScriptPrx iScript = factory.getScriptService();
        /* lightAdmin fetches a script from the server.*/
        final OriginalFile scriptFile = iScript.getScriptsByMimetype(ScriptServiceTest.PYTHON_MIMETYPE).get(0);
        RawFileStorePrx rfs = factory.createRawFileStore();
        rfs.setFileId(scriptFile.getId().getValue());
        final String actualScript = new String(rfs.read(0, (int) rfs.size()), StandardCharsets.UTF_8);
        rfs.close();
        /* Another light admin (anotherLightAdmin) with appropriate permissions
         * uploads the script as a new script.*/
        final EventContext anotherLightAdmin = loginNewAdmin(true, AdminPrivilegeWriteScriptRepo.value);
        iScript = factory.getScriptService();
        final String testScriptName = "Test_" + getClass().getName() + '_' + UUID.randomUUID() + ".py";
        final long testScriptId = iScript.uploadOfficialScript(testScriptName, actualScript);
        /* Delete any jobs associated with the script.*/
        final Delete2Builder delete = Requests.delete().option(Requests.option().excludeType("OriginalFile").build());
        for (final IObject scriptJob : iQuery.findAllByQuery(
                "SELECT DISTINCT link.parent FROM JobOriginalFileLink link WHERE link.child.id = :id",
                new ParametersI().addId(testScriptId))) {
            delete.target(scriptJob);
        }
        doChange(delete.build());
        /* Check that the new script exists.*/
        final OriginalFile testScript = new OriginalFileI(testScriptId, false);
        assertExists(testScript);
        /* lightAdmin tries deleting the script.*/
        loginUser(lightAdmin);
        client.getImplicitContext().put("omero.group", Long.toString(normalUser.groupId));
        iScript = factory.getScriptService();
        try {
            iScript.deleteScript(testScriptId);
            Assert.assertTrue(isExpectSuccessDeleteOfficialScript);
        } catch (ServerError se) {
            Assert.assertFalse(isExpectSuccessDeleteOfficialScript);
        }
        /* normalUser checks if the script was deleted or left intact.*/
        loginUser(normalUser);
        if (isExpectSuccessDeleteOfficialScript) {
            assertDoesNotExist(testScript);
        } else {
            assertExists(testScript);
        }
        rfs = factory.createRawFileStore();
        try {
            rfs.setFileId(testScriptId);
            final String currentScript = new String(rfs.read(0, (int) rfs.size()), StandardCharsets.UTF_8);
            Assert.assertEquals(currentScript, actualScript);
            Assert.assertFalse(isExpectSuccessDeleteOfficialScript);
        } catch (Ice.LocalException | ServerError se) {
            /* Have to catch both types of exceptions because of
             * RawFileStoreTest.testBadFileId behavior.*/
            Assert.assertTrue(isExpectSuccessDeleteOfficialScript);
        } finally {
            rfs.close();
        }
    }

    /**
     * Light admin (lightAdmin) tries to modify group membership.
     * lightAdmin will succeed if they have <tt>ModifyGroupMembership</tt> privilege.
     * To modify the group membership, lightAdmin attempts to add
     * an existing user to an existing group.
     * @param isPrivileged if to test a user who has the <tt>ModifyGroupMembership</tt> privilege
     * @param groupPermissions if to test the effect of group permission level
     * @throws Exception unexpected
     */
    @Test(dataProvider = "isPrivileged cases")
    public void testModifyGroupMembershipAddUser(boolean isPrivileged, String groupPermissions) throws Exception {
        /* isPrivileged translates in this test into ModifyGroupMembership permission, see below.*/
        boolean isExpectSuccessAddUserToGroup = isPrivileged;
        final EventContext normalUser = newUserAndGroup(groupPermissions);
        /* One extra group is needed to add the existing normalUser to.*/
        final EventContext otherUser = newUserAndGroup(groupPermissions);
        List<String> permissions = new ArrayList<String>();
        if (isPrivileged) permissions.add(AdminPrivilegeModifyGroupMembership.value);
        final EventContext lightAdmin;
        lightAdmin = loginNewAdmin(true, permissions);
        final Experimenter user = new ExperimenterI(normalUser.userId, false);
        final ExperimenterGroup group = new ExperimenterGroupI(otherUser.groupId, false);
        try {
            iAdmin.addGroups(user, Collections.singletonList(group));
            Assert.assertTrue(isExpectSuccessAddUserToGroup);
        } catch (ServerError se) {
            Assert.assertFalse(isExpectSuccessAddUserToGroup);
        }
    }

    /**
     * Light admin (lightAdmin) tries to modify group membership.
     * lightAdmin will succeed if they have <tt>ModifyGroupMembership</tt> privilege.
     * To modify the group membership, lightAdmin attempts to remove
     * an existing user from an existing group.
     * @param isPrivileged if to test a user who has the <tt>ModifyGroupMembership</tt> privilege
     * @param groupPermissions if to test the effect of group permission level
     * @throws Exception unexpected
     */
    @Test(dataProvider = "isPrivileged cases")
    public void testModifyGroupMembershipRemoveUser(boolean isPrivileged,
            String groupPermissions) throws Exception {
        /* isPrivileged translates in this test into ModifyGroupMembership permission, see below.*/
        boolean isExpectSuccessRemoveUserFromGroup = isPrivileged;
        final EventContext normalUser = newUserAndGroup(groupPermissions);
        /* One extra group is needed from which normalUser removal will be attempted.*/
        final ExperimenterGroup otherGroup = newGroupAddUser("rwr-r-", normalUser.userId);
        List<String> permissions = new ArrayList<String>();
        if (isPrivileged) permissions.add(AdminPrivilegeModifyGroupMembership.value);
        final EventContext lightAdmin;
        lightAdmin = loginNewAdmin(true, permissions);
        final Experimenter user = new ExperimenterI(normalUser.userId, false);
        try {
            iAdmin.removeGroups(user, Collections.singletonList(otherGroup));
            Assert.assertTrue(isExpectSuccessRemoveUserFromGroup);
        } catch (ServerError se) {
            Assert.assertFalse(isExpectSuccessRemoveUserFromGroup);
        }
    }

    /**
     * Light admin (lightAdmin) tries to make a user an owner of a group.
     * lightAdmin will succeed if they have the <tt>ModifyGroupMembership</tt> privilege.
     * @param isPrivileged if to test a user who has the <tt>ModifyGroupMembership</tt> privilege
     * @param groupPermissions if to test the effect of group permission level
     * @throws Exception unexpected
     */
    @Test(dataProvider = "isPrivileged cases")
    public void testModifyGroupMembershipMakeOwner(boolean isPrivileged, String groupPermissions) throws Exception {
        /* isPrivileged translates in this test into ModifyGroupMembership permission, see below.*/
        boolean isExpectSuccessMakeOwnerOfGroup= isPrivileged;
        final EventContext normalUser = newUserAndGroup(groupPermissions);
        List<String> permissions = new ArrayList<String>();
        if (isPrivileged) permissions.add(AdminPrivilegeModifyGroupMembership.value);
        final EventContext lightAdmin;
        lightAdmin = loginNewAdmin(true, permissions);
        final Experimenter user = new ExperimenterI(normalUser.userId, false);
        final ExperimenterGroup group = new ExperimenterGroupI(normalUser.groupId, false);
        try {
            iAdmin.setGroupOwner(group, user);
            Assert.assertTrue(isExpectSuccessMakeOwnerOfGroup);
        } catch (ServerError se) {
            Assert.assertFalse(isExpectSuccessMakeOwnerOfGroup);
        }
    }

    /**
     * Light admin (lightAdmin) tries to unset a user from being an owner of a group.
     * lightAdmin will succeed if they have the <tt>ModifyGroupMembership</tt> privilege.
     * @param isPrivileged if to test a user who has the <tt>ModifyGroupMembership</tt> privilege
     * @param groupPermissions if to test the effect of group permission level
     * @throws Exception unexpected
     */
    @Test(dataProvider = "isPrivileged cases")
    public void testModifyGroupMembershipUnsetOwner(boolean isPrivileged,
            String groupPermissions) throws Exception {
        /* isPrivileged translates in this test into ModifyGroupMembership permission, see below.*/
        boolean isExpectSuccessUnsetOwnerOfGroup= isPrivileged;
        /* Set up the normalUser and make him an Owner by passing "true" in the
         * newUserAndGroup method argument.*/
        final EventContext normalUser = newUserAndGroup(groupPermissions, true);
        List<String> permissions = new ArrayList<String>();
        if (isPrivileged) permissions.add(AdminPrivilegeModifyGroupMembership.value);
        final EventContext lightAdmin;
        lightAdmin = loginNewAdmin(true, permissions);
        final Experimenter user = new ExperimenterI(normalUser.userId, false);
        final ExperimenterGroup group = new ExperimenterGroupI(normalUser.groupId, false);
        try {
            iAdmin.unsetGroupOwner(group, user);
            Assert.assertTrue(isExpectSuccessUnsetOwnerOfGroup);
        } catch (ServerError se) {
            Assert.assertFalse(isExpectSuccessUnsetOwnerOfGroup);
        }
        /* Check that normalUser was unset as the owner of group when appropriate.*/
        if (isExpectSuccessUnsetOwnerOfGroup) {
            Assert.assertTrue(iAdmin.getLeaderOfGroupIds(user).isEmpty());
        } else {
            Assert.assertEquals((long) iAdmin.getLeaderOfGroupIds(user).get(0), group.getId().getValue());
        }
    }

    /**
     * Light admin (lightAdmin) tries to create a new user.
     * lightAdmin will succeed if they have the <tt>ModifyUser</tt> privilege.
     * @param isPrivileged if to test a user who has the <tt>ModifyUser</tt> privilege
     * @param groupPermissions if to test the effect of group permission level
     * @throws Exception unexpected
     */
    @Test(dataProvider = "isPrivileged cases")
    public void testModifyUserCreate(boolean isPrivileged,
            String groupPermissions) throws Exception {
        /* isPrivileged translates in this test into ModifyUser permission, see below.*/
        boolean isExpectSuccessCreateUser= isPrivileged;
        final long newGroupId = newUserAndGroup(groupPermissions).groupId;
        List<String> permissions = new ArrayList<String>();
        if (isPrivileged) permissions.add(AdminPrivilegeModifyUser.value);
        final EventContext lightAdmin;
        lightAdmin = loginNewAdmin(true, permissions);
        final Experimenter newUser = new ExperimenterI();
        newUser.setOmeName(omero.rtypes.rstring(UUID.randomUUID().toString()));
        newUser.setFirstName(omero.rtypes.rstring("August"));
        newUser.setLastName(omero.rtypes.rstring("Köhler"));
        newUser.setLdap(omero.rtypes.rbool(false));
        try {
            final long userGroupId = iAdmin.getSecurityRoles().userGroupId;
            final List<ExperimenterGroup> groups = ImmutableList.<ExperimenterGroup>of(new ExperimenterGroupI(userGroupId, false));
            iAdmin.createExperimenter(newUser, new ExperimenterGroupI(newGroupId, false), groups);
            Assert.assertTrue(isExpectSuccessCreateUser);
        } catch (ServerError se) {
            Assert.assertFalse(isExpectSuccessCreateUser);
        }
    }

    /**
     * Light admin (ightAdmin) tries to edit an existing user.
     * lightAdmin will succeed if they have the <tt>ModifyUser</tt> privilege.
     * @param isPrivileged if to test a user who has the <tt>ModifyUser</tt> privilege
     * @param groupPermissions if to test the effect of group permission level
     * @throws Exception unexpected
     */
    @Test(dataProvider = "isPrivileged cases")
    public void testModifyUserEdit(boolean isPrivileged,
            String groupPermissions) throws Exception {
        /* isPrivileged translates in this test into ModifyUser permission, see below.*/
        boolean isExpectSuccessEditUser= isPrivileged;
        final long newUserId = newUserAndGroup(groupPermissions).userId;
        List<String> permissions = new ArrayList<String>();
        if (isPrivileged) permissions.add(AdminPrivilegeModifyUser.value);
        final EventContext lightAdmin;
        lightAdmin = loginNewAdmin(true, permissions);
        final Experimenter newUser = (Experimenter) iQuery.get("Experimenter", newUserId);
        newUser.setConfig(ImmutableList.of(new NamedValue("color", "green")));
        try {
            iAdmin.updateExperimenter(newUser);
            Assert.assertTrue(isExpectSuccessEditUser);
        } catch (ServerError se) {
            Assert.assertFalse(isExpectSuccessEditUser);
        }
    }

    /**
     * Light admin (lightAdmin) tries to create a new group.
     * lightAmin will succeed if they have the <tt>ModifyGroup</tt> privilege.
     * @param isPrivileged if to test a user who has the <tt>ModifyGroup</tt> privilege
     * @param groupPermissions if to test the effect of group permission level
     * @throws Exception unexpected
     */
    @Test(dataProvider = "isPrivileged cases")
    public void testModifyGroupCreate(boolean isPrivileged,
            String groupPermissions) throws Exception {
        /* isPrivileged translates in this test into ModifyGroup permission, see below.*/
        boolean isExpectSuccessCreateGroup = isPrivileged;
        final ExperimenterGroup newGroup = new ExperimenterGroupI();
        newGroup.setLdap(omero.rtypes.rbool(false));
        newGroup.setName(omero.rtypes.rstring(UUID.randomUUID().toString()));
        newGroup.getDetails().setPermissions(new PermissionsI(groupPermissions));
        /* Set up the permissions for lightAdmin.*/
        List<String> permissions = new ArrayList<String>();
        if (isPrivileged) permissions.add(AdminPrivilegeModifyGroup.value);
        final EventContext lightAdmin;
        lightAdmin = loginNewAdmin(true, permissions);
        try {
            iAdmin.createGroup(newGroup);
            Assert.assertTrue(isExpectSuccessCreateGroup);
        } catch (ServerError se) {
            Assert.assertFalse(isExpectSuccessCreateGroup);
        }
    }

    /**
     * Light admin (lightAdmin) tries to edit an existing group.
     * lightAdmin will succeed if they have the <tt>ModifyGroup</tt> privilege.
     * @param isPrivileged if to test a user who has the <tt>ModifyGroup</tt> privilege
     * @param groupPermissions if to test the effect of group permission level
     * @throws Exception unexpected
     */
    @Test(dataProvider = "isPrivileged cases")
    public void testModifyGroupEdit(boolean isPrivileged,
            String groupPermissions) throws Exception {
        /* isPrivileged translates in this test into ModifyGroup permission, see below.*/
        boolean isExpectSuccessEditGroup = isPrivileged;
        /* Set up the new group as Read-Write as part of the edit test will be a downgrade
         * of that group to all group types by the lightAdmin.*/
        final long newGroupId = newUserAndGroup("rwrw--").groupId;
        /* Set up the permissions for the lightAdmin.*/
        List<String> permissions = new ArrayList<String>();
        if (isPrivileged) permissions.add(AdminPrivilegeModifyGroup.value);
        final EventContext lightAdmin;
        lightAdmin = loginNewAdmin(true, permissions);
        /* lightAdmin tries to downgrade the group to all possible permission levels and
         * also tries to edit the LDAP settings.*/
        final ExperimenterGroup newGroup = (ExperimenterGroup) iQuery.get("ExperimenterGroup", newGroupId);
        newGroup.getDetails().setPermissions(new PermissionsI(groupPermissions));
        newGroup.setLdap(omero.rtypes.rbool(true));
        try {
            iAdmin.updateGroup(newGroup);
            Assert.assertTrue(isExpectSuccessEditGroup);
        } catch (ServerError se) {
            Assert.assertFalse(isExpectSuccessEditGroup);
        }
    }

    /**
     * @return test cases for fileAnnotation workflow in testFileAttachmentNoSudo
     */
    @DataProvider(name = "fileAttachment privileges cases")
    public Object[][] provideFileAttachmentPrivilegesCases() {
        int index = 0;
        final int PERM_CHOWN = index++;
        final int PERM_WRITEOWNED = index++;
        final int PERM_WRITEFILE = index++;
        final int GROUP_PERMS = index++;

        final boolean[] booleanCases = new boolean[]{false, true};
        final String[] permsCases = new String[]{"rw----", "rwr---", "rwra--", "rwrw--"};
        final List<Object[]> testCases = new ArrayList<Object[]>();

            for (final boolean permChown : booleanCases) {
                for (final boolean permWriteOwned : booleanCases) {
                    for (final boolean permWriteFile : booleanCases) {
                        for (final String groupPerms : permsCases) {
                            final Object[] testCase = new Object[index];
                            testCase[PERM_CHOWN] = permChown;
                            testCase[PERM_WRITEOWNED] = permWriteOwned;
                            testCase[PERM_WRITEFILE] = permWriteFile;
                            testCase[GROUP_PERMS] = groupPerms;
                            //DEBUG if (permChown == true && permWriteOwned == true && permWriteFile == true && groupPerms.equals("rwr---"))
                            testCases.add(testCase);
                        }
                    }
                }
            }
        return testCases.toArray(new Object[testCases.size()][]);
    }

    /**
     * @return test cases for testCreateLinkImportSudo and testEdit
     */
    @DataProvider(name = "isSudoing and WriteOwned privileges cases")
    public Object[][] provideIsSudoingAndWriteOwned() {
        int index = 0;
        final int IS_SUDOING = index++;
        final int PERM_WRITEOWNED = index++;
        final int GROUP_PERMS = index++;

        final boolean[] booleanCases = new boolean[]{false, true};
        final String[] permsCases = new String[]{"rw----", "rwr---", "rwra--", "rwrw--"};
        final List<Object[]> testCases = new ArrayList<Object[]>();

            for (final boolean isSudoing : booleanCases) {
                for (final boolean permWriteOwned : booleanCases) {
                    for (final String groupPerms : permsCases) {
                        final Object[] testCase = new Object[index];
                        if (isSudoing && permWriteOwned)
                            /* not an interesting case */
                            continue;
                        testCase[IS_SUDOING] = isSudoing;
                        testCase[PERM_WRITEOWNED] = permWriteOwned;
                        testCase[GROUP_PERMS] = groupPerms;
                        // DEBUG if (isSudoing == true && permWriteOwned == true)
                        testCases.add(testCase);
                    }
                }
            }
        return testCases.toArray(new Object[testCases.size()][]);
    }

    /**
     * @return test cases for testDelete
     */
    @DataProvider(name = "isSudoing and Delete privileges cases")
    public Object[][] provideIsSudoingAndDeleteOwned() {
        int index = 0;
        final int IS_SUDOING = index++;
        final int PERM_DELETEOWNED = index++;
        final int GROUP_PERMS = index++;

        final boolean[] booleanCases = new boolean[]{false, true};
        final String[] permsCases = new String[]{"rw----", "rwr---", "rwra--", "rwrw--"};
        final List<Object[]> testCases = new ArrayList<Object[]>();

            for (final boolean isSudoing : booleanCases) {
                for (final boolean permDeleteOwned : booleanCases) {
                    for (final String groupPerms : permsCases) {
                        final Object[] testCase = new Object[index];
                        if (isSudoing && permDeleteOwned)
                            /* not an interesting case */
                            continue;
                        testCase[IS_SUDOING] = isSudoing;
                        testCase[PERM_DELETEOWNED] = permDeleteOwned;
                        testCase[GROUP_PERMS] = groupPerms;
                        // DEBUG if (isSudoing == true && permDeleteOwned == true)
                        testCases.add(testCase);
                    }
                }
            }
        return testCases.toArray(new Object[testCases.size()][]);
    }

    /**
     * @return test cases for testChgrp and testChgrpNonMember
     */
    @DataProvider(name = "isSudoing and Chgrp privileges cases")
    public Object[][] provideIsSudoingAndChgrpOwned() {
        int index = 0;
        final int IS_SUDOING = index++;
        final int PERM_CHGRP = index++;
        final int GROUP_PERMS = index++;

        final boolean[] booleanCases = new boolean[]{false, true};
        final String[] permsCases = new String[]{"rw----", "rwr---", "rwra--", "rwrw--"};
        final List<Object[]> testCases = new ArrayList<Object[]>();

            for (final boolean isSudoing : booleanCases) {
                for (final boolean permChgrp : booleanCases) {
                    for (final String groupPerms : permsCases) {
                        final Object[] testCase = new Object[index];
                        /* No test cases are excluded here, because isSudoing
                         * is in a sense acting to annule Chgrp permission
                         * which is tested in the testChgrp and is an interesting case.*/
                        testCase[IS_SUDOING] = isSudoing;
                        testCase[PERM_CHGRP] = permChgrp;
                        testCase[GROUP_PERMS] = groupPerms;
                        // DEBUG  if (isSudoing == true && permChgrp == true)
                        testCases.add(testCase);
                    }
                }
            }
        return testCases.toArray(new Object[testCases.size()][]);
    }

    /**
     * @return isSudoing and Chown test cases for testChown
     */
    @DataProvider(name = "isSudoing and Chown privileges cases")
    public Object[][] provideIsSudoingAndChown() {
        int index = 0;
        final int IS_SUDOING = index++;
        final int PERM_CHOWN = index++;
        final int GROUP_PERMS = index++;

        final boolean[] booleanCases = new boolean[]{false, true};
        final String[] permsCases = new String[]{"rw----", "rwr---", "rwra--", "rwrw--"};
        final List<Object[]> testCases = new ArrayList<Object[]>();

            for (final boolean isSudoing : booleanCases) {
                for (final boolean permChown : booleanCases) {
                    for (final String groupPerms : permsCases) {
                        final Object[] testCase = new Object[index];
                        /* No test cases are excluded here, because isSudoing
                         * is in a sense acting to annule Chown permission
                         * which is tested in the testChown and is an interesting case.*/
                        testCase[IS_SUDOING] = isSudoing;
                        testCase[PERM_CHOWN] = permChown;
                        testCase[GROUP_PERMS] = groupPerms;
                        // DEBUG  if (isSudoing == true && permChown == true)
                        testCases.add(testCase);
                    }
                }
            }
        return testCases.toArray(new Object[testCases.size()][]);
    }

    /**
     * @return provide WriteOwned, WriteFile, WriteManagedRepo and Chown cases
     * for testImporterAsNoSudoChownOnlyWorkflow
     */
    @DataProvider(name = "WriteOwned, WriteFile, WriteManagedRepo and Chown privileges cases")
    public Object[][] provideWriteOwnedWriteFileWriteManagedRepoAndChown() {
        int index = 0;
        final int PERM_WRITEOWNED = index++;
        final int PERM_WRITEFILE = index++;
        final int PERM_WRITEMANAGEDREPO = index++;
        final int PERM_CHOWN = index++;
        final int GROUP_PERMS = index++;

        final boolean[] booleanCases = new boolean[]{false, true};
        final String[] permsCases = new String[]{"rw----", "rwr---", "rwra--", "rwrw--"};
        final List<Object[]> testCases = new ArrayList<Object[]>();

            for (final boolean permWriteOwned : booleanCases) {
                for (final boolean permWriteFile : booleanCases) {
                    for (final boolean permWriteManagedRepo : booleanCases) {
                        for (final boolean permChown : booleanCases) {
                            for (final String groupPerms : permsCases) {
                                final Object[] testCase = new Object[index];
                                if (!permWriteOwned && !permWriteFile)
                                    /* not an interesting case */
                                    continue;
                                if (!permWriteOwned && !permWriteManagedRepo)
                                    /* not an interesting case */
                                    continue;
                                if (!permWriteOwned && !permWriteFile && !permWriteManagedRepo)
                                    /* not an interesting case */
                                    continue;
                                testCase[PERM_WRITEOWNED] = permWriteOwned;
                                testCase[PERM_WRITEFILE] = permWriteFile;
                                testCase[PERM_WRITEMANAGEDREPO] = permWriteManagedRepo;
                                testCase[PERM_CHOWN] = permChown;
                                testCase[GROUP_PERMS] = groupPerms;
                                // DEBUG if (permWriteOwned == true && permWriteFile == true && permWriteManagedRepo == true && permChown == true)
                                testCases.add(testCase);
                            }
                        }
                    }
                }
            }
        return testCases.toArray(new Object[testCases.size()][]);
    }

    /**
     * @return WriteOwned and Chown test cases for
     * testLinkNoSudo and testROIAndRenderingSettingsNoSudo
     */
    @DataProvider(name = "WriteOwned and Chown privileges cases")
    public Object[][] provideWriteOwnedAndChown() {
        int index = 0;
        final int PERM_WRITEOWNED = index++;
        final int PERM_CHOWN = index++;
        final int GROUP_PERMS = index++;

        final boolean[] booleanCases = new boolean[]{false, true};
        final String[] permsCases = new String[]{"rw----", "rwr---", "rwra--", "rwrw--"};
        final List<Object[]> testCases = new ArrayList<Object[]>();

            for (final boolean permWriteOwned : booleanCases) {
                for (final boolean permChown : booleanCases) {
                    for (final String groupPerms : permsCases) {
                        final Object[] testCase = new Object[index];
                        if (!permWriteOwned && !permChown)
                            /* not an interesting case */
                            continue;
                        testCase[PERM_WRITEOWNED] = permWriteOwned;
                        testCase[PERM_CHOWN] = permChown;
                        testCase[GROUP_PERMS] = groupPerms;
                        // DEBUG if (permWriteOwned == true && permChown == true && groupPerms.equals("rwr---"))
                        testCases.add(testCase);
                    }
                }
            }
        return testCases.toArray(new Object[testCases.size()][]);
    }

    /**
     * @return Chgrp and Chown test cases for testImporterAsNoSudoChgrpChownWorkflow
     */
    @DataProvider(name = "Chgrp and Chown privileges cases")
    public Object[][] provideChgrpAndChown() {
        int index = 0;
        final int PERM_CHGRP = index++;
        final int PERM_CHOWN = index++;
        final int GROUP_PERMS = index++;

        final boolean[] booleanCases = new boolean[]{false, true};
        final String[] permsCases = new String[]{"rw----", "rwr---", "rwra--", "rwrw--"};
        final List<Object[]> testCases = new ArrayList<Object[]>();

            for (final boolean permChgrp : booleanCases) {
                for (final boolean permChown : booleanCases) {
                    for (final String groupPerms : permsCases) {
                        final Object[] testCase = new Object[index];
                        /* No test cases are excluded here, because Chgrp
                         * and Chown are two separate steps which can work
                         * independently on each other and both are tested
                         * in the test.*/
                        testCase[PERM_CHGRP] = permChgrp;
                        testCase[PERM_CHOWN] = permChown;
                        testCase[GROUP_PERMS] = groupPerms;
                        // DEBUG if (permChgrp == true && permChown == true)
                        testCases.add(testCase);
                    }
                }
            }
        return testCases.toArray(new Object[testCases.size()][]);
    }

    /**
     * @return isPrivileged test cases. The isPrivileged parameter translates into one
     * tested privilege in particular tests (for example in testScriptUpload isPrivileged
     * means specifically WriteScriptRepo privilege).
     */
    @DataProvider(name = "isPrivileged cases")
    public Object[][] provideIsPrivilegesCases() {
        int index = 0;
        final int IS_PRIVILEGED = index++;
        final int GROUP_PERMS = index++;

        final boolean[] booleanCases = new boolean[]{false, true};
        final String[] permsCases = new String[]{"rw----", "rwr---", "rwra--", "rwrw--"};
        final List<Object[]> testCases = new ArrayList<Object[]>();

            for (final boolean isPrivileged : booleanCases) {
                for (final String groupPerms : permsCases) {
                    final Object[] testCase = new Object[index];
                    testCase[IS_PRIVILEGED] = isPrivileged;
                    testCase[GROUP_PERMS] = groupPerms;
                    // DEBUG if (isPrivileged == true)
                    testCases.add(testCase);
                }
            }
        return testCases.toArray(new Object[testCases.size()][]);
    }
}<|MERGE_RESOLUTION|>--- conflicted
+++ resolved
@@ -951,35 +951,19 @@
          * lightAdmin could be moving the dataset into some group where they are member,
          * and thus the canChgrp must be "true".*/
         Assert.assertTrue(getCurrentPermissions(sentDat).canChgrp());
-<<<<<<< HEAD
         /* lightAdmin tries to move the dataset (and with it the linked image)
          * from lightAdmin's group to normalUser's group,
          * which should succeed in case the light admin has Chgrp permissions.*/
         doChange(client, factory, Requests.chgrp().target(sentDat).toGroup(normalUser.groupId).build(), permChgrp);
-        /* Check that the group of the moved objects.*/
-        long datasetImageLinkId = ((RLong) iQuery.projection(
-                "SELECT id FROM DatasetImageLink WHERE parent.id = :id",
-                new ParametersI().addId(sentDat.getId())).get(0).get(0)).getValue();
-=======
-
-        /* check that the image, dataset, and their link was moved too if the permissions
-         * were sufficient */
+        /* Check the group of the moved objects.*/
         final DatasetImageLink datasetImageLink = (DatasetImageLink) iQuery.findByQuery(
                 "FROM DatasetImageLink WHERE parent.id = :id",
                 new ParametersI().addId(sentDat.getId()));
->>>>>>> f14309b5
         if (permChgrp) {
             assertInGroup(originalFile, normalUser.groupId);
             assertInGroup(image, normalUser.groupId);
             assertInGroup(sentDat, normalUser.groupId);
-<<<<<<< HEAD
-            assertInGroup((new DatasetImageLinkI(datasetImageLinkId, false)), normalUser.groupId);
-=======
             assertInGroup(datasetImageLink, normalUser.groupId);
-        /* check that the image, dataset and their link were not moved if
-         * the permissions were not sufficient
-         */
->>>>>>> f14309b5
         } else {
             assertInGroup(originalFile, lightAdmin.groupId);
             assertInGroup(image, lightAdmin.groupId);
@@ -1324,13 +1308,8 @@
         Assert.assertEquals(getCurrentPermissions(fileAnnotation).canChown(), isExpectSuccessCreateFileAttAndChown);
         /* lightAdmin tries to link the fileAnnotation to the normalUser's image.
          * This will not work in private group. See definition of the boolean
-<<<<<<< HEAD
          * isExpectSuccessLinkFileAttachemnt.*/
-        ImageAnnotationLink link = new ImageAnnotationLinkI();
-=======
-         * isExpectSuccessLinkFileAttachemnt */
         ImageAnnotationLink link = null;
->>>>>>> f14309b5
         try {
             link = (ImageAnnotationLink) linkImageAnnotation(sentImage, fileAnnotation);
             /* Check the value of canAnnotate on the image is true in successful linking case.*/
