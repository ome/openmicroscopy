--- conflicted
+++ resolved
@@ -84,12 +84,9 @@
     TransferFacility transferFacility = null;
     DataManagerFacility datamanagerFacility = null;
     ROIFacility roiFacility = null;
-<<<<<<< HEAD
-    
-=======
+
     TablesFacility tablesFacility = null;
 
->>>>>>> 1f47e36b
     @Test
     public void testConnected() throws DSOutOfServiceException {
         String version = gw.getServerVersion();
@@ -131,10 +128,7 @@
                 gw);
         roiFacility = Facility.getFacility(ROIFacility.class,
                 gw);
-<<<<<<< HEAD
-=======
         tablesFacility = Facility.getFacility(TablesFacility.class, gw);
->>>>>>> 1f47e36b
     }
 
     @AfterClass(alwaysRun = true)
