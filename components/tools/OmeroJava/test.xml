--- conflicted
+++ resolved
@@ -12,10 +12,7 @@
   <dependencies defaultconfmapping="test->*">
     <dependency org="omero" name="omero_client" rev="${omero.version}" changing="true"/>
     <dependency org="omero" name="blitz-test" rev="${omero.version}" changing="true"/>
-<<<<<<< HEAD
-=======
     <dependency org="idr" name="specification" rev="${versions.bioformats}"/>
->>>>>>> 1f47e36b
     <dependency org="velocity" name="velocity-dep" rev="${versions.velocity}"/>
   </dependencies>
 </ivy-module>