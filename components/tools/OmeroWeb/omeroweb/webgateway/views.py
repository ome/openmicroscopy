--- conflicted
+++ resolved
@@ -1897,7 +1897,6 @@
             logger.debug("download dir: %s" % temp_zip_dir)
             try:
                 for a in files:
-<<<<<<< HEAD
                     relPath = os.path.relpath(a.getPath(), commonPath)
                     temp_d = os.path.join(temp_zip_dir, relPath)
                     temp_d = os.path.normpath(temp_d)
@@ -1906,13 +1905,12 @@
                         os.makedirs(temp_d)
                     temp_f = os.path.join(temp_zip_dir, relPath, a.name)
                     temp_f = os.path.normpath(temp_f)
-=======
+
                     # Need to be sure that the zip name does not match any file within it
                     # since OS X will unzip as a single file instead of a directory
                     if zipName == "%s.zip" % a.name:
                         zipName = "%s_folder.zip" % a.name
-                    temp_f = os.path.join(temp_zip_dir, a.name)
->>>>>>> 03aa7560
+
                     f = open(str(temp_f),"wb")
                     try:
                         for chunk in a.getFileInChunks():
