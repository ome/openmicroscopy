--- conflicted
+++ resolved
@@ -40,8 +40,7 @@
 from omero.util.ROI_utils import pointsStringToXYlist, xyListToBbox
 from plategrid import PlateGrid
 from omero_version import build_year
-<<<<<<< HEAD
-from marshal import imageMarshal, shapeMarshal
+from marshal import imageMarshal, shapeMarshal, rgb_int2rgba
 from api_marshal import marshal_projects, marshal_datasets, \
     omero_marshal_datasets, \
     marshal_images, marshal_screens, marshal_plates, \
@@ -50,9 +49,6 @@
     marshal_shares, marshal_discussions, \
     marshal_experimenters, marshal_experimenter, marshal_groups, \
     omero_marshal_images
-=======
-from marshal import imageMarshal, shapeMarshal, rgb_int2rgba
->>>>>>> 5c43d3d2
 
 try:
     from hashlib import md5
