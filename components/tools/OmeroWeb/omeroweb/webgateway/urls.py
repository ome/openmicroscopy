#!/usr/bin/env python
# -*- coding: utf-8 -*-
#
# webgateway/urls.py - django application url handling configuration
#
# Copyright (c) 2007, 2008, 2009 Glencoe Software, Inc. All rights reserved.
#
# This software is distributed under the terms described by the LICENCE file
# you can find at the root of the distribution bundle, which states you are
# free to use it only for non commercial purposes.
# If the file is missing please request a copy by contacting
# jason@glencoesoftware.com.
#
# Author: Carlos Neves <carlos(at)glencoesoftware.com>

from django.conf.urls import url, patterns

webgateway = url(r'^$', 'webgateway.views.index', name="webgateway")
"""
Returns a main prefix
"""

annotations = url(r'^annotations/(?P<objtype>[\w.]+)/(?P<objid>\d+)/$',
                  'webgateway.views.annotations',
                  name="webgateway_annotations")
"""
Retrieve annotations for object specified by object type and identifier,
optionally traversing object model graph.
"""

table_query = url(r'^table/(?P<fileid>\d+)/query/$',
                  'webgateway.views.table_query',
                  name="webgateway_table_query")
"""
Query a table specified by fileid
"""

object_table_query = url(
    r'^table/(?P<objtype>[\w.]+)/(?P<objid>\d+)/query/$',
    'webgateway.views.object_table_query',
    name="webgateway_object_table_query")
"""
Query bulk annotations table attached to an object specified by
object type and identifier, optionally traversing object model graph.
"""

render_image = (
    r'^render_image/(?P<iid>[0-9]+)/(?:(?P<z>[0-9]+)/)?(?:(?P<t>[0-9]+)/)?$',
    'webgateway.views.render_image')
"""
Returns a jpeg of the OMERO image. See L{views.render_image}. Rendering
settings can be specified in the request parameters. See
L{views.getImgDetailsFromReq} for details.
Params in render_image/<iid>/<z>/<t>/ are:
    - iid:  Image ID
    - z:    Z index
    - t:    T index
"""

render_image_region = (
    r'^render_image_region/(?P<iid>[0-9]+)/(?P<z>[0-9]+)/(?P<t>[0-9]+)/$',
    'webgateway.views.render_image_region')
"""
Returns a jpeg of the OMERO image, rendering only a region specified in query
string as region=x,y,width,height. E.g. region=0,512,256,256 See
L{views.render_image_region}.
Rendering settings can be specified in the request parameters.
Params in render_image/<iid>/<z>/<t>/ are:
    - iid:  Image ID
    - z:    Z index
    - t:    T index
"""

render_split_channel = (
    r'^render_split_channel/(?P<iid>[0-9]+)/(?P<z>[0-9]+)/(?P<t>[0-9]+)/$',
    'webgateway.views.render_split_channel')
"""
Returns a jpeg of OMERO Image with channels split into different panes in a
grid. See L{views.render_split_channel}.
Rendering settings can be specified in the request parameters (as above).
Params in render_split_channel/<iid>/<z>/<t> are:
    - iid:  Image ID
    - z:    Z index
    - t:    T index
"""

render_row_plot = (
    r'^render_row_plot/(?P<iid>[0-9]+)/(?P<z>[0-9]+)/(?P<t>[0-9]+)/'
    '(?P<y>[0-9]+)/(?:(?P<w>[0-9]+)/)?$',
    'webgateway.views.render_row_plot')
"""
Returns a gif graph of pixel values for a row of an image plane. See
L{views.render_row_plot}.
Channels can be turned on/off using request. E.g. c=-1,2,-3,-4
Params in render_row_plot/<iid>/<z>/<t>/<y>/<w> are:
    - iid:  Image ID
    - z:    Z index
    - t:    T index
    - y:    Y position of pixel row
    - w:    Optional line width of plot
"""

render_col_plot = (
    r'^render_col_plot/(?P<iid>[0-9]+)/(?P<z>[0-9]+)/(?P<t>[0-9]+)'
    '/(?P<x>[0-9]+)/(?:(?P<w>[0-9]+)/)?$',
    'webgateway.views.render_col_plot')
"""
Returns a gif graph of pixel values for a column of an image plane. See
L{views.render_col_plot}.
Channels can be turned on/off using request. E.g. c=-1,2,-3,-4
Params in render_col_plot/<iid>/<z>/<t>/<x>/<w> are:
    - iid:  Image ID
    - z:    Z index
    - t:    T index
    - x:    X position of pixel column
    - w:    Optional line width of plot
"""

render_thumbnail = url(
    r'^render_thumbnail/(?P<iid>[0-9]+)'
    '/(?:(?P<w>[0-9]+)/)?(?:(?P<h>[0-9]+)/)?$',
    'webgateway.views.render_thumbnail')
"""
Returns a thumbnail jpeg of the OMERO Image, optionally scaled to max-width
and max-height.
See L{views.render_thumbnail}. Uses current rendering settings.
Query string can be used to specify Z or T section. E.g. ?z=10.
Params in render_thumbnail/<iid>/<w>/<h> are:
    - iid:  Image ID
    - w:    Optional max width
    - h:    Optional max height
"""

render_roi_thumbnail = (
    r'^render_roi_thumbnail/(?P<roiId>[0-9]+)/?$',
    'webgateway.views.render_roi_thumbnail')
"""
Returns a thumbnail jpeg of the OMERO ROI. See L{views.render_roi_thumbnail}.
Uses current rendering settings.
"""

render_shape_thumbnail = (
    r'^render_shape_thumbnail/(?P<shapeId>[0-9]+)/?$',
    'webgateway.views.render_shape_thumbnail')
"""
Returns a thumbnail jpeg of the OMERO Shape. See
L{views.render_shape_thumbnail}. Uses current rendering settings.
"""

render_shape_mask = (r'^render_shape_mask/(?P<shapeId>[0-9]+)/$',
                     'webgateway.views.render_shape_mask')
"""
Returns a mask for the specified shape
"""

render_birds_eye_view = (
    r'^render_birds_eye_view/(?P<iid>[0-9]+)/(?:(?P<size>[0-9]+)/)?$',
    'webgateway.views.render_birds_eye_view')
"""
Returns a bird's eye view JPEG of the OMERO Image.
See L{views.render_birds_eye_view}. Uses current rendering settings.
Params in render_birds_eye_view/<iid>/ are:
    - iid:   Image ID
    - size:  Maximum size of the longest side of the resulting bird's eye
             view.
"""

render_ome_tiff = (r'^render_ome_tiff/(?P<ctx>[^/]+)/(?P<cid>[0-9]+)/$',
                   'webgateway.views.render_ome_tiff')
"""
Generates an OME-TIFF of an Image (or zip for multiple OME-TIFFs) and returns
the file or redirects to a temp file location. See L{views.render_ome_tiff}
Params in render_ome_tiff/<ctx>/<cid> are:
    - ctx:      The container context. 'p' for Project, 'd' for Dataset or 'i'
Image.
    - cid:      ID of container.
"""

render_movie = (
    r'^render_movie/(?P<iid>[0-9]+)/(?P<axis>[zt])/(?P<pos>[0-9]+)/$',
    'webgateway.views.render_movie')
"""
Generates a movie file from the image, spanning Z or T frames. See
L{views.render_movie}
Returns the file or redirects to temp file location.
Params in render_movie/<iid>/<axis>/<pos> are:
    - iid:      Image ID
    - axis:     'z' or 't' dimension that movie plays
    - pos:      The T index (for 'z' movie) or Z index (for 't' movie)
"""

# json methods...

listProjects_json = (r'^proj/list/$', 'webgateway.views.listProjects_json')
"""
json method: returning list of all projects available to current user. See
L{views.listProjects_json} .
List of E.g. {"description": "", "id": 651, "name": "spim"}
"""

projectDetail_json = (r'^proj/(?P<pid>[0-9]+)/detail/$',
                      'webgateway.views.projectDetail_json')
"""
json method: returns details of specified Project. See
L{views.projectDetail_json}. Returns E.g
{"description": "", "type": "Project", "id": 651, "name": "spim"}
    - webgateway/proj/<pid>/detail params are:
    - pid:  Project ID
"""

listDatasets_json = (r'^proj/(?P<pid>[0-9]+)/children/$',
                     'webgateway.views.listDatasets_json')
"""
json method: returns list of Datasets belonging to specified Project. See
L{views.listDatasets_json}. Returns E.g
list of {"child_count": 4, "description": "", "type": "Dataset", "id": 901,
         "name": "example"}
    - webgateway/proj/<pid>/children params are:
    - pid:  Project ID
"""

datasetDetail_json = (r'^dataset/(?P<did>[0-9]+)/detail/$',
                      'webgateway.views.datasetDetail_json')
"""
json method: returns details of specified Dataset. See
L{views.datasetDetail_json}. Returns E.g
{"description": "", "type": "Dataset", "id": 901, "name": "example"}
    - webgateway/dataset/<did>/detail params are:
    - did:  Dataset ID
"""

webgateway_listimages_json = url(
    r'^dataset/(?P<did>[0-9]+)/children/$', 'webgateway.views.listImages_json',
    name="webgateway_listimages_json")
"""
json method: returns list of Images belonging to specified Dataset. See
L{views.listImages_json}. Returns E.g list of
{"description": "", "author": "Will Moore", "date": 1291325060.0,
 "thumb_url": "/webgateway/render_thumbnail/4701/", "type": "Image",
 "id": 4701, "name": "spim.png"}
    - webgateway/dataset/<did>/children params are:
      - did:  Dataset ID
    - request variables:
      - thumbUrlPrefix: view key whose reverse url is to be used as prefix for
                        thumb_url instead of default
                        webgateway.views.render_thumbnail
      - tiled: if set with anything other than an empty string will add
               information on whether each image is tiled on this server

"""

webgateway_listwellimages_json = url(
    r'^well/(?P<did>[0-9]+)/children/$',
    'webgateway.views.listWellImages_json',
    name="webgateway_listwellimages_json")
"""
json method: returns list of Images belonging to specified Well. See
L{views.listWellImages_json}. Returns E.g list of
{"description": "", "author": "Will Moore", "date": 1291325060.0,
 "thumb_url": "/webgateway/render_thumbnail/4701/", "type": "Image",
 "id": 4701, "name": "spim.png"}
    - webgateway/well/<did>/children params are:
    - did:  Well ID
"""

webgateway_plategrid_json = url(
    r'^plate/(?P<pid>[0-9]+)/(?:(?P<field>[0-9]+)/)?$',
    'webgateway.views.plateGrid_json', name="webgateway_plategrid_json")
"""
"""

<<<<<<< HEAD

=======
>>>>>>> 1f47e36b
webgateway_get_thumbnails_json = url(
    r'^get_thumbnails/(?:(?P<w>[0-9]+)/)?$',
    'webgateway.views.get_thumbnails_json')
"""
Returns a set of thumbnail base64 encoded of the OMERO Images,
optionally scaled to max-longest-side.
Image ids are specified in query string as list, e.g. id=1&id=2.
"""

webgateway_get_thumbnail_json = url(
    r'^get_thumbnail/(?P<iid>[0-9]+)'
    '/(?:(?P<w>[0-9]+)/)?(?:(?P<h>[0-9]+)/)?$',
    'webgateway.views.get_thumbnail_json')
"""
Returns a thumbnail base64 encoded of the OMERO Images,
optionally scaled to max-width and max-height.
See L{views.render_thumbnail}. Uses current rendering settings.
Query string can be used to specify Z or T section. E.g. ?z=10.
Params in render_thumbnail/<iid>/<w>/<h> are:
    - iid:  Image ID
    - w:    Optional max width
    - h:    Optional max height
"""

imageData_json = (r'^imgData/(?P<iid>[0-9]+)/(?:(?P<key>[^/]+)/)?$',
                  'webgateway.views.imageData_json')
"""
json method: returns details of specified Image. See L{views.imageData_json}.
Returns E.g
{"description": "", "type": "Dataset", "id": 901, "name": "example"}
    - webgateway/imgData/<iid>/<key> params are:
    - did:  Dataset ID
    - key:  Optional key of selected attributes to return. E.g. meta,
            pixel_range, rdefs, split_channel, size etc
"""

wellData_json = url(r'^wellData/(?P<wid>[0-9]+)/$',
                    'webgateway.views.wellData_json',
                    name='webgateway_wellData_json')
"""
json method: returns details of specified Well. See L{views.wellData_json}.
    - webgateway/wellData/<wid>/ params are:
    - wid:  Well ID
"""

webgateway_search_json = url(r'^search/$', 'webgateway.views.search_json',
                             name="webgateway_search_json")
"""
json method: returns search results. All parameters in request. See
L{views.search_json}
"""

get_rois_json = url(r'^get_rois_json/(?P<imageId>[0-9]+)/$',
                    'webgateway.views.get_rois_json',
                    name='webgateway_get_rois_json')
"""
gets all the ROIs for an Image as json. Image-ID is request: imageId=123
[{'id':123, 'shapes':[{'type':'Rectangle', 'theZ':5, 'theT':0, 'x':250,
                       'y':100, 'width':10 'height':45} ]
"""

get_shape_json = url(
    r'^get_shape_json/(?P<roiId>[0-9]+)/(?P<shapeId>[0-9]+)/$',
    'webgateway.views.get_shape_json', name='webgateway_get_shape_json')
"""
gets a Shape as json. ROI-ID, Shape-ID is request: roiId=123 and shapeId=123
{'type':'Rectangle', 'theZ':5, 'theT':0, 'x':250, 'y':100, 'width':10,
'height':45}
"""

histogram_json = url(
    r'^histogram_json/(?P<iid>[0-9]+)/channel/(?P<theC>[0-9]+)/',
    'webgateway.views.histogram_json',
    name="histogram_json")
"""
Gets a histogram of 256 columns (grey levels) for the chosen
channel of an image. A single plane is specified by ?theT=1&theZ=2.
"""

full_viewer = url(r'^img_detail/(?P<iid>[0-9]+)/$',
                  "webgateway.views.full_viewer",
                  name="webgateway_full_viewer")
"""
Returns html page displaying full image viewer and image details, rendering
settings etc.
See L{views.full_viewer}.
    - webgateway/img_detail/<iid>/ params are:
    - iid:  Image ID.
"""

save_image_rdef_json = (r'^saveImgRDef/(?P<iid>[0-9]+)/$',
                        'webgateway.views.save_image_rdef_json')
"""
Saves rendering definition (from request parameters) on the image. See
L{views.save_image_rdef_json}.
For rendering parameters, see L{views.getImgDetailsFromReq} for details.
Returns 'true' if worked OK.
    - webgateway/saveImgRDef/<iid>/ params are:
    - iid:  Image ID.
"""

get_image_rdef_json = (r'^getImgRDef/$',
                       'webgateway.views.get_image_rdef_json')
"""
Gets rendering definition from the 'session' if saved.
Returns json dict of 'c', 'm', 'z', 't'.
"""

listLuts_json = (r'^luts/$', 'webgateway.views.listLuts_json')
"""
json method: returning list of all lookup tables available
for rendering engine.
E.g. list of {path: "/luts/", size: 800, id: 37, name: "cool.lut"},
"""

list_compatible_imgs_json = (r'^compatImgRDef/(?P<iid>[0-9]+)/$',
                             'webgateway.views.list_compatible_imgs_json')
"""
json method: returns list of IDs for images that have channels compatible with
the specified image, such that rendering settings can be copied from the image
to those returned. Images are selected from the same project that the
specified image is in.
    - webgateway/compatImgRDef/<iid>/ params are:
    - iid:  Image ID.
"""

copy_image_rdef_json = (r'^copyImgRDef/$',
                        'webgateway.views.copy_image_rdef_json')
"""
Copy the rendering settings from one image to a list of images, specified in
request by 'fromid' and list of 'toids'. See L{views.copy_image_rdef_json}
"""

reset_rdef_json = url(r'^resetRDef/$', 'webgateway.views.reset_rdef_json',
                      name="reset_rdef_json")
"""
Reset the images within specified objects to their rendering settings at
import time"
Objects defined in request by E.g. totype=dataset&toids=1&toids=2
"""

reset_owners_rdef_json = url(r'^applyOwnersRDef/$',
                             'webgateway.views.reset_rdef_json',
                             {'toOwners': True},
                             name="reset_owners_rdef_json")
"""
Apply the owner's rendering settings to the specified objects.
Objects defined in request by E.g. totype=dataset&toids=1&toids=2
"""

webgateway_su = url(r'^su/(?P<user>[^/]+)/$', 'webgateway.views.su',
                    name="webgateway_su")
"""
Admin method to switch to the specified user, identified by username: <user>
Returns 'true' if switch went OK.
"""

download_as = url(r'^download_as/(?:(?P<iid>[0-9]+)/)?$',
                  'webgateway.views.download_as', name="download_as")

archived_files = url(r'^archived_files/download/(?:(?P<iid>[0-9]+)/)?$',
                     'webgateway.views.archived_files', name="archived_files")
"""
This url will download the Original Image File(s) archived at import time. If
it's a single file, this will be downloaded directly. For multiple files, they
are assembled into a zip file on the fly, and this is downloaded.
"""

original_file_paths = url(r'^original_file_paths/(?P<iid>[0-9]+)/$',
                          'webgateway.views.original_file_paths',
                          name="original_file_paths")
"""
Get a json dict of original file paths.
'repo' is a list of path/name strings for original files in managed repo
'client' is a list of paths for original files on the client when imported
"""

open_with_options = url(r'^open_with/$', 'webgateway.views.open_with_options',
                        name='open_with_options')
"""
This makes the settings.OPEN_WITH configuration available via json
"""


get_image_rdefs_json = url(r'^get_image_rdefs_json/(?P<img_id>[0-9]+)/$',
                           'webgateway.views.get_image_rdefs_json',
                           name="webgateway_get_image_rdefs_json")
"""
This url will retrieve all rendering definitions for a given image (id)
"""


urlpatterns = patterns(
    '',
    webgateway,
    render_image,
    render_image_region,
    render_split_channel,
    render_row_plot,
    render_col_plot,
    render_roi_thumbnail,
    render_shape_thumbnail,
    render_shape_mask,
    render_thumbnail,
    render_birds_eye_view,
    render_ome_tiff,
    render_movie,
    webgateway_get_thumbnails_json,
    webgateway_get_thumbnail_json,
    # Template views
    # JSON methods
    listProjects_json,
    projectDetail_json,
    listDatasets_json,
    datasetDetail_json,
    webgateway_listimages_json,
    webgateway_listwellimages_json,
    webgateway_plategrid_json,
    imageData_json,
    wellData_json,
    webgateway_search_json,
    get_rois_json,
    get_shape_json,
    histogram_json,
    # image viewer
    full_viewer,
    # rendering def methods
    save_image_rdef_json,
    get_image_rdef_json,
    get_image_rdefs_json,
    listLuts_json,
    list_compatible_imgs_json,
    copy_image_rdef_json,
    reset_rdef_json,
    reset_owners_rdef_json,
    download_as,
    # download archived_files
    archived_files,
    original_file_paths,
    # switch user
    webgateway_su,
    # bulk annotations
    annotations,
    table_query,
    object_table_query,
    open_with_options,
)<|MERGE_RESOLUTION|>--- conflicted
+++ resolved
@@ -269,10 +269,6 @@
 """
 """
 
-<<<<<<< HEAD
-
-=======
->>>>>>> 1f47e36b
 webgateway_get_thumbnails_json = url(
     r'^get_thumbnails/(?:(?P<w>[0-9]+)/)?$',
     'webgateway.views.get_thumbnails_json')
