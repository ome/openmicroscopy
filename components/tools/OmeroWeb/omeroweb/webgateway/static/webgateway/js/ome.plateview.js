--- conflicted
+++ resolved
@@ -130,12 +130,9 @@
         _this.self.trigger('thumbClick', [tdata, this]);
       };
     };
-<<<<<<< HEAD
     // Classes added to table by thumb slider to control well size and hover wellLabel
     // NB: don't add other classes here - will get removed on slider change.
     table.addClass('showWellLabel wellSize' + opts.width);
-=======
->>>>>>> 1f47e36b
 
     var imgIds = [];
     for (i=0; i < data.rowlabels.length; i++) {
@@ -154,11 +151,7 @@
           var td = $('<td class="well" id="'+parentPrefix+'well-'+data.grid[i][j].wellId+'">' +
             '<img class="waiting" src="' + spacer_gif_src + '" />' +
             '<div class="wellLabel">' + data.rowlabels[i] + data.collabels[j] + '</div>' +
-<<<<<<< HEAD
             '<img id="'+parentPrefix+'image-'+data.grid[i][j].id+'" class="loading" name="'+(data.rowlabels[i] + data.collabels[j])+'"></td>');
-=======
-            '<img id="'+parentPrefix+'image-'+data.grid[i][j].id+'" class="loading" style="width:'+opts.width+'px;height:'+opts.height+'px;" name="'+(data.rowlabels[i] + data.collabels[j])+'"></td>');
->>>>>>> 1f47e36b
           $('img', td)
             .click(tclick(data.grid[i][j]))
             .load(function() {
@@ -187,11 +180,7 @@
               $("img#"+parentPrefix+"image-"+key).attr("src", value);
             });
           }
-<<<<<<< HEAD
-          gs_json(thumbnails_url, null, _load_thumbnails);
-=======
           gs_json(thumbnails_url, null, _load_thumbnails, "json");
->>>>>>> 1f47e36b
           input = input.slice(batch, input.length);
           load_thumbnails(input, batch);
         }
