#!/usr/bin/env python
# -*- coding: utf-8 -*-

# Copyright (C) 2008-2014 University of Dundee & Open Microscopy Environment.
# All rights reserved.
#
# This program is free software: you can redistribute it and/or modify
# it under the terms of the GNU Affero General Public License as
# published by the Free Software Foundation, either version 3 of the
# License, or (at your option) any later version.
#
# This program is distributed in the hope that it will be useful,
# but WITHOUT ANY WARRANTY; without even the implied warranty of
# MERCHANTABILITY or FITNESS FOR A PARTICULAR PURPOSE.  See the
# GNU Affero General Public License for more details.
#
# You should have received a copy of the GNU Affero General Public License
# along with this program.  If not, see <http://www.gnu.org/licenses/>.

import os
import tempfile
import zipfile
import shutil
import logging

logger = logging.getLogger(__name__)


def getIntOrDefault(request, name, default):
    """
    Helper method for parsing query string parameters from http request.
    Returns the named value or a default value or None.

    @param request:     http request
    @param name:        name of parameter
    @param default:     value to return if not found in request
    @return:            Integer or None
    """

    try:
        index = request.GET.get(name, request.POST.get(name, default))
        if index is not None:
            index = int(index)
    except ValueError:
        msg = "Invalid value '%s' for parameter '%s'" % (index, name)
        raise ValueError(msg)
    return index


<<<<<<< HEAD
def getBoolOrDefault(request, name, default):
    """
    Helper method for parsing query string parameters from http request.
    Returns the named value as a boolean.

    @param request:     http request
    @param name:        name of parameter
    @param default:     value to return if not found in request
    @return:            Boolean
    """

    rv = default
    try:
        value = request.GET.get(name, request.POST.get(name, None))
        if value is not None:
            if value.lower() == 'true':
                rv = True
            elif value.lower() != 'false' and int(value) == 1:
                rv = True
    except ValueError:
        msg = "Invalid value '%s' for parameter '%s'" % (value, name)
        raise ValueError(msg)
    return rv


def getLongs(request, name):
    """
    Retrieves parameters from the request. If the parameters are not present
    an empty list is returned

    This does not catch exceptions as it makes sense to throw exceptions if
    the arguments provided do not pass basic type validation

    @param request:     http request
    @param name:        name of parameter
    @return:            List of Longs
    """
    vals = []
    vals_raw = request.GET.getlist(name)
    for val_raw in vals_raw:
        vals.append(long(val_raw))
    return vals


def zip_archived_files(images, temp, zipName):
=======
def zip_archived_files(images, temp, zipName, buf=2621440):
>>>>>>> 5c43d3d2
    """
    Util function to download original files from a list of images
    and arrange them within a temp file, such that there are no
    name clashes and multi-image filesets are kept distict.
    Handles archived files from OMERO 4 images and fileset files
    for OMERO 5 images.

    @param images:      Images as source of original files.
    @type               List of ImageWrappers
    @param temp:        Directory for creating Zip file
    @param zipName:     Name of zip
    """

    # ',' in name causes duplicate headers
    zipName = zipName.replace(" ", "_").replace(",", ".")
    if not zipName.endswith('.zip'):
        zipName = "%s.zip" % zipName

    def getTargetPath(fsFile, templatePrefix):
        if fsFile.getPath() == templatePrefix or templatePrefix == "":
            return fsFile.getName()
        relPath = os.path.relpath(fsFile.getPath(), templatePrefix)
        return os.path.join(relPath, fsFile.getName())

    def split_path(p):
        a, b = os.path.split(p)
        return (split_path(a) if len(a) and len(b) else []) + [b]

    fsIds = set()
    fIds = set()

    temp_zip_dir = tempfile.mkdtemp()
    logger.debug("download dir: %s" % temp_zip_dir)
    try:
        new_dir_idx = 1     # if needed to avoid file name clashes
        for image in images:
            new_dir = ""
            templatePrefix = ""
            fs = image.getFileset()
            if fs is not None:
                # Make sure we've not processed this fileset before.
                if fs.id in fsIds:
                    continue
                fsIds.add(fs.id)
                templatePrefix = fs.getTemplatePrefix()
            files = list(image.getImportedImageFiles())

            # check if ANY of the files will overwrite exising file
            for f in files:
                target_path = getTargetPath(f, templatePrefix)
                base_file = os.path.join(
                    temp_zip_dir, split_path(target_path)[0])
                if os.path.exists(base_file):
                    new_dir = str(new_dir_idx)
                    new_dir_idx += 1
                    break

            for a in files:
                # check for duplicate files for OMERO 4.4 images (no fileset)
                if a.id in fIds:
                    continue
                fIds.add(a.id)
                temp_f = getTargetPath(a, templatePrefix)
                temp_f = os.path.join(temp_zip_dir, new_dir, temp_f)
                temp_d = os.path.dirname(temp_f)
                if not os.path.exists(temp_d):
                    os.makedirs(temp_d)

                # Need to be sure that the zip name does not match any file
                # within it since OS X will unzip as a single file instead of
                # a directory
                if zipName == "%s.zip" % a.name:
                    zipName = "%s_folder.zip" % a.name

                f = open(str(temp_f), "wb")
                try:
                    for chunk in a.getFileInChunks(buf=buf):
                        f.write(chunk)
                finally:
                    f.close()

        # create zip
        zip_file = zipfile.ZipFile(temp, 'w', zipfile.ZIP_DEFLATED)
        try:
            for root, dirs, files in os.walk(temp_zip_dir):
                archive_root = os.path.relpath(root, temp_zip_dir)
                for f in files:
                    fullpath = os.path.join(root, f)
                    archive_name = os.path.join(archive_root, f)
                    zip_file.write(fullpath, archive_name)
        finally:
            zip_file.close()
            # delete temp dir
    finally:
        shutil.rmtree(temp_zip_dir, ignore_errors=True)

    return zipName<|MERGE_RESOLUTION|>--- conflicted
+++ resolved
@@ -47,7 +47,6 @@
     return index
 
 
-<<<<<<< HEAD
 def getBoolOrDefault(request, name, default):
     """
     Helper method for parsing query string parameters from http request.
@@ -92,10 +91,7 @@
     return vals
 
 
-def zip_archived_files(images, temp, zipName):
-=======
 def zip_archived_files(images, temp, zipName, buf=2621440):
->>>>>>> 5c43d3d2
     """
     Util function to download original files from a list of images
     and arrange them within a temp file, such that there are no
