--- conflicted
+++ resolved
@@ -1097,10 +1097,7 @@
     'omeroweb.webclient',
     'omeroweb.webgateway',
     'omeroweb.webredirect',
-<<<<<<< HEAD
     'omeroweb.api',
-=======
->>>>>>> 1f47e36b
     'pipeline',
 )
 
