#!/usr/bin/env python
# 
# 
# 
# Copyright (c) 2008 University of Dundee. 
# 
# This program is free software: you can redistribute it and/or modify
# it under the terms of the GNU Affero General Public License as
# published by the Free Software Foundation, either version 3 of the
# License, or (at your option) any later version.
# 
# This program is distributed in the hope that it will be useful,
# but WITHOUT ANY WARRANTY; without even the implied warranty of
# MERCHANTABILITY or FITNESS FOR A PARTICULAR PURPOSE.  See the
# GNU Affero General Public License for more details.
# 
# You should have received a copy of the GNU Affero General Public License
# along with this program.  If not, see <http://www.gnu.org/licenses/>.
# 
# Author: Aleksandra Tarkowska <A(dot)Tarkowska(at)dundee(dot)ac(dot)uk>, 2008.
# 
# Version: 1.0
#

''' A view functions is simply a Python function that takes a Web request and 
returns a Web response. This response can be the HTML contents of a Web page, 
or a redirect, or the 404 and 500 error, or an XML document, or an image... 
or anything.'''

import os
import sys
import locale
import calendar
import datetime
import traceback
import logging
import re

from time import time

from omero_version import omero_version

from django.conf import settings
from django.contrib.sessions.backends.cache import SessionStore
from django.core import template_loader
from django.core.cache import cache
from django.core.urlresolvers import reverse
from django.http import HttpResponse, HttpRequest, HttpResponseRedirect, Http404
from django.shortcuts import render_to_response
from django.template import RequestContext as Context
from django.utils import simplejson
from django.utils.translation import ugettext as _
from django.views.defaults import page_not_found, server_error
from django.views import debug
from django.core.cache import cache

from forms import LoginForm, ForgottonPasswordForm, ExperimenterForm, \
                   GroupForm, GroupOwnerForm, MyAccountForm, \
                   ChangeMyPassword, ChangeUserPassword, \
                   ContainedExperimentersForm, UploadPhotoForm, \
                   EnumerationEntry, EnumerationEntries, ScriptForm

from controller import BaseController
from controller.experimenter import BaseExperimenters, BaseExperimenter
from controller.group import BaseGroups, BaseGroup
from controller.script import BaseScripts, BaseScript
from controller.drivespace import BaseDriveSpace
from controller.uploadfile import BaseUploadFile
from controller.enums import BaseEnums

from webclient.webclient_gateway import OmeroWebGateway

from omeroweb.webgateway import views as webgateway_views
from omeroweb.webgateway.views import getBlitzConnection

logger = logging.getLogger('views-admin')

connectors = {}

logger.info("INIT '%s'" % os.getpid())

################################################################################

def getGuestConnection(host, port):
    conn = None
    guest = "guest"
    try:
        # do not store connection on connectors
<<<<<<< HEAD
        conn = _createConnection('', host=host, port=port, username=guest, passwd=guest, secure=True)
=======
        conn = webgateway_views._createConnection('', host=host, port=port, username=guest, passwd=guest, secure=True, useragent="OMERO.web")
>>>>>>> 44bc7a26
        if conn is not None:
            logger.info("Have connection as Guest")
        else:
            logger.info("Open connection is not available")
    except Exception, x:
        logger.error(traceback.format_exc())
    return conn

def _checkVersion(host, port):
<<<<<<< HEAD
    import re
=======
>>>>>>> 44bc7a26
    rv = False
    conn = getGuestConnection(host, port)
    if conn is not None:
        try:
            agent = conn.getServerVersion()
            regex = re.compile("^.*?[-]?(\\d+[.]\\d+([.]\\d+)?)[-]?.*?$")

            agent_cleaned = regex.match(agent).group(1)
            agent_split = agent_cleaned.split(".")

            local_cleaned = regex.match(omero_version).group(1)
            local_split = local_cleaned.split(".")

            rv = (agent_split == local_split)
<<<<<<< HEAD
            logger.debug("Client version: '%s'; Server version: '%s'"% (omero_version, agent))
        except Exception, x:
            logger.error(traceback.format_exc())
            error = str(x)
=======
            logger.info("Client version: '%s'; Server version: '%s'"% (omero_version, agent))
        except Exception, x:
            logger.error(traceback.format_exc())
>>>>>>> 44bc7a26
    return rv

def _isServerOn(host, port):
    conn = getGuestConnection(host, port)
    if conn is not None:
        try:
            conn.getServerVersion()
            return True
        except Exception, x:
            logger.error(traceback.format_exc())
    return False

################################################################################
# decorators

def isAdminConnected (f):
    def wrapped (request, *args, **kwargs):
        #this check the connection exist, if not it will redirect to login page
        url = request.REQUEST.get('url')
        if url is None or len(url) == 0:
            if request.META.get('QUERY_STRING'):
                url = '%s?%s' % (request.META.get('PATH_INFO'), request.META.get('QUERY_STRING'))
            else:
                url = '%s' % (request.META.get('PATH_INFO'))
        
        conn = None
        try:
            conn = getBlitzConnection(request, useragent="OMERO.webadmin")
        except KeyError:
            return HttpResponseRedirect(reverse("walogin")+(("?url=%s") % (url)))
        except Exception, x:
            logger.error(traceback.format_exc())
            return HttpResponseRedirect(reverse("walogin")+(("?error=%s&url=%s") % (str(x),url)))
        if conn is None:
            return HttpResponseRedirect(reverse("walogin")+(("?url=%s") % (url)))
        
        if not conn.isAdmin():
            return page_not_found(request, "404.html")
        kwargs["conn"] = conn
        return f(request, *args, **kwargs)

    return wrapped

def isOwnerConnected (f):
    def wrapped (request, *args, **kwargs):
        #this check the connection exist, if not it will redirect to login page
        url = request.REQUEST.get('url')
        if url is None or len(url) == 0:
            if request.META.get('QUERY_STRING'):
                url = '%s?%s' % (request.META.get('PATH_INFO'), request.META.get('QUERY_STRING'))
            else:
                url = '%s' % (request.META.get('PATH_INFO'))
        
        conn = None
        try:
            conn = getBlitzConnection(request, useragent="OMERO.webadmin")
        except KeyError:
            return HttpResponseRedirect(reverse("walogin")+(("?url=%s") % (url)))
        except Exception, x:
            logger.error(traceback.format_exc())
            return HttpResponseRedirect(reverse("walogin")+(("?error=%s&url=%s") % (str(x),url)))
        if conn is None:
            return HttpResponseRedirect(reverse("walogin")+(("?url=%s") % (url)))
        
        if kwargs.get('gid') is not None:
            if not conn.isOwner(kwargs.get('gid')):
                return page_not_found(request, "404.html")
        else:
            if not conn.isOwner():
                return page_not_found(request, "404.html")
        kwargs["conn"] = conn
        return f(request, *args, **kwargs)

    return wrapped

def isUserConnected (f):
    def wrapped (request, *args, **kwargs):
        #this check connection exist, if not it will redirect to login page
        url = request.REQUEST.get('url')
        if url is None or len(url) == 0:
            if request.META.get('QUERY_STRING'):
                url = '%s?%s' % (request.META.get('PATH_INFO'), request.META.get('QUERY_STRING'))
            else:
                url = '%s' % (request.META.get('PATH_INFO'))
        
        conn = None
        try:
            conn = getBlitzConnection(request, useragent="OMERO.webadmin")
        except KeyError:
            return HttpResponseRedirect(reverse("walogin")+(("?url=%s") % (url)))
        except Exception, x:
            logger.error(traceback.format_exc())
            return HttpResponseRedirect(reverse("walogin")+(("?error=%s&url=%s") % (str(x),url)))
        if conn is None:
            return HttpResponseRedirect(reverse("walogin")+(("?url=%s") % (url)))
        
        kwargs["conn"] = conn
        kwargs["url"] = url
        return f(request, *args, **kwargs)
    
    return wrapped

def isAnythingCreated(f):
    def wrapped (request, *args, **kwargs):
        kwargs["firsttime"] = kwargs["conn"].isAnythingCreated()
        if kwargs['firsttime']:
            kwargs['msg'] = _('User must be in a group - You have not created any groups yet. Click <a href="%s">here</a> to create a group') % (reverse(viewname="wamanagegroupid", args=["new"]))
        #return HttpResponseRedirect(reverse(viewname="wamanagegroupid", args=["new"]))   
        return f(request, *args, **kwargs)

    return wrapped

################################################################################
# views controll

def forgotten_password(request, **kwargs):
    request.session.modified = True
    
    template = "webadmin/forgotten_password.html"
    
    conn = None
    error = None    
    blitz = None
    
    if request.method == 'POST':
        form = ForgottonPasswordForm(data=request.REQUEST.copy())
        if form.is_valid():
            blitz = settings.SERVER_LIST.get(pk=request.REQUEST.get('server'))
            try:
                conn = getGuestConnection(blitz.host, blitz.port)
                if not conn.isForgottenPasswordSet():
                    error = "This server cannot reset password. Please contact your administrator."
                    conn = None
            except Exception, x:
                logger.error(traceback.format_exc())
                error = "Internal server error, please contact administrator."
        
            if conn is not None:
                try:
                    conn.reportForgottenPassword(request.REQUEST.get('username').encode('utf-8'), request.REQUEST.get('email').encode('utf-8'))
                    error = "Password was reseted. Check you mailbox."
                    form = None
                except Exception, x:
                    logger.error(traceback.format_exc())
                    error = "Internal server error, please contact administrator."
    else:
        form = ForgottonPasswordForm()
    
    context = {'error':error, 'form':form}    
    t = template_loader.get_template(template)
    c = Context(request, context)
    rsp = t.render(c)
    return HttpResponse(rsp)

def login(request):
    request.session.modified = True
    
    if request.method == 'POST' and request.REQUEST.get('server'):        
        # upgrade check:
        # -------------
        # On each startup OMERO.web checks for possible server upgrades
        # and logs the upgrade url at the WARNING level. If you would
        # like to disable the checks, change the following to
        #
        #   if False:
        #
        # For more information, see
        # http://trac.openmicroscopy.org.uk/omero/wiki/UpgradeCheck
        #
        try:
            from omero.util.upgrade_check import UpgradeCheck
            check = UpgradeCheck("web")
            check.run()
            if check.isUpgradeNeeded():
                logger.error("Upgrade is available. Please visit http://trac.openmicroscopy.org.uk/omero/wiki/MilestoneDownloads.\n")
        except Exception, x:
            logger.error("Upgrade check error: %s" % x)
        
        blitz = settings.SERVER_LIST.get(pk=request.REQUEST.get('server')) 
        request.session['server'] = blitz.id
        request.session['host'] = blitz.host
        request.session['port'] = blitz.port
        request.session['username'] = request.REQUEST.get('username').encode('utf-8').strip()
        request.session['password'] = request.REQUEST.get('password').encode('utf-8').strip()
        request.session['ssl'] = (True, False)[request.REQUEST.get('ssl') is None]
    
    error = request.REQUEST.get('error')
    
    conn = None
    try:
        conn = getBlitzConnection(request, useragent="OMERO.webadmin")
    except Exception, x:
        logger.error(traceback.format_exc())
        error = str(x)
            
    if conn is not None:
        request.session['version'] = conn.getServerVersion()
        return HttpResponseRedirect(reverse("waindex"))
    else:
        if request.method == 'POST' and request.REQUEST.get('server'):
<<<<<<< HEAD
            if not _checkVersion(request.session.get('host'), request.session.get('port')):
=======
            if not _isServerOn(request.session.get('host'), request.session.get('port')):
                error = "Server is not responding, please contact administrator."
            elif not _checkVersion(request.session.get('host'), request.session.get('port')):
>>>>>>> 44bc7a26
                error = "Client version does not match server, please contact administrator."
            else:
                error = "Connection not available, please check your user name and password."

        request.session['server'] = request.REQUEST.get('server')
        
        template = "webadmin/login.html"
        if request.method == 'POST':
            form = LoginForm(data=request.REQUEST.copy())
        else:
            blitz = settings.SERVER_LIST.get(pk=request.session.get('server')) 
            if blitz is not None:
                initial = {'server': unicode(blitz.id)}
                try:
                    if request.session.get('username'):
                        initial['username'] = unicode(request.session.get('username'))
                        form = LoginForm(data=initial)
                    else:                        
                        form = LoginForm(initial=initial)
                except:
                    form = LoginForm(initial=initial)
            else:
                form = LoginForm()
        context = {'version': omero_version, 'error':error, 'form':form}
        t = template_loader.get_template(template)
        c = Context(request, context)
        rsp = t.render(c)
        return HttpResponse(rsp)

@isUserConnected
@isAnythingCreated
def index(request, **kwargs):    
    conn = None
    try:
        conn = kwargs["conn"]
    except:
        logger.error(traceback.format_exc())
    
    if conn.isAdmin():
        if kwargs["firsttime"]:
            return HttpResponseRedirect(reverse("wagroups"))
        else:
            return HttpResponseRedirect(reverse("waexperimenters"))
    else:
        return HttpResponseRedirect(reverse("wamyaccount"))

@isUserConnected
def logout(request, **kwargs):
    webgateway_views._session_logout(request, request.session.get('server'))
    
    try:
        if request.session.get('shares') is not None:
            for key in request.session.get('shares').iterkeys():
                session_key = "S:%s#%s#%s" % (request.session.session_key,request.session.get('server'), key)
                webgateway_views._session_logout(request,request.session.get('server'), force_key=session_key)
    except:
        logger.error(traceback.format_exc())
    
    #request.session.set_expiry(1)
    return HttpResponseRedirect(reverse("waindex"))

@isAdminConnected
@isAnythingCreated
def experimenters(request, **kwargs):
    experimenters = True
    template = "webadmin/experimenters.html"
    
    conn = None
    try:
        conn = kwargs["conn"]
    except:
        logger.error(traceback.format_exc())
    
    info = {'today': _("Today is %(tday)s") % {'tday': datetime.date.today()}, 'experimenters':experimenters}
    if kwargs['firsttime']:
        info['message'] = kwargs["msg"]
    
    eventContext = {'userName':conn.getEventContext().userName, 'isAdmin':conn.getEventContext().isAdmin, 'version': request.session.get('version')}
    controller = BaseExperimenters(conn)
    
    context = {'info':info, 'eventContext':eventContext, 'controller':controller}
    
    t = template_loader.get_template(template)
    c = Context(request, context)
    rsp = t.render(c)
    return HttpResponse(rsp)

@isAdminConnected
@isAnythingCreated
def manage_experimenter(request, action, eid=None, **kwargs):
    experimenters = True
    template = "webadmin/experimenter_form.html"
    
    conn = None
    try:
        conn = kwargs["conn"]
    except:
        logger.error(traceback.format_exc())
    
    info = {'today': _("Today is %(tday)s") % {'tday': datetime.date.today()}, 'experimenters':experimenters}
    if kwargs['firsttime']:
        info['message'] = kwargs["msg"]
    
    eventContext = {'userName':conn.getEventContext().userName, 'isAdmin':conn.getEventContext().isAdmin, 'version': request.session.get('version')}
    
    controller = BaseExperimenter(conn, eid)
    
    if action == 'new':
        form = ExperimenterForm(initial={'with_password':True, 'active':True, 'available':controller.otherGroupsInitialList()})        
        context = {'info':info, 'eventContext':eventContext, 'form':form}
    elif action == 'create':
        if request.method != 'POST':
            return HttpResponseRedirect(reverse(viewname="wamanageexperimenterid", args=["new"]))
        else:
            name_check = conn.checkOmeName(request.REQUEST.get('omename').encode('utf-8'))
            email_check = conn.checkEmail(request.REQUEST.get('email').encode('utf-8'))
            
            initial={'with_password':True}
            
            if request.REQUEST.get('active'):
                initial['active'] = True
            
            exclude = list()            
            if len(request.REQUEST.getlist('other_groups')) > 0:
                others = controller.getSelectedGroups(request.REQUEST.getlist('other_groups'))   
                initial['others'] = others
                initial['default'] = [(g.id, g.name) for g in others]
                exclude.extend([g.id for g in others])
            
            available = controller.otherGroupsInitialList(exclude)
            initial['available'] = available
            form = ExperimenterForm(initial=initial, data=request.REQUEST.copy(), name_check=name_check, email_check=email_check)
            if form.is_valid():
                omeName = request.REQUEST.get('omename').encode('utf-8')
                firstName = request.REQUEST.get('first_name').encode('utf-8')
                middleName = request.REQUEST.get('middle_name').encode('utf-8')
                lastName = request.REQUEST.get('last_name').encode('utf-8')
                email = request.REQUEST.get('email').encode('utf-8')
                institution = request.REQUEST.get('institution').encode('utf-8')
                admin = False
                if request.REQUEST.get('administrator'):
                    admin = True

                active = False
                if request.REQUEST.get('active'):
                    active = True

                defaultGroup = request.REQUEST.get('default_group')
                otherGroups = request.POST.getlist('other_groups')
                password = request.REQUEST.get('password').encode('utf-8')
                controller.createExperimenter(omeName, firstName, lastName, email, admin, active, defaultGroup, otherGroups, password, middleName, institution)
                return HttpResponseRedirect(reverse("waexperimenters"))
            context = {'info':info, 'eventContext':eventContext, 'form':form}
    elif action == 'edit' :
        initial={'omename': controller.experimenter.omeName, 'first_name':controller.experimenter.firstName,
                                'middle_name':controller.experimenter.middleName, 'last_name':controller.experimenter.lastName,
                                'email':controller.experimenter.email, 'institution':controller.experimenter.institution,
                                'administrator': controller.experimenter.isAdmin(), 'active': controller.experimenter.isActive(), 
                                'default_group': controller.defaultGroup, 'other_groups':controller.otherGroups}
        
        initial['default'] = controller.default
        others = controller.others
        initial['others'] = others
        if len(others) > 0:
            exclude = [g.id.val for g in others]
        else:
            exclude = [controller.defaultGroup]
        available = controller.otherGroupsInitialList(exclude)
        initial['available'] = available
        form = ExperimenterForm(initial=initial)
        
        context = {'info':info, 'eventContext':eventContext, 'form':form, 'eid': eid, 'ldapAuth': controller.ldapAuth}
    elif action == 'save':
        if request.method != 'POST':
            return HttpResponseRedirect(reverse(viewname="wamanageexperimenterid", args=["edit", controller.experimenter.id]))
        else:
            name_check = conn.checkOmeName(request.REQUEST.get('omename').encode('utf-8'), controller.experimenter.omeName)
            email_check = conn.checkEmail(request.REQUEST.get('email').encode('utf-8'), controller.experimenter.email)
            initial={'active':True}
            exclude = list()
            
            if len(request.REQUEST.getlist('other_groups')) > 0:
                others = controller.getSelectedGroups(request.REQUEST.getlist('other_groups'))   
                initial['others'] = others
                initial['default'] = [(g.id, g.name) for g in others]
                exclude.extend([g.id for g in others])
            
            available = controller.otherGroupsInitialList(exclude)
            initial['available'] = available
            
            form = ExperimenterForm(initial=initial, data=request.POST.copy(), name_check=name_check, email_check=email_check)
               
            if form.is_valid():
                omeName = request.REQUEST.get('omename').encode('utf-8')
                firstName = request.REQUEST.get('first_name').encode('utf-8')
                middleName = request.REQUEST.get('middle_name').encode('utf-8')
                lastName = request.REQUEST.get('last_name').encode('utf-8')
                email = request.REQUEST.get('email').encode('utf-8')
                institution = request.REQUEST.get('institution').encode('utf-8')
                admin = False
                if request.REQUEST.get('administrator'):
                    admin = True

                active = False
                if request.REQUEST.get('active'):
                    active = True

                defaultGroup = request.REQUEST.get('default_group')
                otherGroups = request.POST.getlist('other_groups')
                
                controller.updateExperimenter(omeName, firstName, lastName, email, admin, active, defaultGroup, otherGroups, middleName, institution)
                return HttpResponseRedirect(reverse("waexperimenters"))
            context = {'info':info, 'eventContext':eventContext, 'form':form, 'eid': eid, 'ldapAuth': controller.ldapAuth}
    elif action == "delete":
        controller.deleteExperimenter()
        return HttpResponseRedirect(reverse("waexperimenters"))
    else:
        return HttpResponseRedirect(reverse("waexperimenters"))
    
    t = template_loader.get_template(template)
    c = Context(request, context)
    rsp = t.render(c)
    return HttpResponse(rsp)

@isUserConnected
def manage_password(request, eid, **kwargs):
    experimenters = True
    template = "webadmin/password.html"
    
    conn = None
    try:
        conn = kwargs["conn"]
    except:
        logger.error(traceback.format_exc())
    
    info = {'today': _("Today is %(tday)s") % {'tday': datetime.date.today()}, 'experimenters':experimenters}

    eventContext = {'userName':conn.getEventContext().userName, 'isAdmin':conn.getEventContext().isAdmin, 'version': request.session.get('version')}
    
    error = None
    if request.method != 'POST':
        if conn.isAdmin():
            password_form = ChangeUserPassword()
        else:
            password_form = ChangeMyPassword()
    else:
        if conn.isAdmin():
            password_form = ChangeUserPassword(data=request.POST.copy())
        else:
            password_form = ChangeMyPassword(data=request.POST.copy())
                    
        if password_form.is_valid():
            password = request.REQUEST.get('password').encode('utf-8')
            if conn.isAdmin():
                exp = conn.getExperimenter(eid)
                conn.changeUserPassword(exp.omeName, password)
                request.session['password'] = password
                return HttpResponseRedirect(reverse(viewname="wamanageexperimenterid", args=["edit", eid]))
            else:
                old_password = request.REQUEST.get('old_password').encode('utf-8')
                error = conn.changeMyPassword(old_password, password) 
                if error is None:
                    request.session['password'] = password
                    return HttpResponseRedirect(reverse("wamyaccount"))
                
    context = {'info':info, 'error':error, 'eventContext':eventContext, 'password_form':password_form, 'eid': eid}
    t = template_loader.get_template(template)
    c = Context(request, context)
    rsp = t.render(c)
    return HttpResponse(rsp)

@isAdminConnected
@isAnythingCreated
def groups(request, **kwargs):
    groups = True
    template = "webadmin/groups.html"
    
    conn = None
    try:
        conn = kwargs["conn"]
    except:
        logger.error(traceback.format_exc())
    
    info = {'today': _("Today is %(tday)s") % {'tday': datetime.date.today()}, 'groups':groups}
    if kwargs['firsttime']:
        info['message'] = kwargs["msg"]
    
    eventContext = {'userName':conn.getEventContext().userName, 'isAdmin':conn.getEventContext().isAdmin, 'version': request.session.get('version')}
    controller = BaseGroups(conn)
    
    context = {'info':info, 'eventContext':eventContext, 'controller':controller}
    
    t = template_loader.get_template(template)
    c = Context(request, context)
    rsp = t.render(c)
    return HttpResponse(rsp)

@isAdminConnected
@isAnythingCreated
def manage_group(request, action, gid=None, **kwargs):
    groups = True
    template = "webadmin/group_form.html"
    
    conn = None
    try:
        conn = kwargs["conn"]
    except:
        logger.error(traceback.format_exc())
    
    info = {'today': _("Today is %(tday)s") % {'tday': datetime.date.today()}, 'groups':groups}
    if kwargs['firsttime']:
        info['message'] = kwargs["msg"]
    
    eventContext = {'userName':conn.getEventContext().userName, 'isAdmin':conn.getEventContext().isAdmin, 'version': request.session.get('version')}
    
    controller = BaseGroup(conn, gid)
    
    if action == 'new':
        form = GroupForm(initial={'experimenters':controller.experimenters, 'access_controll': 0})
        context = {'info':info, 'eventContext':eventContext, 'form':form}
    elif action == 'create':
        if request.method != 'POST':
            return HttpResponseRedirect(reverse(viewname="wamanagegroupid", args=["new"]))
        else:
            name_check = conn.checkGroupName(request.REQUEST.get('name').encode('utf-8'))
            form = GroupForm(initial={'experimenters':controller.experimenters}, data=request.POST.copy(), name_check=name_check)
            if form.is_valid():
                name = request.REQUEST.get('name').encode('utf-8')
                description = request.REQUEST.get('description').encode('utf-8')
                owners = request.POST.getlist('owners')
                permissions = request.REQUEST.get('access_controll')                
                readonly = (False, True)[request.REQUEST.get('readonly') is None]
                controller.createGroup(name, owners, permissions, readonly, description)
                return HttpResponseRedirect(reverse("wagroups"))
            context = {'info':info, 'eventContext':eventContext, 'form':form}
    elif action == 'edit':
        access_controll = controller.getActualPermissions()
        form = GroupForm(initial={'name': controller.group.name, 'description':controller.group.description,
                                     'access_controll': access_controll, 'readonly': controller.isReadOnly(), 
                                     'owners': controller.owners, 'experimenters':controller.experimenters})
        context = {'info':info, 'eventContext':eventContext, 'form':form, 'gid': gid, 'access_controll': access_controll}
    elif action == 'save':
        if request.method != 'POST':
            return HttpResponseRedirect(reverse(viewname="wamanagegroupid", args=["edit", controller.group.id]))
        else:
            name_check = conn.checkGroupName(request.REQUEST.get('name').encode('utf-8'), controller.group.name)
            form = GroupForm(initial={'experimenters':controller.experimenters}, data=request.POST.copy(), name_check=name_check)
            if form.is_valid():
                name = request.REQUEST.get('name').encode('utf-8')
                description = request.REQUEST.get('description').encode('utf-8')
                owners = request.POST.getlist('owners')
                permissions = request.REQUEST.get('access_controll').encode('utf-8')
                readonly = (False, True)[request.REQUEST.get('readonly') is None]
                controller.updateGroup(name, owners, permissions, readonly, description)
                return HttpResponseRedirect(reverse("wagroups"))
            context = {'info':info, 'eventContext':eventContext, 'form':form, 'gid': gid}
    elif action == "update":
        template = "webadmin/group_edit.html"
        controller.containedExperimenters()
        form = ContainedExperimentersForm(initial={'members':controller.members, 'available':controller.available})
        if not form.is_valid():
            available = request.POST.getlist('available')
            members = request.POST.getlist('members')
            controller.setMembersOfGroup(available, members)
            return HttpResponseRedirect(reverse("wagroups"))
        context = {'info':info, 'eventContext':eventContext, 'form':form, 'controller': controller}
    elif action == "members":
        template = "webadmin/group_edit.html"
        controller.containedExperimenters()
        form = ContainedExperimentersForm(initial={'members':controller.members, 'available':controller.available})
        context = {'info':info, 'eventContext':eventContext, 'form':form, 'controller': controller}
    else:
        return HttpResponseRedirect(reverse("wagroups"))
    
    t = template_loader.get_template(template)
    c = Context(request, context)
    rsp = t.render(c)
    return HttpResponse(rsp)

@isOwnerConnected
def manage_group_owner(request, action, gid, **kwargs):
    myaccount = True
    template = "webadmin/group_form_owner.html"
    
    conn = None
    try:
        conn = kwargs["conn"]
    except:
        logger.error(traceback.format_exc())
    
    info = {'today': _("Today is %(tday)s") % {'tday': datetime.date.today()}, 'myaccount':myaccount}
    eventContext = {'userName':conn.getEventContext().userName, 'isAdmin':conn.getEventContext().isAdmin, 'version': request.session.get('version')}
    
    controller = BaseGroup(conn, gid)
    
    if action == 'edit':
        access_controll = controller.getActualPermissions()
        form = GroupOwnerForm(initial={'access_controll': access_controll, 'readonly': controller.isReadOnly()})
        context = {'info':info, 'eventContext':eventContext, 'form':form, 'gid': gid, 'access_controll': access_controll, 'group':controller.group, 'owners':controller.getOwnersNames()}
    elif action == "save":
        if request.method != 'POST':
            return HttpResponseRedirect(reverse(viewname="wamyaccount", args=["edit", controller.group.id]))
        else:
            form = GroupOwnerForm(data=request.POST.copy())
            if form.is_valid():
                permissions = request.REQUEST.get('access_controll')                
                readonly = (False, True)[request.REQUEST.get('readonly') is None]
                controller.updatePermissions(permissions, readonly)
                return HttpResponseRedirect(reverse("wamyaccount"))
            context = {'info':info, 'eventContext':eventContext, 'form':form, 'gid': gid}
    else:
        return HttpResponseRedirect(reverse("wamyaccount"))
    
    t = template_loader.get_template(template)
    c = Context(request, context)
    rsp = t.render(c)
    return HttpResponse(rsp)

@isAdminConnected
def ldap(request, **kwargs):
    scripts = True
    template = "webadmin/ldap_search.html"
    
    conn = None
    try:
        conn = kwargs["conn"]
    except:
        logger.error(traceback.format_exc())
    
    info = {'today': _("Today is %(tday)s") % {'tday': datetime.date.today()}, 'scripts':scripts}
    eventContext = {'userName':conn.getEventContext().userName, 'isAdmin':conn.getEventContext().isAdmin, 'version': request.session.get('version')}
    controller = None
    
    context = {'info':info, 'eventContext':eventContext, 'controller':controller}
    
    t = template_loader.get_template(template)
    c = Context(request, context)
    rsp = t.render(c)
    return HttpResponse(rsp)

@isAdminConnected
def scripts(request, **kwargs):
    scripts = True
    template = "webadmin/scripts.html"
    
    conn = None
    try:
        conn = kwargs["conn"]
    except:
        logger.error(traceback.format_exc())
    
    info = {'today': _("Today is %(tday)s") % {'tday': datetime.date.today()}, 'scripts':scripts}
    eventContext = {'userName':conn.getEventContext().userName, 'isAdmin':conn.getEventContext().isAdmin, 'version': request.session.get('version')}
    controller = BaseScripts(conn)
    
    context = {'info':info, 'eventContext':eventContext, 'controller':controller}
    
    t = template_loader.get_template(template)
    c = Context(request, context)
    rsp = t.render(c)
    return HttpResponse(rsp)

@isAdminConnected
def manage_script(request, action, sc_id=None, **kwargs):
    scripts = True
    template = "webadmin/script_form.html"
    
    conn = None
    try:
        conn = kwargs["conn"]
    except:
        logger.error(traceback.format_exc())
    
    info = {'today': _("Today is %(tday)s") % {'tday': datetime.date.today()}, 'scripts':scripts}
    eventContext = {'userName':conn.getEventContext().userName, 'isAdmin':conn.getEventContext().isAdmin, 'version': request.session.get('version')}
    controller = BaseScript(conn)
    
    if action == 'new':
        form = ScriptForm(initial={'script':controller.script})
        context = {'info':info, 'eventContext':eventContext, 'form':form}
    elif action == 'save':
        form = GroupForm(initial={'script':controller.script}, data=request.POST.copy())
        if form.is_valid():
            
            return HttpResponseRedirect(reverse("wascripts"))
        context = {'info':info, 'eventContext':eventContext, 'form':form}
    elif action == "edit":
        controller.getScript(sc_id)
        form = ScriptForm(initial={'name':controller.details.val.path.val, 'content':controller.script, 'size':controller.details.val.size.val})
        context = {'info':info, 'eventContext':eventContext, 'form':form, 'sc_id': sc_id}
    else:
        return HttpResponseRedirect(reverse("wascripts"))
    
    t = template_loader.get_template(template)
    c = Context(request, context)
    rsp = t.render(c)
    return HttpResponse(rsp)

#@isAdminConnected
#def enums(request, **kwargs):
#    enums = True
#    template = "webadmin/enums.html"
#    error = request.REQUEST.get('error') and request.REQUEST.get('error').replace("_", " ") or None
#    
#    conn = None
#    try:
#        conn = kwargs["conn"]
#    except:
#        logger.error(traceback.format_exc())
#    
#    info = {'today': _("Today is %(tday)s") % {'tday': datetime.date.today()}, 'enums':enums, 'error':error}
#    eventContext = {'userName':conn.getEventContext().userName, 'isAdmin':conn.getEventContext().isAdmin, 'version': request.session.get('version')}
#    
#    controller = BaseEnums(conn)
#    
#    context = {'info':info, 'eventContext':eventContext, 'controller':controller}
#    t = template_loader.get_template(template)
#    c = Context(request, context)
#    rsp = t.render(c)
#    return HttpResponse(rsp)

#@isAdminConnected
#def manage_enum(request, action, klass, eid=None, **kwargs):
#    enums = True
#    template = "webadmin/enum_form.html"
#        
#    conn = None
#    try:
#        conn = kwargs["conn"]
#    except:
#        logger.error(traceback.format_exc())
#    
#    info = {'today': _("Today is %(tday)s") % {'tday': datetime.date.today()}, 'enums':enums}
#    eventContext = {'userName':conn.getEventContext().userName, 'isAdmin':conn.getEventContext().isAdmin, 'version': request.session.get('version')}
#    
#    controller = BaseEnums(conn, klass)
#    if action == "save":
#        form = EnumerationEntries(entries=controller.entries, data=request.POST.copy())
#        if form.is_valid():
#            controller.saveEntries(form.data)
#            return HttpResponseRedirect(reverse(viewname="wamanageenum", args=["edit", klass]))
#    elif action == "delete" and eid is not None:
#        controller.deleteEntry(eid)
#        return HttpResponseRedirect(reverse(viewname="wamanageenum", args=["edit", klass]))
#    elif action == "new":
#        if request.method == "POST":
#            form = EnumerationEntry(data=request.POST.copy())
#            if form.is_valid():
#                new_entry = request.REQUEST.get('new_entry').encode('utf-8')
#                controller.saveEntry(new_entry)
#                return HttpResponseRedirect(reverse(viewname="wamanageenum", args=["edit", klass]))
#        else:
#            form = EnumerationEntry()
#    elif action == "reset":
#        try:
#            controller.resetEnumerations()
#        except:
#            logger.error(traceback.format_exc())
#            return HttpResponseRedirect(reverse(viewname="waenums")+("?error=Enumeration_%s_cannot_be_reset" % (klass)))
#        else:
#            return HttpResponseRedirect(reverse("waenums"))
#    else:
#        form = EnumerationEntries(entries=controller.entries, initial={'entries':True})
#    
#    context = {'info':info, 'eventContext':eventContext, 'controller':controller, 'action':action, 'form':form}
#    t = template_loader.get_template(template)
#    c = Context(request, context)
#    rsp = t.render(c)
#    return HttpResponse(rsp)

@isAdminConnected
def imports(request, **kwargs):
    return HttpResponseRedirect(reverse("waindex"))

@isUserConnected
def my_account(request, action=None, **kwargs):
    myaccount = True
    template = "webadmin/myaccount.html"
    
    conn = None
    try:
        conn = kwargs["conn"]
    except:
        logger.error(traceback.format_exc())
    
    info = {'today': _("Today is %(tday)s") % {'tday': datetime.date.today()}, 'myaccount':myaccount}
    eventContext = {'userId':conn.getEventContext().userId,'userName':conn.getEventContext().userName, 'isAdmin':conn.getEventContext().isAdmin, 'version': request.session.get('version')}
    
    myaccount = BaseExperimenter(conn)
    myaccount.getMyDetails()
    myaccount.getOwnedGroups()
    
    edit_mode = False
    photo_size = None
    form = None
    form_file = UploadPhotoForm()    
    
    if action == "save":
        if request.method != 'POST':
            return HttpResponseRedirect(reverse(viewname="wamyaccount", args=["edit"]))
        else:
            email_check = conn.checkEmail(request.REQUEST.get('email').encode('utf-8'), myaccount.experimenter.email)
            form = MyAccountForm(data=request.POST.copy(), initial={'groups':myaccount.otherGroups}, email_check=email_check)
            if form.is_valid():
                firstName = request.REQUEST.get('first_name').encode('utf-8')
                middleName = request.REQUEST.get('middle_name').encode('utf-8')
                lastName = request.REQUEST.get('last_name').encode('utf-8')
                email = request.REQUEST.get('email').encode('utf-8')
                institution = request.REQUEST.get('institution').encode('utf-8')
                defaultGroup = request.REQUEST.get('default_group')
                myaccount.updateMyAccount(firstName, lastName, email, defaultGroup, middleName, institution)
                return HttpResponseRedirect(reverse("wamyaccount"))
    
    elif action == "upload":
        if request.method == 'POST':
            form_file = UploadPhotoForm(request.POST, request.FILES)
            if form_file.is_valid():
                controller = BaseUploadFile(conn)
                controller.attach_photo(request.FILES['photo'])
                return HttpResponseRedirect(reverse("wamyaccount"))
    elif action == "crop": 
        x1 = long(request.REQUEST.get('x1').encode('utf-8'))
        x2 = long(request.REQUEST.get('x2').encode('utf-8'))
        y1 = long(request.REQUEST.get('y1').encode('utf-8'))
        y2 = long(request.REQUEST.get('y2').encode('utf-8'))
        box = (x1,y1,x2,y2)
        conn.cropExperimenterPhoto(box)
        return HttpResponseRedirect(reverse("wamyaccount"))
    elif action == "editphoto":
        form = MyAccountForm(initial={'omename': myaccount.experimenter.omeName, 'first_name':myaccount.experimenter.firstName,
                                    'middle_name':myaccount.experimenter.middleName, 'last_name':myaccount.experimenter.lastName,
                                    'email':myaccount.experimenter.email, 'institution':myaccount.experimenter.institution,
                                    'default_group':myaccount.defaultGroup, 'groups':myaccount.otherGroups})
        
        photo_size = conn.getExperimenterPhotoSize()        
        if photo_size is not None:
            edit_mode = True
    else:
        photo_size = conn.getExperimenterPhotoSize()        
        form = MyAccountForm(initial={'omename': myaccount.experimenter.omeName, 'first_name':myaccount.experimenter.firstName,
                                    'middle_name':myaccount.experimenter.middleName, 'last_name':myaccount.experimenter.lastName,
                                    'email':myaccount.experimenter.email, 'institution':myaccount.experimenter.institution,
                                    'default_group':myaccount.defaultGroup, 'groups':myaccount.otherGroups})
        
    context = {'info':info, 'eventContext':eventContext, 'form':form, 'form_file':form_file, 'ldapAuth': myaccount.ldapAuth, 'edit_mode':edit_mode, 'photo_size':photo_size, 'myaccount':myaccount}
    t = template_loader.get_template(template)
    c = Context(request,context)
    return HttpResponse(t.render(c))

@isUserConnected
def myphoto(request, **kwargs):
    conn = None
    try:
        conn = kwargs["conn"]
    except:
        logger.error(traceback.format_exc())
    photo = conn.getExperimenterPhoto()
    return HttpResponse(photo, mimetype='image/jpeg')

@isUserConnected
def drivespace(request, **kwargs):
    drivespace = True
    template = "webadmin/drivespace.html"
    
    conn = None
    try:
        conn = kwargs["conn"]
    except:
        logger.error(traceback.format_exc())
    
    info = {'today': _("Today is %(tday)s") % {'tday': datetime.date.today()}, 'drivespace':drivespace}
    eventContext = {'userName':conn.getEventContext().userName, 'isAdmin':conn.getEventContext().isAdmin, 'version': request.session.get('version')}
    controller = BaseDriveSpace(conn)
    controller.usersData()
    
    context = {'info':info, 'eventContext':eventContext, 'driveSpace': {'free':controller.freeSpace, 'used':controller.usedSpace }, 'usage':controller.usage}
    
    t = template_loader.get_template(template)
    c = Context(request, context)
    rsp = t.render(c)
    return HttpResponse(rsp)

@isUserConnected
def piechart(request, **kwargs):
    conn = None
    try:
        conn = kwargs["conn"]
    except:
        logger.error(traceback.format_exc())
    
    from cStringIO import StringIO
    
    try:
        from matplotlib.backends.backend_agg import FigureCanvasAgg as FigureCanvas
        import numpy as np
        import matplotlib.pyplot as plt
        from pylab import axes 
    except Exception, x:
        logger.error(traceback.format_exc())
        rv = "Error: %s" % x
        return HttpResponse(rv)
    
    controller = BaseDriveSpace(conn)
    controller.pieChartData() 
    
    keys, values = list(), list()
    for item in controller.usage:
        keys.append(str(item[0]))
        values.append(long(item[1]))
    
    explode = list()
    explode.append(0.1)
    for e in range(0, len(keys)):
        explode.append(0)
    explode.remove(0)
    
    # make a square figure and axes
    fig = plt.figure()
    ax = axes([0.1, 0.1, 0.8, 0.8])

    labels = labels=tuple(keys)
    explode = tuple(explode)

    plt.pie(values, labels=labels, explode=explode, autopct='%1.1f%%', shadow=False)
    plt.title(_("Repository information status"))
    plt.grid(True)
    canvas = FigureCanvas(fig)
    imdata = StringIO()
    canvas.print_figure(imdata)
    return HttpResponse(imdata.getvalue(), mimetype='image/png')
<|MERGE_RESOLUTION|>--- conflicted
+++ resolved
@@ -86,11 +86,7 @@
     guest = "guest"
     try:
         # do not store connection on connectors
-<<<<<<< HEAD
-        conn = _createConnection('', host=host, port=port, username=guest, passwd=guest, secure=True)
-=======
         conn = webgateway_views._createConnection('', host=host, port=port, username=guest, passwd=guest, secure=True, useragent="OMERO.web")
->>>>>>> 44bc7a26
         if conn is not None:
             logger.info("Have connection as Guest")
         else:
@@ -100,10 +96,6 @@
     return conn
 
 def _checkVersion(host, port):
-<<<<<<< HEAD
-    import re
-=======
->>>>>>> 44bc7a26
     rv = False
     conn = getGuestConnection(host, port)
     if conn is not None:
@@ -118,16 +110,9 @@
             local_split = local_cleaned.split(".")
 
             rv = (agent_split == local_split)
-<<<<<<< HEAD
-            logger.debug("Client version: '%s'; Server version: '%s'"% (omero_version, agent))
-        except Exception, x:
-            logger.error(traceback.format_exc())
-            error = str(x)
-=======
             logger.info("Client version: '%s'; Server version: '%s'"% (omero_version, agent))
         except Exception, x:
             logger.error(traceback.format_exc())
->>>>>>> 44bc7a26
     return rv
 
 def _isServerOn(host, port):
@@ -328,13 +313,9 @@
         return HttpResponseRedirect(reverse("waindex"))
     else:
         if request.method == 'POST' and request.REQUEST.get('server'):
-<<<<<<< HEAD
-            if not _checkVersion(request.session.get('host'), request.session.get('port')):
-=======
             if not _isServerOn(request.session.get('host'), request.session.get('port')):
                 error = "Server is not responding, please contact administrator."
             elif not _checkVersion(request.session.get('host'), request.session.get('port')):
->>>>>>> 44bc7a26
                 error = "Client version does not match server, please contact administrator."
             else:
                 error = "Connection not available, please check your user name and password."
