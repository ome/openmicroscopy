--- conflicted
+++ resolved
@@ -385,13 +385,9 @@
 def experimenters(request, conn=None, **kwargs):
     template = "webadmin/experimenters.html"
 
-<<<<<<< HEAD
     experimenterList = list(conn.getObjects("Experimenter",
                                             opts={'load_groups': True}))
-=======
-    experimenterList = list(conn.getObjects("Experimenter"))
     can_modify_user = 'ModifyUser' in conn.getCurrentAdminPrivileges()
->>>>>>> 7b23082c
 
     context = {'experimenterList': experimenterList,
                'can_modify_user': can_modify_user}
