#!/usr/bin/env python
# -*- coding: utf-8 -*-

# Copyright (C) 2016 University of Dundee & Open Microscopy Environment.
# All rights reserved.
#
# This program is free software: you can redistribute it and/or modify
# it under the terms of the GNU Affero General Public License as
# published by the Free Software Foundation, either version 3 of the
# License, or (at your option) any later version.
#
# This program is distributed in the hope that it will be useful,
# but WITHOUT ANY WARRANTY; without even the implied warranty of
# MERCHANTABILITY or FITNESS FOR A PARTICULAR PURPOSE.  See the
# GNU Affero General Public License for more details.
#
# You should have received a copy of the GNU Affero General Public License
# along with this program.  If not, see <http://www.gnu.org/licenses/>.

"""Views.py for the OMERO JSON api app."""

from django.views.generic import View
from django.middleware import csrf
from django.utils.decorators import method_decorator
from django.core.urlresolvers import reverse
from . import api_settings

import traceback
import json

from api_query import query_objects, get_child_counts
from omero_marshal import get_encoder, get_decoder, OME_SCHEMA_URL
from omero import ValidationException
from omeroweb.connector import Server
<<<<<<< HEAD
from omeroweb.api.api_exceptions import BadRequestError, NotFoundError, \
    CreatedObject, MethodNotSupportedError
=======
from api_exceptions import BadRequestError, \
    CreatedObject, \
    MethodNotSupportedError, \
    NotFoundError
>>>>>>> a74790cd
from omeroweb.api.decorators import login_required, json_response
from omeroweb.webgateway.util import getIntOrDefault


def build_url(request, name, api_version, **kwargs):
    """
    Helper for generating urls within /api json responses.

    By default we use request.build_absolute_uri() but this
    can be configured by setting "omero.web.api.absolute_url"
    to a string or empty string, used to prefix relative urls.
    Extra **kwargs are passed to reverse() function.

    @param name:            Name of the url
    @param api_version      Version string
    """
    kwargs['api_version'] = api_version
    url = reverse(name, kwargs=kwargs)
    if api_settings.API_ABSOLUTE_URL is None:
        return request.build_absolute_uri(url)
    else:
        # remove trailing slash
        prefix = api_settings.API_ABSOLUTE_URL.rstrip('/')
        return "%s%s" % (prefix, url)


@json_response()
def api_versions(request, **kwargs):
    """Base url of the webgateway json api."""
    versions = []
    for v in api_settings.API_VERSIONS:
        versions.append({
            'version': v,
            'url:base': build_url(request, 'api_base', v)
        })
    return {'data': versions}


@json_response()
def api_base(request, api_version=None, **kwargs):
    """Base url of the webgateway json api for a specified version."""
    v = api_version
    rv = {'url:projects': build_url(request, 'api_projects', v),
          'url:datasets': build_url(request, 'api_datasets', v),
          'url:images': build_url(request, 'api_images', v),
          'url:screens': build_url(request, 'api_screens', v),
          'url:plates': build_url(request, 'api_plates', v),
          'url:token': build_url(request, 'api_token', v),
          'url:servers': build_url(request, 'api_servers', v),
          'url:login': build_url(request, 'api_login', v),
          'url:save': build_url(request, 'api_save', v),
          'url:schema': OME_SCHEMA_URL}
    return rv


@json_response()
def api_token(request, api_version, **kwargs):
    """Provide CSRF token for current session."""
    token = csrf.get_token(request)
    return {'data': token}


@json_response()
def api_servers(request, api_version, **kwargs):
    """List the available servers to connect to."""
    servers = []
    for i, obj in enumerate(Server):
        s = {'id': i + 1,
             'host': obj.host,
             'port': obj.port
             }
        if obj.server is not None:
            s['server'] = obj.server
        servers.append(s)
    return {'data': servers}


class ApiView(View):
    """Base class extended by ObjectView and ObjectsView."""

    # urls extended by subclasses to add urls to marshalled objects
    urls = {}

    @method_decorator(login_required(useragent='OMERO.webapi'))
    @method_decorator(json_response())
    def dispatch(self, *args, **kwargs):
        """Wrap other methods to add decorators."""
        return super(ApiView, self).dispatch(*args, **kwargs)

    def add_data(self, marshalled, request, urls=None, **kwargs):
        """
        Post-process marshalled object to add any extra data.

        Used to add urls to marshalled json.
        Subclasses can configure self.urls to specify urls to add.
        See ProjectsView urls as example
        """
        object_id = marshalled['@id']
        version = kwargs['api_version']
        if urls is not None:
            for key, args in urls.items():
                name = args['name']
                kwargs = args['kwargs'].copy()
                # If kwargs has 'OBJECT_ID' placeholder, we replace with id
                for k, v in kwargs.items():
                    if v == 'OBJECT_ID':
                        kwargs[k] = object_id
                url = build_url(request, name, version, **kwargs)
                marshalled[key] = url
        return marshalled


class ObjectView(ApiView):
    """Handle access to an individual Object to GET or DELETE it."""

    CAN_DELETE = True

    def get_opts(self, request):
        """Return a dict for use in conn.getObjects() based on request."""
        return {}

    def get(self, request, object_id, conn=None, **kwargs):
        """Simply GET a single Object and marshal it or 404 if not found."""
        opts = self.get_opts(request)
        object_id = long(object_id)
        query, params, wrapper = conn.buildQuery(
            self.OMERO_TYPE, [object_id], opts=opts)
        result = conn.getQueryService().findByQuery(
            query, params, conn.SERVICE_OPTS)

        if result is None:
            raise NotFoundError('%s %s not found' % (self.OMERO_TYPE,
                                                     object_id))
        encoder = get_encoder(result.__class__)
        marshalled = encoder.encode(result)

        # Optionally lookup child counts
        child_count = request.GET.get('childCount', False) == 'true'
        if child_count and wrapper.LINK_CLASS:
            counts = get_child_counts(conn, wrapper.LINK_CLASS, [object_id])
            ch_count = counts[object_id] if object_id in counts else 0
            marshalled['omero:childCount'] = ch_count

        self.add_data(marshalled, request, self.urls, **kwargs)
        return {'data': marshalled}

    def delete(self, request, object_id, conn=None, **kwargs):
        """
        Delete the Object and return marshal of deleted Object.

        Return 404 if not found.
        """
        if not self.CAN_DELETE:
            raise MethodNotSupportedError(
                "Delete of %s not supported" % self.OMERO_TYPE)
        try:
            obj = conn.getQueryService().get(self.OMERO_TYPE, long(object_id),
                                             conn.SERVICE_OPTS)
        except ValidationException:
            raise NotFoundError('%s %s not found' % (self.OMERO_TYPE,
                                                     object_id))
        encoder = get_encoder(obj.__class__)
        json = encoder.encode(obj)
        conn.deleteObject(obj)
        return {'data': json}


class ProjectView(ObjectView):
    """Handle access to an individual Project to GET or DELETE it."""

    OMERO_TYPE = 'Project'

    # Urls to add to marshalled object. See ProjectsView for more details
    urls = {
        'url:datasets': {'name': 'api_project_datasets',
                         'kwargs': {'project_id': 'OBJECT_ID'}},
    }


class DatasetView(ObjectView):
    """Handle access to an individual Dataset to GET or DELETE it."""

    OMERO_TYPE = 'Dataset'

    # Urls to add to marshalled object. See ProjectsView for more details
    urls = {
        'url:images': {'name': 'api_dataset_images',
                       'kwargs': {'dataset_id': 'OBJECT_ID'}},
    }


class ImageView(ObjectView):
    """Handle access to an individual Image to GET or DELETE it."""

    OMERO_TYPE = 'Image'

    CAN_DELETE = False

    def get_opts(self, request):
        """Add support for load_pixels and load_channels."""
        opts = super(ImageView, self).get_opts(request)
        # for single image, we always load channels
        opts['load_channels'] = True
        return opts


class ScreenView(ObjectView):
    """Handle access to an individual Screen to GET or DELETE it."""

    OMERO_TYPE = 'Screen'

    # Urls to add to marshalled object. See ProjectsView for more details
    urls = {
        'url:plates': {'name': 'api_screen_plates',
                       'kwargs': {'screen_id': 'OBJECT_ID'}},
    }


class PlateView(ObjectView):
    """Handle access to an individual Plate to GET or DELETE it."""

    OMERO_TYPE = 'Plate'

    CAN_DELETE = False

    # Urls to add to marshalled object. See ProjectsView for more details
    urls = {
        'url:wells': {'name': 'api_plate_wells',
                      'kwargs': {'plate_id': 'OBJECT_ID'}}
    }


class WellView(ObjectView):
    """Handle access to an individual Well to GET or DELETE it."""

    OMERO_TYPE = 'Well'

    CAN_DELETE = False

    def get_opts(self, request):
        """Add support for load_images."""
        opts = super(WellView, self).get_opts(request)
        # for single well, we load images with pixels
        opts['load_pixels'] = True
        return opts

    def add_data(self, marshalled, request, urls=None, **kwargs):
        """Add 'url:image' to any 'Image' in 'WellSamples'."""
        marshalled = super(WellView, self).add_data(marshalled, request,
                                                    urls=urls, **kwargs)
        image_urls = {
            'url:image': {'name': 'api_image',
                          'kwargs': {'object_id': 'OBJECT_ID'}},
        }
        if 'WellSamples' in marshalled:
            # For each WellSample, add image urls to Image
            for ws in marshalled['WellSamples']:
                if 'Image' in ws:
                    self.add_data(ws['Image'], request, image_urls, **kwargs)
        return marshalled


class ObjectsView(ApiView):
    """Base class for listing objects."""

    def get_opts(self, request, **kwargs):
        """Return an options dict based on request parameters."""
        try:
            offset = getIntOrDefault(request, 'offset', 0)
            limit = getIntOrDefault(request, 'limit', api_settings.API_LIMIT)
            owner = getIntOrDefault(request, 'owner', None)
            child_count = request.GET.get('childCount', False) == 'true'
            orphaned = request.GET.get('orphaned', False) == 'true'
        except ValueError as ex:
            raise BadRequestError(str(ex))

        # orphaned and child_count not used by every subclass
        opts = {'offset': offset,
                'limit': min(limit, api_settings.API_MAX_LIMIT),
                'owner': owner,
                'orphaned': orphaned,
                'child_count': child_count,
                }
        return opts

    def get(self, request, conn=None, **kwargs):
        """GET a list of Projects, filtering by various request parameters."""
        opts = self.get_opts(request, **kwargs)
        group = getIntOrDefault(request, 'group', -1)
        normalize = request.GET.get('normalize', False) == 'true'
        # Get the data
        marshalled = query_objects(conn, self.OMERO_TYPE, group,
                                   opts, normalize)
        for m in marshalled['data']:
            self.add_data(m, request, self.urls, **kwargs)
        return marshalled


class ProjectsView(ObjectsView):
    """Handles GET for /projects/ to list available Projects."""

    OMERO_TYPE = 'Project'

    def get_opts(self, request, **kwargs):
        """Add extra parameters to the opts dict."""
        opts = super(ProjectsView, self).get_opts(request, **kwargs)
        opts['order_by'] = 'lower(obj.name)'
        return opts

    # To add a url to marshalled object add to this dict
    # 'name' is url name, kwargs are passed to reverse()
    # If any kwargs values are 'OBJECT_ID' then this placeholder will be
    # filled with the actual project_id
    urls = {
        'url:datasets': {'name': 'api_project_datasets',
                         'kwargs': {'project_id': 'OBJECT_ID'}},
        'url:project': {'name': 'api_project',
                        'kwargs': {'object_id': 'OBJECT_ID'}}
    }


class DatasetsView(ObjectsView):
    """Handles GET for /datasets/ to list available Datasets."""

    OMERO_TYPE = 'Dataset'

    def get_opts(self, request, **kwargs):
        """Add extra parameters to the opts dict."""
        opts = super(DatasetsView, self).get_opts(request, **kwargs)
        opts['order_by'] = 'lower(obj.name)'
        # at /projects/:project_id/datasets/ we have 'project_id' in kwargs
        if 'project_id' in kwargs:
            opts['project'] = long(kwargs['project_id'])
        else:
            # otherwise we filter by query /datasets/?project=:id
            project = getIntOrDefault(request, 'project', None)
            if project is not None:
                opts['project'] = project
        return opts

    # Urls to add to marshalled object. See ProjectsView for more details
    urls = {
        'url:images': {'name': 'api_dataset_images',
                       'kwargs': {'dataset_id': 'OBJECT_ID'}},
        'url:dataset': {'name': 'api_dataset',
                        'kwargs': {'object_id': 'OBJECT_ID'}},
    }


class ScreensView(ObjectsView):
    """Handles GET for /screens/ to list available Screens."""

    OMERO_TYPE = 'Screen'

    def get_opts(self, request, **kwargs):
        """Add extra parameters to the opts dict."""
        opts = super(ScreensView, self).get_opts(request, **kwargs)
        opts['order_by'] = 'lower(obj.name)'
        return opts

    # Urls to add to marshalled object. See ProjectsView for more details
    urls = {
        'url:plates': {'name': 'api_screen_plates',
                       'kwargs': {'screen_id': 'OBJECT_ID'}},
        'url:screen': {'name': 'api_screen',
                       'kwargs': {'object_id': 'OBJECT_ID'}}
    }


class PlatesView(ObjectsView):
    """Handles GET for /plates/ to list available Plates."""

    OMERO_TYPE = 'Plate'

    def get_opts(self, request, **kwargs):
        """Add extra parameters to the opts dict."""
        opts = super(PlatesView, self).get_opts(request, **kwargs)
        opts['order_by'] = 'lower(obj.name)'
        # at /screens/:screen_id/plates/ we have 'screen_id' in kwargs
        if 'screen_id' in kwargs:
            opts['screen'] = long(kwargs['screen_id'])
        else:
            # filter by query /plates/?screen=:id
            screen = getIntOrDefault(request, 'screen', None)
            if screen is not None:
                opts['screen'] = screen
        return opts

    # Urls to add to marshalled object. See ProjectsView for more details
    urls = {
        'url:wells': {'name': 'api_plate_wells',
                      'kwargs': {'plate_id': 'OBJECT_ID'}},
        'url:plate': {'name': 'api_plate',
                      'kwargs': {'object_id': 'OBJECT_ID'}}
    }


class ImagesView(ObjectsView):
    """Handles GET for /images/ to list available Images."""

    OMERO_TYPE = 'Image'

    # Urls to add to marshalled object. See ProjectsView for more details
    urls = {
        'url:image': {'name': 'api_image',
                      'kwargs': {'object_id': 'OBJECT_ID'}},
    }

    def get_opts(self, request, **kwargs):
        """Add extra parameters to the opts dict."""
        opts = super(ImagesView, self).get_opts(request, **kwargs)
        opts['order_by'] = 'lower(obj.name)'
        # at /datasets/:dataset_id/images/ we have 'dataset_id' in kwargs
        if 'dataset_id' in kwargs:
            opts['dataset'] = long(kwargs['dataset_id'])
        else:
            # filter by query /images/?dataset=:id
            dataset = getIntOrDefault(request, 'dataset', None)
            if dataset is not None:
                opts['dataset'] = dataset
        # When listing images, always load pixels by default
        opts['load_pixels'] = True
        return opts


class WellsView(ObjectsView):
    """Handles GET for /wells/ to list available Images."""

    OMERO_TYPE = 'Well'

    # Urls to add to marshalled object. See ProjectsView for more details
    urls = {
        'url:well': {'name': 'api_well',
                     'kwargs': {'object_id': 'OBJECT_ID'}},
    }

    def get_opts(self, request, **kwargs):
        """Add extra parameters to the opts dict."""
        opts = super(WellsView, self).get_opts(request, **kwargs)
        opts['order_by'] = 'obj.column, obj.row'
        # at /plates/:plate_id/wells/ we have 'plate_id' in kwargs
        if 'plate_id' in kwargs:
            opts['plate'] = long(kwargs['plate_id'])
        else:
            # filter by query /wells/?plate=:id
            plate = getIntOrDefault(request, 'plate', None)
            if plate is not None:
                opts['plate'] = plate
        # Listing Wells, load Images
        opts['load_images'] = True
        return opts

    def add_data(self, marshalled, request, urls=None, **kwargs):
        """Add 'url:image' to any 'Image' in 'WellSamples'."""
        marshalled = super(WellsView, self).add_data(marshalled, request,
                                                     urls=urls, **kwargs)
        image_urls = {
            'url:image': {'name': 'api_image',
                          'kwargs': {'object_id': 'OBJECT_ID'}},
        }
        if 'WellSamples' in marshalled:
            # For each WellSample, add image urls to Image
            for ws in marshalled['WellSamples']:
                if 'Image' in ws:
                    self.add_data(ws['Image'], request, image_urls, **kwargs)
        return marshalled


class SaveView(View):
    """
    This view provides 'Save' functionality for all types of objects.

    POST to create a new Object and PUT to replace existing one.
    """

    CAN_PUT = ['Project', 'Dataset', 'Screen']

    CAN_POST = ['Project', 'Dataset', 'Screen']

    @method_decorator(login_required(useragent='OMERO.webapi'))
    @method_decorator(json_response())
    def dispatch(self, *args, **kwargs):
        """Apply decorators for class methods below."""
        return super(SaveView, self).dispatch(*args, **kwargs)

    def get_type_name(self, marshalled):
        """Get the '@type' name from marshalled data."""
        if '@type' not in marshalled:
            raise BadRequestError('Need to specify @type attribute')
        schema_type = marshalled['@type']
<<<<<<< HEAD
        # NB: Do we support saving from old SCHEMA to newer one?
=======
>>>>>>> a74790cd
        if '#' not in schema_type:
            return None
        return schema_type.split('#')[1]

    def put(self, request, conn=None, **kwargs):
        """
        PUT handles saving of existing objects.

        Therefore '@id' should be set.
        """
        object_json = json.loads(request.body)
        obj_type = self.get_type_name(object_json)
        if obj_type not in self.CAN_PUT:
            raise MethodNotSupportedError(
                "Update of %s not supported" % obj_type)
        if '@id' not in object_json:
            raise BadRequestError(
                "No '@id' attribute. Use POST to create new objects")
        return self._save_object(request, conn, object_json, **kwargs)

    def post(self, request, conn=None, **kwargs):
        """
        POST handles saving of NEW objects.

        Therefore '@id' should not be set.
        """
        object_json = json.loads(request.body)
        obj_type = self.get_type_name(object_json)
        if obj_type not in self.CAN_POST:
            raise MethodNotSupportedError(
                "Creation of %s not supported" % obj_type)
        if '@id' in object_json:
            raise BadRequestError(
                "Object has '@id' attribute. Use PUT to update objects")
        rsp = self._save_object(request, conn, object_json, **kwargs)
        # will return 201 ('Created')
        raise CreatedObject(rsp)

    def _save_object(self, request, conn, object_json, **kwargs):
        """Here we handle the saving for PUT and POST."""
        # Try to get group from request, OR from details below...
        group = getIntOrDefault(request, 'group', None)
        decoder = None
        objType = object_json['@type']
        decoder = get_decoder(objType)
        # If we are passed incomplete object, or decoder couldn't be found...
        if decoder is None:
            raise BadRequestError('No decoder found for type: %s' % objType)

        # Any marshal errors most likely due to invalid input. status=400
        try:
            obj = decoder.decode(object_json)
        except Exception:
            msg = 'Error in decode of json data by omero_marshal'
            raise BadRequestError(msg, traceback.format_exc())

        if group is None:
            try:
                # group might be None or unloaded
                group = obj.getDetails().group.id.val
            except AttributeError:
                # Instead of default stack trace, give nicer message:
                msg = ("Specify Group in omero:details or "
                       "query parameters ?group=:id")
                raise BadRequestError(msg)

        # If owner was unloaded (E.g. from get() above) or if missing
        # ome.model.meta.Experimenter.ldap (not supported by omero_marshal)
        # then saveObject() will give ValidationException.
        # Therefore we ignore any details for now:
        obj.unloadDetails()

        conn.SERVICE_OPTS.setOmeroGroup(group)
        obj = conn.getUpdateService().saveAndReturnObject(obj,
                                                          conn.SERVICE_OPTS)
        encoder = get_encoder(obj.__class__)
        return {'data': encoder.encode(obj)}<|MERGE_RESOLUTION|>--- conflicted
+++ resolved
@@ -32,15 +32,10 @@
 from omero_marshal import get_encoder, get_decoder, OME_SCHEMA_URL
 from omero import ValidationException
 from omeroweb.connector import Server
-<<<<<<< HEAD
-from omeroweb.api.api_exceptions import BadRequestError, NotFoundError, \
-    CreatedObject, MethodNotSupportedError
-=======
 from api_exceptions import BadRequestError, \
     CreatedObject, \
     MethodNotSupportedError, \
     NotFoundError
->>>>>>> a74790cd
 from omeroweb.api.decorators import login_required, json_response
 from omeroweb.webgateway.util import getIntOrDefault
 
@@ -531,10 +526,6 @@
         if '@type' not in marshalled:
             raise BadRequestError('Need to specify @type attribute')
         schema_type = marshalled['@type']
-<<<<<<< HEAD
-        # NB: Do we support saving from old SCHEMA to newer one?
-=======
->>>>>>> a74790cd
         if '#' not in schema_type:
             return None
         return schema_type.split('#')[1]
