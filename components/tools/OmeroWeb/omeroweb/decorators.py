#!/usr/bin/env python
# -*- coding: utf-8 -*-

#
# Copyright (C) 2011-2013 University of Dundee & Open Microscopy Environment.
# All rights reserved.
#
# This program is free software: you can redistribute it and/or modify
# it under the terms of the GNU Affero General Public License as
# published by the Free Software Foundation, either version 3 of the
# License, or (at your option) any later version.
#
# This program is distributed in the hope that it will be useful,
# but WITHOUT ANY WARRANTY; without even the implied warranty of
# MERCHANTABILITY or FITNESS FOR A PARTICULAR PURPOSE.  See the
# GNU Affero General Public License for more details.
#
# You should have received a copy of the GNU Affero General Public License
# along with this program.  If not, see <http://www.gnu.org/licenses/>.
#

"""
Decorators for use with OMERO.web applications.
"""

import logging

from django.http import Http404, HttpResponse, HttpResponseRedirect
from django.http import HttpResponseForbidden, StreamingHttpResponse

from django.conf import settings
from django.utils.http import urlencode
from functools import update_wrapper
from django.core.urlresolvers import reverse, resolve, NoReverseMatch
from django.template import loader as template_loader
from django.template import RequestContext
from django.core.cache import cache

from omeroweb.http import HttpJsonResponse

from omeroweb.connector import Connector

logger = logging.getLogger(__name__)


def parse_url(lookup_view):
    url = None
    try:
        if "args" in lookup_view.keys():
            url = reverse(viewname=lookup_view["viewname"],
                          args=lookup_view["args"])
        else:
            url = reverse(viewname=lookup_view["viewname"])
        if "query_string" in lookup_view.keys():
            url = url + "?" + lookup_view["query_string"]
    except KeyError:
        # assume we've been passed a url
        try:
            resolve(lookup_view)
            url = lookup_view
        except:
            pass
    if url is None:
        logger.error("Reverse for '%s' not found." % lookup_view)
        raise NoReverseMatch("Reverse for '%s' not found." % lookup_view)
    return url


def get_client_ip(request):
    x_forwarded_for = request.META.get('HTTP_X_FORWARDED_FOR')
    if x_forwarded_for:
        ip = x_forwarded_for.split(',')[-1].strip()
    else:
        ip = request.META.get('REMOTE_ADDR')
    return ip


class ConnCleaningHttpResponse(StreamingHttpResponse):
    """Extension of L{HttpResponse} which closes the OMERO connection."""

    def close(self):
        super(ConnCleaningHttpResponse, self).close()
        try:
            logger.debug('Closing OMERO connection in %r' % self)
            if self.conn is not None and self.conn.c is not None:
                for v in self.conn._proxies.values():
                    v.close()
                self.conn.c.closeSession()
        except:
            logger.error('Failed to clean up connection.', exc_info=True)


class login_required(object):
    """
    OMERO.web specific extension of the Django login_required() decorator,
    https://docs.djangoproject.com/en/dev/topics/auth/, which is responsible
    for ensuring a valid L{omero.gateway.BlitzGateway} connection. Is
    configurable by various options.
    """

    def __init__(self, useragent='OMERO.web', isAdmin=False,
                 isGroupOwner=False, doConnectionCleanup=True,
                 omero_group='-1', allowPublic=None):
        """
        Initialises the decorator.
        """
        self.useragent = useragent
        self.isAdmin = isAdmin
        self.isGroupOwner = isGroupOwner
        self.doConnectionCleanup = doConnectionCleanup
        self.omero_group = omero_group
        self.allowPublic = allowPublic

    # To make django's method_decorator work, this is required until
    # python/django sort out how argumented decorator wrapping should work
    # https://github.com/openmicroscopy/openmicroscopy/pull/1820
    def __getattr__(self, name):
        if name == '__name__':
            return self.__class__.__name__
        else:
            return super(login_required, self).getattr(name)

    def get_login_url(self):
        """The URL that should be redirected to if not logged in."""
        return reverse(settings.LOGIN_VIEW)
    login_url = property(get_login_url)

    def get_share_connection(self, request, conn, share_id):
        try:
            conn.SERVICE_OPTS.setOmeroShare(share_id)
            conn.getShare(share_id)
            return conn
        except:
            logger.error('Error activating share.', exc_info=True)
            return None

    def prepare_share_connection(self, request, conn, share_id):
        """Prepares the share connection if we have a valid share ID."""
        # we always need to clear any dirty 'omero.share' values from previous
        # calls
        conn.SERVICE_OPTS.setOmeroShare()
        if share_id is None:
            return None
        share = conn.getShare(share_id)
        try:
            if share.getOwner().id != conn.getUserId():
                if share.active and not share.isExpired():
                    return self.get_share_connection(request, conn, share_id)
                logger.debug('Share is unavailable.')
                return None
        except:
            logger.error('Error retrieving share connection.', exc_info=True)
            return None

    def on_not_logged_in(self, request, url, error=None):
        """Called whenever the user is not logged in."""
        if request.is_ajax():
            logger.debug('Request is Ajax, returning HTTP 403.')
            return HttpResponseForbidden()

        try:
            for lookup_view in settings.LOGIN_REDIRECT["redirect"]:
                try:
                    if url == reverse(lookup_view):
                        url = parse_url(settings.LOGIN_REDIRECT)
                except NoReverseMatch:
                    try:
                        resolve(lookup_view)
                        if url == lookup_view:
                            url = parse_url(settings.LOGIN_REDIRECT)
                    except Http404:
                        logger.error('Cannot resolve url %s' % lookup_view)
        except KeyError:
            pass
        except Exception:
            logger.error(
                'Error while redirection on not logged in.', exc_info=True)

        args = {'url': url}

        logger.debug(
            'Request is not Ajax, redirecting to %s?%s'
            % (self.login_url, urlencode(args)))
        return HttpResponseRedirect(
            '%s?%s' % (self.login_url, urlencode(args)))

    def on_logged_in(self, request, conn):
        """
        Called whenever the users is successfully logged in.
        Sets the 'omero.group' option if specified in the constructor
        """
        if self.omero_group is not None:
            conn.SERVICE_OPTS.setOmeroGroup(self.omero_group)

    def on_share_connection_prepared(self, request, conn_share):
        """Called whenever a share connection is successfully prepared."""
        pass

    def verify_is_admin(self, conn):
        """
        If we have been requested to by the isAdmin flag, verify the user
        is an admin and raise an exception if they are not.
        """
        if self.isAdmin and not conn.isAdmin():
            raise Http404

    def verify_is_group_owner(self, conn, gid):
        """
        If we have been requested to by the isGroupOwner flag, verify the user
        is the owner of the provided group. If no group is provided the user's
        active session group ownership will be verified.
        """
        if not self.isGroupOwner:
            return
        if gid is not None:
            if not conn.isLeader(gid):
                raise Http404
        else:
            if not conn.isLeader():
                raise Http404

    def is_valid_public_url(self, server_id, request):
        """
        Verifies that the URL for the resource being requested falls within
        the scope of the OMERO.webpublic URL filter.
        """
        if settings.PUBLIC_ENABLED:
            if not hasattr(settings, 'PUBLIC_USER'):
                logger.warn('OMERO.webpublic enabled but public user '
                            '(omero.web.public.user) not set, disabling '
                            'OMERO.webpublic.')
                settings.PUBLIC_ENABLED = False
                return False
            if not hasattr(settings, 'PUBLIC_PASSWORD'):
                logger.warn('OMERO.webpublic enabled but public user '
                            'password (omero.web.public.password) not set, '
                            'disabling OMERO.webpublic.')
                settings.PUBLIC_ENABLED = False
                return False
            if self.allowPublic is None:
                return settings.PUBLIC_URL_FILTER.search(request.path) \
                    is not None
            return self.allowPublic
        return False

    def load_server_settings(self, conn, request):
        """Loads Client preferences from the server."""
        request.session.modified = True

        if request.session.get('server_settings') is None:
            request.session['server_settings'] = {'ui': {}}
            orphans_name, orphans_desc = conn.getOrphanedContainerSettings()
            request.session['server_settings']['ui'] = {
                'orphans_name': orphans_name,
                'orphans_desc': orphans_desc
            }
            request.session['server_settings']['ui']['dropdown_menu'] = \
                conn.getDropdownMenuSettings()
            request.session['server_settings']['email'] = \
                conn.getEmailSettings()
            request.session['server_settings']['initial_zoom_level'] = \
                conn.getInitialZoomLevel()
            request.session['server_settings']['interpolate_pixels'] = \
<<<<<<< HEAD
                toBoolean(conn.getInterpolateSetting())
            request.session['server_settings']['download_as_max_size'] = \
                conn.getDownloadAsMaxSizeSetting()
=======
                conn.getInterpolateSetting()
>>>>>>> 6239ed6b

    def get_public_user_connector(self):
        """
        Returns the current cached OMERO.webpublic connector or None if
        nothing has been cached.
        """
        if not settings.PUBLIC_CACHE_ENABLED:
            return
        return cache.get(settings.PUBLIC_CACHE_KEY)

    def set_public_user_connector(self, connector):
        """Sets the current cached OMERO.webpublic connector."""
        if not settings.PUBLIC_CACHE_ENABLED \
                or connector.omero_session_key is None:
            return
        logger.debug('Setting OMERO.webpublic connector: %r' % connector)
        cache.set(settings.PUBLIC_CACHE_KEY, connector,
                  settings.PUBLIC_CACHE_TIMEOUT)

    def get_connection(self, server_id, request):
        """
        Prepares a Blitz connection wrapper (from L{omero.gateway}) for
        use with a view function.
        """
        connection = self.get_authenticated_connection(server_id, request)
        is_valid_public_url = self.is_valid_public_url(server_id, request)
        logger.debug('Is valid public URL? %s' % is_valid_public_url)
        if connection is None and is_valid_public_url:
            # If OMERO.webpublic is enabled, pick up a username and
            # password from configuration and use those credentials to
            # create a connection.
            logger.debug('OMERO.webpublic enabled, attempting to login '
                         'with configuration supplied credentials.')
            if server_id is None:
                server_id = settings.PUBLIC_SERVER_ID
            username = settings.PUBLIC_USER
            password = settings.PUBLIC_PASSWORD
            is_secure = request.REQUEST.get('ssl', False)
            logger.debug('Is SSL? %s' % is_secure)
            # Try and use a cached OMERO.webpublic user session key.
            public_user_connector = self.get_public_user_connector()
            if public_user_connector is not None:
                logger.debug('Attempting to use cached OMERO.webpublic '
                             'connector: %r' % public_user_connector)
                connection = public_user_connector.join_connection(
                    self.useragent)
                if connection is not None:
                    request.session['connector'] = public_user_connector
                    logger.debug('Attempt to use cached OMERO.web public '
                                 'session key successful!')
                    return connection
                logger.debug('Attempt to use cached OMERO.web public '
                             'session key failed.')
            # We don't have a cached OMERO.webpublic user session key,
            # create a new connection based on the credentials we've been
            # given.
            connector = Connector(server_id, is_secure)
            connection = connector.create_connection(
                self.useragent, username, password, is_public=True,
                userip=get_client_ip(request))
            request.session['connector'] = connector
            self.set_public_user_connector(connector)
        elif connection is not None:
            is_anonymous = connection.isAnonymous()
            logger.debug('Is anonymous? %s' % is_anonymous)
            if is_anonymous and not is_valid_public_url:
                return None
        return connection

    def get_authenticated_connection(self, server_id, request):
        """
        Prepares an authenticated Blitz connection wrapper (from
        L{omero.gateway}) for use with a view function.
        """
        # TODO: Handle previous try_super logic; is it still needed?

        userip = get_client_ip(request)
        session = request.session
        request = request.REQUEST
        is_secure = request.get('ssl', False)
        logger.debug('Is SSL? %s' % is_secure)
        connector = session.get('connector', None)
        logger.debug('Connector: %s' % connector)

        if server_id is None:
            # If no server id is passed, the db entry will not be used and
            # instead we'll depend on the request.session and request.REQUEST
            # values
            if connector is not None:
                server_id = connector.server_id
            else:
                try:
                    server_id = request['server']
                except:
                    logger.debug('No Server ID available.')
                    return None

        # If we have an OMERO session key in our request variables attempt
        # to make a connection based on those credentials.
        try:
            omero_session_key = request['bsession']
            connector = Connector(server_id, is_secure)
        except KeyError:
            # We do not have an OMERO session key in the current request.
            pass
        else:
            # We have an OMERO session key in the current request use it
            # to try join an existing connection / OMERO session.
            logger.debug('Have OMERO session key %s, attempting to join...'
                         % omero_session_key)
            connector.user_id = None
            connector.omero_session_key = omero_session_key
            connection = connector.join_connection(self.useragent, userip)
            session['connector'] = connector
            return connection

        # An OMERO session is not available, we're either trying to service
        # a request to a login page or an anonymous request.
        username = None
        password = None
        try:
            username = request['username']
            password = request['password']
        except KeyError:
            if connector is None:
                logger.debug('No username or password in request, exiting.')
                # We do not have an OMERO session or a username and password
                # in the current request and we do not have a valid connector.
                # Raise an error (return None).
                return None

        if username is not None and password is not None:
            # We have a username and password in the current request, or
            # OMERO.webpublic is enabled and has provided us with a username
            # and password via configureation. Use them to try and create a
            # new connection / OMERO session.
            logger.debug('Creating connection with username and password...')
            connector = Connector(server_id, is_secure)
            connection = connector.create_connection(
                self.useragent, username, password, userip=userip)
            session['connector'] = connector
            return connection

        logger.debug('Django session connector: %r' % connector)
        if connector is not None:
            # We have a connector, attempt to use it to join an existing
            # connection / OMERO session.
            connection = connector.join_connection(self.useragent, userip)
            if connection is not None:
                logger.debug('Connector valid, session successfully joined.')
                return connection
            # Fall through, we the session we've been asked to join may
            # be invalid and we may have other credentials as request
            # variables.
            logger.debug('Connector is no longer valid, destroying...')
            del session['connector']
            return None

        session['connector'] = connector
        return connection

    def __call__(ctx, f):
        """
        Tries to prepare a logged in connection, then calls function and
        returns the result.
        """
        def wrapped(request, *args, **kwargs):
            url = request.REQUEST.get('url')
            if url is None or len(url) == 0:
                url = request.get_full_path()

            doConnectionCleanup = False

            conn = kwargs.get('conn', None)
            error = None
            server_id = kwargs.get('server_id', None)
            # Short circuit connection retrieval when a connection was
            # provided to us via 'conn'. This is useful when in testing
            # mode or when stacking view functions/methods.
            if conn is None:
                doConnectionCleanup = ctx.doConnectionCleanup
                logger.debug('Connection not provided, attempting to get one.')
                try:
                    conn = ctx.get_connection(server_id, request)
                except Exception, x:
                    logger.error(
                        'Error retrieving connection.', exc_info=True)
                    error = str(x)
                else:
                    # various configuration & checks only performed on new
                    # 'conn'
                    if conn is None:
                        return ctx.on_not_logged_in(request, url, error)
                    else:
                        ctx.on_logged_in(request, conn)
                    ctx.verify_is_admin(conn)
                    ctx.verify_is_group_owner(conn, kwargs.get('gid'))
                    ctx.load_server_settings(conn, request)

                    share_id = kwargs.get('share_id')
                    conn_share = ctx.prepare_share_connection(
                        request, conn, share_id)
                    if conn_share is not None:
                        ctx.on_share_connection_prepared(request, conn_share)
                        kwargs['conn'] = conn_share
                    else:
                        kwargs['conn'] = conn

                    # kwargs['error'] = request.REQUEST.get('error')
                    kwargs['url'] = url

            retval = f(request, *args, **kwargs)
            try:
                logger.debug(
                    'Doing connection cleanup? %s' % doConnectionCleanup)
                if doConnectionCleanup:
                    if conn is not None and conn.c is not None:
                        for v in conn._proxies.values():
                            v.close()
                        conn.c.closeSession()
            except:
                logger.warn('Failed to clean up connection.', exc_info=True)
            return retval
        return update_wrapper(wrapped, f)


class render_response(object):
    """
    This decorator handles the rendering of view methods to HttpResponse. It
    expects that wrapped view methods return a dict. This allows:
    - The template to be specified in the method arguments OR within the view
      method itself
    - The dict to be returned as json if required
    - The request is passed to the template context, as required by some tags
      etc
    - A hook is provided for adding additional data to the context, from the
      L{omero.gateway.BlitzGateway} or from the request.
    """

    # To make django's method_decorator work, this is required until
    # python/django sort out how argumented decorator wrapping should work
    # https://github.com/openmicroscopy/openmicroscopy/pull/1820
    def __getattr__(self, name):
        if name == '__name__':
            return self.__class__.__name__
        else:
            return super(render_response, self).getattr(name)

    def prepare_context(self, request, context, *args, **kwargs):
        """ Hook for adding additional data to the context dict """
        pass

    def __call__(ctx, f):
        """ Here we wrap the view method f and return the wrapped method """

        def wrapper(request, *args, **kwargs):
            """
            Wrapper calls the view function, processes the result and returns
            HttpResponse """

            # call the view function itself...
            context = f(request, *args, **kwargs)

            # if we happen to have a Response, return it
            if isinstance(context, HttpResponse):
                return context

            # get template from view dict. Can be overridden from the **kwargs
            template = 'template' in context and context['template'] or None
            template = kwargs.get('template', template)
            logger.debug("Rendering template: %s" % template)

            # allows us to return the dict as json  (NB: BlitzGateway objects
            # don't serialize)
            if template is None or template == 'json':
                return HttpJsonResponse(context)
            else:
                # allow additional processing of context dict
                ctx.prepare_context(request, context, *args, **kwargs)
                t = template_loader.get_template(template)
                c = RequestContext(request, context)
                return HttpResponse(t.render(c))
        return update_wrapper(wrapper, f)<|MERGE_RESOLUTION|>--- conflicted
+++ resolved
@@ -261,13 +261,9 @@
             request.session['server_settings']['initial_zoom_level'] = \
                 conn.getInitialZoomLevel()
             request.session['server_settings']['interpolate_pixels'] = \
-<<<<<<< HEAD
-                toBoolean(conn.getInterpolateSetting())
+                conn.getInterpolateSetting()
             request.session['server_settings']['download_as_max_size'] = \
                 conn.getDownloadAsMaxSizeSetting()
-=======
-                conn.getInterpolateSetting()
->>>>>>> 6239ed6b
 
     def get_public_user_connector(self):
         """
