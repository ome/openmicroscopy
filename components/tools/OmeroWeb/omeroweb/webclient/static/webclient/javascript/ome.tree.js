
//   Copyright (C) 2015 University of Dundee & Open Microscopy Environment.
//   All rights reserved.

//   This program is free software: you can redistribute it and/or modify
//   it under the terms of the GNU Affero General Public License as
//   published by the Free Software Foundation, either version 3 of the
//   License, or (at your option) any later version.

//   This program is distributed in the hope that it will be useful,
//   but WITHOUT ANY WARRANTY; without even the implied warranty of
//   MERCHANTABILITY or FITNESS FOR A PARTICULAR PURPOSE.  See the
//   GNU Affero General Public License for more details.

//   You should have received a copy of the GNU Affero General Public License
//   along with this program.  If not, see <http://www.gnu.org/licenses/>.


//   Here we setup and configure the jstree

// jQuery load callback...
$(function() {


    var converter = function (data) {
        var jstree_data = [],
            node;

        function makeNode(value, type) {
            var rv = {
                'data': {'id': value.id, 'obj': value},
                'text': value.name,
                'children': value.childCount ? true : false,
                'type': type,
                'li_attr': {
                    'data-id': value.id
                }
            };
            if (type === 'experimenter') {
                rv.text = value.firstName + ' ' + value.lastName;
                rv.state = {'opened': true};
                rv.children = true;
            } else if (type === 'tag') {
                // We don't count children for Tags (too expensive?) Assume they have children
                rv.children = true;
                rv.type = value.set ? 'tagset' : 'tag';
                rv.text = value.value;
            }
            return rv;
        }

        if (data.hasOwnProperty('experimenter')) {
            node = makeNode(data.experimenter, 'experimenter');
            jstree_data.push(node);
        }

        // Add tags to the jstree data structure
        if (data.hasOwnProperty('tags')) {
            $.each(data.tags, function(index, value) {
                var node = makeNode(value, 'tag');
                jstree_data.push(node);
            });
        }

        // Add projects to the jstree data structure
        if (data.hasOwnProperty('projects')) {
            $.each(data.projects, function(index, value) {
                var node = makeNode(value, 'project');
                jstree_data.push(node);
            });
        }

        // Add datasets to the jstree data structure
        if (data.hasOwnProperty('datasets')) {
            $.each(data.datasets, function(index, value) {
                var node = makeNode(value, 'dataset');
                jstree_data.push(node);
            });
        }

        // Add images to the jstree data structure
        if (data.hasOwnProperty('images')) {
            $.each(data.images, function(index, value) {
                var node = makeNode(value, 'image');
                jstree_data.push(node);
            });
        }

        // Add screens to the jstree data structure
        if (data.hasOwnProperty('screens')) {
            $.each(data.screens, function(index, value) {
                var node = makeNode(value, 'screen');
                jstree_data.push(node);
            });
        }

        // Add plates to the jstree data structure
        if (data.hasOwnProperty('plates')) {
            $.each(data.plates, function(index, value) {
                var node = makeNode(value, 'plate');
                jstree_data.push(node);
            });
        }

        // Add plates to the jstree data structure
        if (data.hasOwnProperty('acquisitions')) {
            $.each(data.acquisitions, function(index, value) {
                var node = makeNode(value, 'acquisition');
                jstree_data.push(node);
            });
        }

        if (data.hasOwnProperty('orphaned')) {
            node = {
                'data': {'obj': data.orphaned},
                'text': 'Orphaned Images',
                'children': data.orphaned.childCount > 0 ? true : false,
                'type': 'orphaned'
            };
            jstree_data.push(node);
        }

        return jstree_data;
    };

    // Select jstree and then cascade handle events and setup the tree.
    var jstree = $("#dataTree")
    .on('changed.jstree', function (e, data) {
        // E.g. notify of de-selection
        OME.tree_selection_changed(data, e);
    })
    //     var inst = data.instance;
    //     buttonsShowHide(inst.get_selected(true), inst);

    //     // Load on selection, but not open because that breaks key navigation
    //     if (data.node &&
    //         inst.is_parent(data.node) &&
    //         !inst.is_loaded(data.node) &&
    //         !inst.is_loading(data.node)) {
    //         inst.load_node(data.node);
    //     }
    .on('select_node.jstree', function(e, data) {
        // When selection changes, trigger change for other panels
        var inst = data.instance;
        buttonsShowHide(inst.get_selected(true), inst);
        OME.tree_selection_changed(data, e);
    })
    .on('copy_node.jstree', function(e, data) {
        /**
        * Fired when a node is pasted
        * Updates the server, adding the new link
        */
        var inst = data.instance;

        // The data is not cloned when the node is copied, do that manually
        data.node.data = JSON.parse(JSON.stringify(data.original.data));

        // Copy the data for any child nodes in the copy as well
        for(var i = 0; i < data.original.children_d.length; i++) {
            var originalData = inst.get_node(data.original.children_d[i]).data;
            originalData = JSON.parse(JSON.stringify(originalData));
            inst.get_node(data.node.children_d[i]).data = originalData;
        }

        // Remove potential duplicate node
        var childExists = removeDuplicate(inst, data.node, data.parent);

        // Persist
        if (!childExists) {
            $.when(linkNode(inst, data.node, inst.get_node(data.parent))).done(function() {
                update_thumbnails_panel(e, data);
            });
        } else {
            update_thumbnails_panel(e, data);
        }

        // Update the child count
        OME.updateNodeChildCount(inst, data.parent);

        // Add to other identical nodes as well
        updateParentInsertNode(inst, data.node, inst.get_node(data.parent), data.position);
    })
    .on('move_node.jstree', function(e, data) {
        /**
        * Fired when a node is moved
        * Updates the server, removing the old link and adding the new
        */
        var inst = data.instance;
        // Remove potential duplicate node
        var childExists = removeDuplicate(inst, data.node, data.parent);

        // trigger ome remove
        $("body").trigger('removed_node.jstree.ome', data.node.data.obj);

        // Persist
        var linkPromise;
        // If the move is orphaning an object, do not persist the link
        if (data.parent.type !== 'experimenter' &&
            data.parent.type !== 'orphaned' && !childExists) {
            linkPromise = linkNode(inst, data.node, inst.get_node(data.parent));
        }
        var unlinkPromise = unlinkNode(inst, data.node, inst.get_node(data.old_parent));

        $.when(linkPromise, unlinkPromise).done(function() {
            update_thumbnails_panel(e, data);
        });

        // Add/Remove node to/from other identical nodes as well
        updateParentInsertNode(inst, data.node, inst.get_node(data.parent), data.position);
        updateParentRemoveNode(inst, data.node, inst.get_node(data.old_parent));

        // Update the child counts
        OME.updateNodeChildCount(inst, data.parent);
        OME.updateNodeChildCount(inst, data.old_parent);

    })
    .on('delete_node.jstree', function(e, data) {
        /**
        * Fired when a node is deleted
        * Simply removes the node, we do not update the server here as there
        * is a need to delete nodes without persisting. E.g. when a dataset
        * is updated to match another instance of itself elsewhere in the tree
        */
        var inst = data.instance;
        // Update the child count
        OME.updateNodeChildCount(inst, data.parent);
    })
    .on('create_node.jstree', function(e, data) {
        /**
        * Fired when a node is created
        * Simply adds the node, we do not update the server here as there
        * is a need to create nodes without persisting. E.g. when a dataset
        * is updated to match another instance of itself elsewhere in the tree
        */
        var inst = data.instance;
        // Update the child count
        OME.updateNodeChildCount(inst, data.parent);
    })
    .on('loaded.jstree', function(e, data) {
        /**
        * Fired when the tree is loaded and ready for action
        */
        var inst = data.instance;

        // Introspect the URL to get the show parameter
        var param = OME.getURLParameter('show');
        if (!param) {
            // If not found, just select root node
            inst.select_node('ul > li:first');
        } else if (param.split("-")[0] === "tag") {
            // Tags not yet supported by paths_to_object lookup
            // So, we only support top-level tags (not under TagSet)
            // Tree root may be experimenter or 'All members' (this supports both)
            var root = inst.get_node('ul > li:first');
            inst.open_node(root, function() {
                var node = inst.locate_node(param, root)[0];
                if (!node) return;
                inst.select_node(node);
                inst.open_node(node);
                // we also focus the node, to scroll to it and setup hotkey events
                $("#" + node.id).children('.jstree-anchor').focus();
            });
        } else {
            // Gather data for request
            // Might have multiple objects separated by |
            // We just use the first
            var nodeIds = param.split('|');
            var paramSplit = nodeIds[0].split('-');

            var payload = {};
            payload[paramSplit[0]] = paramSplit[1];

            // AJAX Query to get the path of the item we wish to 'show'
            $.ajax({
                url: WEBCLIENT.URLS.api_paths_to_object,
                data : payload,
                dataType: "json",
                type: "GET",
                success: function(json) {
                    data = json.paths;
                    // Use the open_node callback mechanism to facilitate loading the tree to the
                    // point indicated by the path, starting from the top, 'experimenter'.
                    if (data.length === 0) return;
                    var path = data[0];
                    var lastIndex = path.length - 1;

                    var traverse = function(index, parentNode) {
                        // Get this path component
                        var comp = path[index];
                        // Get the node for this path component
                        var node = inst.locate_node(comp.type + '-' + comp.id, parentNode)[0];

                        // if we've failed to find root, we might be showing "All Members". Try again...
                        if (index === 0 && !node) {
                            node = inst.locate_node(comp.type + '-' + '-1', parentNode)[0];
                        }

                        // If at any point the node doesn't exist, simply give up as the path has
                        // become invalid
                        if (!node) {
                            return;
                        }

                        if (index < lastIndex) {
                            inst.open_node(node, function() {
                                traverse(index += 1, node);
                            });
                        // Otherwise select it
                        } else {
                            inst.select_node(node);
                            inst.open_node(node);
                            // we also focus the node, to scroll to it and setup hotkey events
                            $("#" + node.id).children('.jstree-anchor').focus();
                            // Handle multiple selection. E.g. extra images in same dataset
                            for(var n=1; n<nodeIds.length; n++) {
                                node = inst.locate_node(nodeIds[n], parentNode)[0];
                                if(node) {
                                    inst.select_node(node);
                                }
                            }
                        }
                    };

                    // Start traversing at the start of the path with no parent node
                    traverse(0, undefined);
                },

                error: function(json) {
                    // Global error handling is sufficient here
                }
            });
        }

        // Update the URL to remove the parameters as they serve to preload data this one
        // time only
        // history.pushState({}, '', window.location.pathname);
    })
    .on("click.jstree", ".jstree-anchor", function (e) {
        e.preventDefault();
        var datatree = $.jstree.reference($('#dataTree'));
        // Expand on click (not select because of key navigation)
        if (datatree.is_parent(this)) {
            datatree.open_node(this);
        }
    })
    .on("dblclick.jstree", ".jstree-anchor", function (e) {
        e.preventDefault();
        var datatree = $.jstree.reference($('#dataTree'));
        var node = datatree.get_node(this);
        if (node) {
            if (node.type === 'image') {
                //Open the image viewer for this image
                OME.openPopup(WEBCLIENT.URLS.webindex + "img_detail/" + node.data.obj.id);
            }
        }
    })
    .on('keydown.jstree', '.jstree-anchor', function (e) {
        var datatree = $.jstree.reference($('#dataTree')),
            prev, next;

        switch(e.which) {
            // Up
            case 38:
                e.preventDefault();
                prev = datatree.get_prev_dom(this);
                if(prev && prev.length) {
                    datatree.deselect_all();
                    datatree.select_node(prev);
                }
                break;
            // Down
            case 40:
                e.preventDefault();
                next = datatree.get_next_dom(this);
                if(next && next.length) {
                    datatree.deselect_all();
                    datatree.select_node(next);
                }
                break;
            // Left
            case 37:
                e.preventDefault();
                if(!datatree.is_open(this)) {
                    prev = datatree.get_parent(this);
                    if(prev && prev.length) {
                        datatree.deselect_all();
                        datatree.select_node(prev);
                    }
                }
                break;
            // Right
            case 39:
                e.preventDefault();
                // opening of node is handled by jsTree, we just select...
                if(!datatree.is_closed(this)) {
                    next = datatree.get_next_dom(this);
                    if(next && next.length) {
                        datatree.deselect_all();
                        datatree.select_node(next);
                    }
                }
                break;
        }

    })
    .on('refresh.jstree', function(){
        var datatree = $.jstree.reference($('#dataTree'));

        // Use the cached selection in refreshPathsReverse to restore the selection after refresh
        $.each(refreshPathsReverse, function(index, refreshPathReverse) {
            // If all parts of the path match the located node then select it
            var locatedNodes = datatree.locate_node(refreshPathReverse[0][0] +
                               '-' +
                               refreshPathReverse[0][1]);
            $.each(locatedNodes, function(index, node) {
                var traverseNode = node;
                var matched = true;
                $.each(refreshPathReverse, function(index, pathComponent) {
                    if (traverseNode &&
                        traverseNode.type === pathComponent[0] &&
                        traverseNode.data.obj.id === pathComponent[1]) {
                        // Update traverseNode to be its own parent
                        traverseNode = datatree.get_node(datatree.get_parent(traverseNode));
                    } else {
                        matched = false;
                        // Exit refreshPathReverse each loop
                        return false;                            }
                });

                if (matched) {
                    datatree.select_node(node);
                    // Exit locatedNodes each loop
                    return false;
                }
            });

        });
        // Clear refreshPathsReverse after selection has been restored
        refreshPathsReverse = [];
    })

    // Setup jstree
    .jstree({
        'plugins': ['types', 'contextmenu', 'dnd', 'sort', 'locate',
                    'ometools', 'conditionalselect', 'pagination', 'fields',
                    'truncatetext', 'childcount', 'omecut', 'filter', 'search'],
        // The jstree core
        'locate' : {
            // Returns a key for this node
            'locate_function': function(node) {
                // In some cases, this function is called before the data attribute exists
                // These should be ignored, this will be called again later when it is
                // populated.
                if (!node.hasOwnProperty('data') ||
                    node.data === undefined ||
                    node.data === null) {
                    return false;
                }
                return node.type + '-' + node.data.obj.id;
            }
        },

        'search' : {
            'show_only_matches': true
        },

        'conditionalselect' : {
            // Checks if a selection should be allowed
            'conditionalselect_function': function(node) {
                var inst = this;
                var selected = inst.get_selected(true);
                // As this function will previously have prevented cross-select, just
                // check the first selection instead.
                if (selected.length > 0 && selected[0].type !== node.type) {
                    return false;
                }
                if (selected.length > 0 && (node.type === 'tag' || node.type === 'tagset')) {
                    return false;
                }

                // Also disallow the selection if it is a multi-select and the new target
                // is already selected
                selected = inst.get_selected(true);
                var allowSelect = true;
                $.each(selected, function(index, sel) {
                    if (sel.type === node.type && sel.data.obj.id === node.data.obj.id) {
                        allowSelect = false;
                        // Break out of each
                        return false;
                    }
                });

                return allowSelect;

            }
        },
        'omecut': {
            'path_url': WEBCLIENT.URLS.api_paths_to_object
        },
        'core' : {
            'themes': {
                'dots': false,
                'variant': 'ome'
            },
            'force_text': true,
            // Make use of function for 'data' because there are some scenarios in which
            // an ajax call is not used to get the data. Namely, the all-user view
            'data' : function(node, callback) {
                // Get the data for this query
                var payload = {};
                // We always use the parent id to fitler. E.g. experimenter id, project id etc.
                // Exception to this for orphans as in the case of api_images, id is a dataset
                if (node.hasOwnProperty('data') && node.type != 'orphaned') {

                    // NB: In case of loading Tags, we don't want to use 'id' for top level
                    // since that will filter by tag.
                    // TODO: fix inconsistency between url apis by using 'owner'
                    var tagroot = (WEBCLIENT.URLS.tree_top_level === WEBCLIENT.URLS.api_tags_and_tagged &&
                            node.type === 'experimenter');

                    if (!tagroot && node.data.hasOwnProperty('obj')) {
                        payload['id'] = node.data.obj.id;
                    }

                    if (tagroot) {
                        // Don't show tags that are in tagsets
                        payload['orphaned'] = true;
                    }
                }

                // Work back up the tree to obtain the id of the user we are viewing,
                // this is useful in the case of orphaned image listing in particular.
                // It may also be appropriate to use it to filter the queries in other
                // places as well.
                var inst = this;

                // This path does not include the root node so the first entry is always
                // the experimenter node except on inital load in which case it is false
                var path = inst.get_path(node, false, true);
                // Include the experimenter_id if we are loading an experimenter or
                // orphaned node
                if (path && (node.type === 'experimenter' || node.type === 'orphaned')) {
                    payload['experimenter_id'] = inst.get_node(path[0]).data.obj.id;
                }

                // If this is a node which can have paged results then either specify that
                // we want the specific page, or use default first page
                if (node.type === 'dataset' || node.type === 'orphaned') {
                    // Attempt to get the current page desired if there is one
                    var page = inst.get_page(node);
                    if (page) {
                        payload['page'] = page;
                        // Otherwise, no 'page' will give us default, first page
                    }
                } else {
                    // Disable paging for other queries
                    payload['page'] = 0;
                }

                // Specify that orphans are specifically sought
                if (node.type === 'orphaned') {
                    payload['orphaned'] = true;
                }

                // Extra data needed for showing thumbs in centre panel
                if (node.type === 'dataset' || node.type === 'orphaned' || node.type === 'tag') {
                    payload['sizeXYZ'] = true;
                    payload['date'] = true;
                    if (node.type !== 'tag') {
                        payload['thumbVersion'] = true;
                    }
                }

                // If the node is currently being filtered...
                if (node.id !== '#') {
                    var filter_text = node.data.obj.filter;
                    if (filter_text && filter_text.length > 0) {
                        payload['filter'] = filter_text;
                    }
                }

                // Always add the group_id from the current context
                payload['group'] = WEBCLIENT.active_group_id;


                // Configure URL for request
                // Get the type of the node being expanded
                // Figure out what type of children it should have
                // Request the list of children from that url, adding any relevant filters
                var url;
                if (node.type === 'experimenter') {
                    // This will be set to containers or tags url, depending on page we're on 
                    url = WEBCLIENT.URLS.tree_top_level;
                } else if (node.type === 'tagset') {
                    url = WEBCLIENT.URLS.tree_top_level;
                } else if (node.type === 'tag') {
                    url = WEBCLIENT.URLS.tree_top_level;
                } else if (node.type === 'project') {
                    url = WEBCLIENT.URLS.api_datasets;
                } else if (node.type === 'dataset') {
                    url = WEBCLIENT.URLS.api_images;
                } else if (node.type === 'screen') {
                    url = WEBCLIENT.URLS.api_plates;
                } else if (node.type === 'plate') {
                    url = WEBCLIENT.URLS.api_plate_acquisitions;
                } else if (node.type === 'orphaned') {
                    url = WEBCLIENT.URLS.api_images;
                } else if (node.id === '#') {
                    // Here we handle root of jsTree
                    // Either show a single experimenters's data...
                    if (WEBCLIENT.active_user && WEBCLIENT.active_user.id != -1) {
                        url = WEBCLIENT.URLS.api_experimenter;   // url includes active_user.id
                    } else {
                        // ...or multiple experimenters
                        node = {
                            'data': {'id': -1, 'obj': {'id': -1}},
                            'text': 'All members',
                            'children': true,
                            'type': 'experimenter',
                            'state': {
                                'opened': true
                            },
                            'li_attr': {
                                'data-id': -1
                            }
                        };

                        callback.call(this, [node]);
                        return;
                    }
                }

                if (url === undefined) {
                    return;
                }

                $.ajax({
                    url: url,
                    data: payload,
                    cache: false,
                    success: function (data, textStatus, jqXHR) {

                        // if we have a 'count' of images, update this in parent node
                        if (data.count !== undefined && node.data) {
                            node.data.obj.filterCount = data.count;
                        }

                        // we convert the data into format expected by jstree...
                        data = converter(data);

                        // ...and pass to callback
                        callback.call(this, data);
                    },
                    error: function (jqXHR, textStatus, errorThrown) {
                        // Global error handling is sufficient here
                    },
<<<<<<< HEAD
=======
                    // Converter is required because the JSON format being returned is not
                    // jstree specific.
                    'converters' : {
                        "text json": function (json) {
                            var data = JSON.parse(json),
                                jstree_data = [],
                                node;

                            // Add experimenters to the jstree data structure
                            // This handles multiple experimenters in the tree
                            // if (data.hasOwnProperty('experimenters')) {
                            //     $.each(data.experimenters, function(index, value) {
                            //         var node = {
                            //             'data': {'id': value.id, 'obj': value},
                            //             'text': value.firstName + ' ' + value.lastName,
                            //             'children': true,
                            //             'type': 'experimenter',
                            //             'state': {
                            //             },
                            //             'li_attr': {
                            //                 'data-id': value.id
                            //             }
                            //         };

                            //         // Add 'state' opened for the current user by default
                            //         {% if active_user %}
                            //             if (value.id == {{ active_user.getId }}) {
                            //                 node.state['opened'] = true;
                            //             }
                            //         {% endif %}

                            //         jstree_data.push(node);
                            //     });
                            // }
                            function makeNode(value, type) {
                                var rv = {
                                    'data': {'id': value.id, 'obj': value},
                                    'text': value.name,
                                    'children': value.childCount ? true : false,
                                    'type': type,
                                    'li_attr': {
                                        'data-id': value.id
                                    }
                                };
                                if (type === 'experimenter') {
                                    rv.text = value.firstName + ' ' + value.lastName;
                                    rv.state = {'opened': true};
                                    rv.children = true;
                                } else if (type === 'tag') {
                                    // We don't count children for Tags (too expensive?) Assume they have children
                                    rv.children = true;
                                    rv.type = value.set ? 'tagset' : 'tag';
                                    rv.text = value.value;
                                }
                                return rv;
                            }

                            if (data.hasOwnProperty('experimenter')) {
                                node = makeNode(data.experimenter, 'experimenter');
                                jstree_data.push(node);
                            }

                            // Add tags to the jstree data structure
                            if (data.hasOwnProperty('tags')) {
                                $.each(data.tags, function(index, value) {
                                    var node = makeNode(value, 'tag');
                                    jstree_data.push(node);
                                });
                            }

                            // Add projects to the jstree data structure
                            if (data.hasOwnProperty('projects')) {
                                $.each(data.projects, function(index, value) {
                                    var node = makeNode(value, 'project');
                                    jstree_data.push(node);
                                });
                            }

                            // Add datasets to the jstree data structure
                            if (data.hasOwnProperty('datasets')) {
                                $.each(data.datasets, function(index, value) {
                                    var node = makeNode(value, 'dataset');
                                    jstree_data.push(node);
                                });
                            }

                            // Add images to the jstree data structure
                            if (data.hasOwnProperty('images')) {
                                $.each(data.images, function(index, value) {
                                    var node = makeNode(value, 'image');
                                    jstree_data.push(node);
                                });
                            }

                            // Add screens to the jstree data structure
                            if (data.hasOwnProperty('screens')) {
                                $.each(data.screens, function(index, value) {
                                    var node = makeNode(value, 'screen');
                                    jstree_data.push(node);
                                });
                            }

                            // Add plates to the jstree data structure
                            if (data.hasOwnProperty('plates')) {
                                $.each(data.plates, function(index, value) {
                                    var node = makeNode(value, 'plate');
                                    jstree_data.push(node);
                                });
                            }

                            // Add plates to the jstree data structure
                            if (data.hasOwnProperty('acquisitions')) {
                                $.each(data.acquisitions, function(index, value) {
                                    var node = makeNode(value, 'acquisition');
                                    jstree_data.push(node);
                                });
                            }

                            if (data.hasOwnProperty('orphaned')) {
                                node = {
                                    'data': {'obj': data.orphaned},
                                    'text': data.orphaned.name,
                                    'children': data.orphaned.childCount > 0 ? true : false,
                                    'type': 'orphaned'
                                };
                                jstree_data.push(node);
                            }

                            return jstree_data;
                        }

                    }
>>>>>>> f3712901
                });
            },
            'check_callback': function(operation, node, node_parent, node_position, more) {
                // This is used to check if we can drag and drop, paste etc.
                // Before this (and thus before the copy and the paste) the nodes children
                // are loaded. This is important as it allows us to weed out potential
                // conflicts in the copy, i.e. where a link to the object already exists
                // Called once per item being moved
                // TODO Should be impossible to delete a link from orphans
                var inst = $.jstree.reference(node);
                var oldParent;

                // Sometimes '#' pops up in the destination of d'n'd, discount this
                if (node_parent.id === '#') {
                    return false;
                }

                // Discount moves to a duplicate for both dnd checking and actual copy/move
                // Also ensure sourec and destination are linkable
                if (operation === 'copy_node' || operation === 'move_node') {
                    oldParent = inst.get_node(node.parent);
                    if (oldParent.type === node_parent.type &&
                        oldParent.data.obj.id === node_parent.data.obj.id) {
                        return false;
                    }
                }

                // On actual copy/move allow all valid
                if (more && more.core &&
                    (operation === 'copy_node' || operation === 'move_node')) {
                    // Check that the user has permission to list on the new parent
                    // or that their user themselves is the new parent
                    // or that their 'orphaned' directory is the new parent
                    if (!OME.nodeHasPermission(node_parent, 'canLink') &&
                        node_parent.type !== 'experimenter' &&
                        node_parent.type !== 'orphaned' &&
                        node_parent.data.obj.id !== WEBCLIENT.active_group_id) {
                        return false;
                    }
                    return true;
                // For dnd checking if it can copy/move
                } else if (operation === 'copy_node' || operation === 'move_node') {
                    // Only allow 'drop' if we 'canLink' or target is 'experimenter'
                    if (!OME.nodeHasPermission(node_parent, 'canLink') &&
                            node_parent.type !== 'experimenter') {
                        return false;
                    }
                    // If we are about to make object an orphan, don't allow to
                    // drop while dragging over parent, or between parent and it's children
                    if (node_parent.type === 'experimenter') {
                        if (oldParent && more) {
                            var pIdx = $("#"+oldParent.id).index();
                            if (pIdx === node_position && more.pos === "b") {
                                return false;
                            }
                            if (pIdx + 1 === node_position && more.pos === "a") {
                                return false;
                            }
                        }
                    }

                    var nodeRules = inst.get_rules(node);
                    var parentRules = inst.get_rules(node_parent);
                    if (parentRules.valid_children != -1 &&
                        parentRules.valid_children.indexOf(node.type) > -1) {
                        return true;
                    }
                    return false;
                }
                // Default to allowing all operations
                // 'copy_node', 'move_node' Handled above
                // 'delete_node', 'rename_node': true
                return true;
            }
        },
        'types' : {
            '#' : {
                'valid_children': ['experimenter']
            },
            'default': {
                'draggable': false
            },
            'experimenter': {
                'icon' : WEBCLIENT.URLS.static_webclient + 'image/icon_user.png',
                'valid_children': ['project','dataset','screen','plate']
            },
            'tagset': {
                'icon': WEBCLIENT.URLS.static_webclient + 'image/left_sidebar_icon_tags.png',
                'valid_children': ['tagset','tag']
            },
            'tag': {
                'icon': WEBCLIENT.URLS.static_webclient + 'image/left_sidebar_icon_tag.png',
                'valid_children': ['project, dataset, image, screen, plate, acquisition']
            },
            'project': {
                'icon': WEBCLIENT.URLS.static_webclient + 'image/folder16.png',
                'valid_children': ['dataset']
            },
            'dataset': {
                'icon': WEBCLIENT.URLS.static_webclient + 'image/folder_image16.png',
                'valid_children': ['image'],
                'draggable': true
            },
            'image': {
                'icon': WEBCLIENT.URLS.static_webclient + 'image/image16.png',
                'draggable': true
            },
            'screen': {
                'icon': WEBCLIENT.URLS.static_webclient + 'image/folder_screen16.png',
                'valid_children': ['plate']
            },
            'plate': {
                'icon': WEBCLIENT.URLS.static_webclient + 'image/folder_plate16.png',
                'valid_children': ['acquisition'],
                'draggable': true
            },
            'acquisition': {
                'icon': WEBCLIENT.URLS.static_webclient + 'image/run16.png',
            },
            'orphaned': {
                'icon': WEBCLIENT.URLS.static_webclient + 'image/folder_yellow16.png',
                'valid_children': ['image']
            }

        },
        'dnd': {
            'is_draggable': function(nodes) {
                var inst = $.jstree.reference(nodes[0]);
                // Check if the node types are draggable and the particular nodes have the
                // 'canLink' permission. All must pass
                for (var index in nodes) {
                    if (!inst.get_rules(nodes[index]).draggable ||
                          !OME.nodeHasPermission(nodes[index], 'canLink')
                        ) {
                        return false;
                    }
                }
                return true;
            }
        },
        'contextmenu': {
            'select_node': true,
            'show_at_node': false,
            'items' : function(node){
                var config = {};

                // Hack to disable context menu for tags tree
                // Need to fix permissions using map() in api_tagged query first
                if (WEBCLIENT.URLS.tree_top_level === WEBCLIENT.URLS.api_tags_and_tagged) {
                    return config;
                }

                config["create"] = {
                    "label" : "Create new",
                    "_disabled": true,
                    "submenu": {
                        "project": {
                            "label" : "Project",
                            "_disabled": true,
                            "icon"  : WEBCLIENT.URLS.static_webclient + 'image/folder16.png',
                            action: function (node) {OME.handleNewContainer("project"); },
                        },
                        "dataset": {
                            "label" : "Dataset",
                            "_disabled": true,
                            "icon"  : WEBCLIENT.URLS.static_webclient + 'image/folder_image16.png',
                            action: function (node) {OME.handleNewContainer("dataset"); },
                          },
                          "screen": {
                            "label" : "Screen",
                            "_disabled": true,
                            "icon"  : WEBCLIENT.URLS.static_webclient + 'image/folder_screen16.png',
                            action: function (node) {OME.handleNewContainer("screen"); },
                          }
                    }
                };

                config["ccp"] = {
                    "label"     : "Edit",
                    "action"    : false,
                    "_disabled" : true,
                    "submenu"   : {
                        "cut"   :{
                            "label" : "Cut Link",
                            "_disabled": true,
                            "icon"  : WEBCLIENT.URLS.static_webclient + 'image/icon_basic_cut_16.png',
                            "action": function(data) {
                                var inst = $.jstree.reference(data.reference);
                                var objs = inst.get_selected(true);
                                inst.cut(objs);
                                // Always disable paste button immediatly after using it
                                enableToolbarButton('paste', false);
                            }
                        },
                        "copy"  : {
                            "label" : "Copy Link",
                            "_disabled": true,
                            "icon"  : WEBCLIENT.URLS.static_webclient + 'image/icon_basic_copy_16.png',


                            "action": function (data) {
                                var inst = $.jstree.reference(data.reference);
                                var objs = inst.get_selected(true);
                                inst.copy(objs);
                            }

                        },
                        "paste": {
                            "label" : "Paste Link",
                            "_disabled": true,
                            "icon"  : WEBCLIENT.URLS.static_webclient + 'image/icon_basic_paste_16.png',
                            "action": function(data) {
                                var inst = $.jstree.reference(data.reference);
                                var obj = inst.get_node(data.reference);
                                // Paste whatever is in the paste buffer into obj
                                inst.paste(obj);
                                // Always disable paste button immediatly after using it
                                enableToolbarButton('paste', false);
                            }
                        }
                    }
                };

                config["delete"] = {
                    "label" : "Delete",
                    "_disabled": true,
                    "icon"  : WEBCLIENT.URLS.static_webclient + 'image/icon_basic_delete_16.png',
                    "action": function(){
                        var deleteUrl = WEBCLIENT.URLS.deletemany,
                            filesetCheckUrl = WEBCLIENT.URLS.fileset_check;
                        OME.handleDelete(deleteUrl, filesetCheckUrl, WEBCLIENT.USER.id);
                    }
                };

                config["chgrp"] = {
                    "label" : "Move to Group...",
                    "_disabled": true,
                    "icon"  : WEBCLIENT.URLS.static_webclient + 'image/icon_basic_user_16.png',
                    "action": function() {
                        // TODO - make sure this works with new jsTree
                        OME.handleChgrp(WEBCLIENT.URLS.webindex, WEBCLIENT.URLS.static_webclient);
                    }
                };
                
                config["share"] = {
                    "label" : "Create share",
                    "_disabled": true,
                    "icon"  : WEBCLIENT.URLS.static_webclient + 'image/icon_toolbar_share2.png',
                    "action": function(){
                        // We get_selected() within createShare()
                        OME.createShare();
                    }
                };

                config["renderingsettings"] = {
                    "label" : "Rendering Settings...",
                    "_disabled": true,
                    "action" : false,
                    "submenu" : {
                        "copy_rdef"  : {
                            "label" : "Copy",
                            "_disabled": true,
                            "icon"  : WEBCLIENT.URLS.static_webclient + 'image/icon_basic_copy_16.png',
                            "action": function() {
                                var inst = $.jstree.reference('#dataTree');
                                OME.copyRenderingSettings(WEBCLIENT.URLS.copy_image_rdef_json,
                                    inst.get_selected(true));
                            }
                        },
                        "paste_rdef": {
                            "label" : "Paste and Save",
                            "_disabled": true,
                            "icon"  : WEBCLIENT.URLS.static_webclient + 'image/icon_basic_paste_16.png',
                            "action": function() {
                                var inst = $.jstree.reference('#dataTree');
                                OME.pasteRenderingSettings(WEBCLIENT.URLS.copy_image_rdef_json,
                                    inst.get_selected(true));
                            }
                        },
                        "reset_rdef": {
                            "label" : "Set Imported and Save",
                            "_disabled": true,
                            "icon"  : WEBCLIENT.URLS.static_webclient + 'image/icon_basic_paste_16.png',
                            "action": function() {
                                var inst = $.jstree.reference('#dataTree');
                                OME.resetRenderingSettings(WEBCLIENT.URLS.reset_rdef_json,
                                    inst.get_selected(true));
                            }
                        },
                        "owner_rdef": {
                            "label" : "Set Owner's and Save",
                            "_disabled": true,
                            "icon"  : WEBCLIENT.URLS.static_webclient + 'image/icon_basic_paste_16.png',
                            "action": function() {
                                var inst = $.jstree.reference('#dataTree');
                                OME.applyOwnerRenderingSettings(WEBCLIENT.URLS.reset_owners_rdef_json,
                                    inst.get_selected(true));
                            }
                        }
                    }
                };

                // List of permissions related disabling
                // use canLink, canDelete etc classes on each node to enable/disable right-click menu

                // TODO Potentially #8879 needs to be handled either by disabling all subnodes or by never
                // creating them. As the menu is created anew each time there is no reason not to never create
                // those nodes

                // Disable delete if no canDelete permission
                if (OME.nodeHasPermission(node, 'canDelete')) {
                    config["delete"]["_disabled"] = false;
                }

                // Enable 'Move to group' if 'canChgrp'
                if(OME.nodeHasPermission(node, 'canChgrp')) {
                    // Can chgrp everything except Plate 'run'
                    if (node.type !== "acquisition") {
                        config["chgrp"]["_disabled"] = false;
                    }
                }

                // The only cases where 'Create' menu depends on selected node are
                // Project & Dataset (see below). For all others we can enable 'Create'...
                if (node.type !== 'project' && node.type !== 'dataset') {

                    var userId = WEBCLIENT.USER.id,
                        canCreate = (userId === WEBCLIENT.USER.id || userId === -1);

                    if(canCreate) {
                        config["create"]["_disabled"] = false;
                        config["create"]["submenu"]["project"]["_disabled"] = false;
                        config["create"]["submenu"]["dataset"]["_disabled"] = false;
                        config["create"]["submenu"]["screen"]["_disabled"] = false;
                    }
                }
                if (OME.nodeHasPermission(node, 'canLink')) {
                    var to_paste = false,
                        buffer = this.get_buffer(),
                        parent_id = node.parent;

                    if(this.can_paste() && buffer.node) {
                        to_paste = buffer.node[0].type;
                    }
                    // If canLink, handle other node types...
                    if (node.type === "project") {
                        // Project: can create Dataset
                        config["create"]["_disabled"] = false;
                        config["create"]["submenu"]["dataset"]["_disabled"] = false;
                        // if we have a dataset, allow paste
                        if (to_paste === "dataset") {
                            config["ccp"]["_disabled"] = false;
                            config["ccp"]["submenu"]["paste"]["_disabled"] = false;
                        }
                    } else if(node.type === "dataset") {
                        // Dataset, allow cut
                        config["ccp"]["_disabled"] = false;
                        config["ccp"]["submenu"]["cut"]["_disabled"] = false;
                        // If project parent, allow copy.
                        if (this.get_node(parent_id).type === 'project') {
                            config["ccp"]["submenu"]["copy"]["_disabled"] = false;
                        }
                        // we have an image, allow paste
                        if (to_paste === "image") {
                            config["ccp"]["_disabled"] = false;
                            config["ccp"]["submenu"]["paste"]["_disabled"] = false;
                        }
                    } else if (node.type === "image") {
                        // Image, allow cut
                        config["ccp"]["_disabled"] = false;
                        config["ccp"]["submenu"]["cut"]["_disabled"] = false;
                        // If dataset parent, allow copy.
                        if (this.get_node(parent_id).type === 'dataset') {
                            config["ccp"]["submenu"]["copy"]["_disabled"] = false;
                        }
                        // allow 'share'
                        config["share"]["_disabled"] = false;
                    } else if (node.type === "screen") {
                        // Screen: we have a Plate, allow paste
                        if (to_paste === "plate") {
                            config["ccp"]["_disabled"] = false;
                            config["ccp"]["submenu"]["paste"]["_disabled"] = false;
                        }
                    } else if (node.type === "plate") {
                        // Plate, allow cut
                        config["ccp"]["_disabled"] = false;
                        config["ccp"]["submenu"]["cut"]["_disabled"] = false;
                        // If Screen parent, allow copy.
                        if (this.get_node(parent_id).type === 'screen') {
                            config["ccp"]["submenu"]["copy"]["_disabled"] = false;
                        }
                    } else if (node.type === "acquisition") {
                        // nothing else needs to be enabled
                    }
                }

                // If 'canAnnotate' we can Paste rdefs to various nodes
                if (OME.nodeHasPermission(node, 'canAnnotate')) {
                    if (node.type === 'dataset' ||
                        node.type === 'plate' ||
                        node.type === 'acquisition' ||
                        node.type === 'image') {

                        config['renderingsettings']['_disabled'] = false;
                        config['renderingsettings']["submenu"]['paste_rdef']['_disabled'] = false;
                        config['renderingsettings']["submenu"]['reset_rdef']['_disabled'] = false;
                        config['renderingsettings']["submenu"]['owner_rdef']['_disabled'] = false;
                    }
                }
                // Only enable copying if an image is the node
                if (node.type === 'image') {
                    config['renderingsettings']['_disabled'] = false;
                    config['renderingsettings']["submenu"]['copy_rdef']['_disabled'] = false;
                }
                return config;
            }

        },
        // TODO Performance of sort may not be realistic. The tree is mostly ordered correctly
        // already, only insertions need to be corrected manually.
        'sort': function(nodeId1, nodeId2) {
            var inst = this;
            var node1 = inst.get_node(nodeId1);
            var node2 = inst.get_node(nodeId2);
            var name1 = node1.text.toLowerCase();
            var name2 = node2.text.toLowerCase();

            function getRanking(node) {
                if (node.type === 'tagset') {
                    return 1;
                } else if (node.type === 'tag') {
                    return 2;
                } else if (node.type === 'project') {
                    return 3;
                } else if (node.type === 'dataset') {
                    return 4;
                } else if (node.type === 'screen') {
                    return 5;
                } else if (node.type === 'plate') {
                    return 6;
                } else if (node.type === 'orphaned') {
                    return 7;
                } else {
                    return 8;
                }
            }
            // If the nodes are the same type then just compare lexicographically
            if (node1.type === node2.type && node1.text && node2.text) {
                // Unless they are experimenters and one of them is the current user.
                if(node1.type === 'experimenter') {
                    if (node1.data.obj.id === WEBCLIENT.USER.id) {
                        return -1;
                    } else if (node2.data.obj.id === WEBCLIENT.USER.id) {
                        return 1;
                    }
                }
                // If names are same, sort by ID
                if (name1 === name2) {
                    return node1.data.obj.id <= node2.data.obj.id ? -1 : 1;
                }
                return name1 <= name2 ? -1 : 1;
            // Otherwise explicitly order the type that might be siblings
            } else {

                var ranking1 = getRanking(node1);
                var ranking2 = getRanking(node2);
                return ranking1 <= ranking2 ? -1 : 1;
            }
        }
    });
});<|MERGE_RESOLUTION|>--- conflicted
+++ resolved
@@ -654,141 +654,6 @@
                     error: function (jqXHR, textStatus, errorThrown) {
                         // Global error handling is sufficient here
                     },
-<<<<<<< HEAD
-=======
-                    // Converter is required because the JSON format being returned is not
-                    // jstree specific.
-                    'converters' : {
-                        "text json": function (json) {
-                            var data = JSON.parse(json),
-                                jstree_data = [],
-                                node;
-
-                            // Add experimenters to the jstree data structure
-                            // This handles multiple experimenters in the tree
-                            // if (data.hasOwnProperty('experimenters')) {
-                            //     $.each(data.experimenters, function(index, value) {
-                            //         var node = {
-                            //             'data': {'id': value.id, 'obj': value},
-                            //             'text': value.firstName + ' ' + value.lastName,
-                            //             'children': true,
-                            //             'type': 'experimenter',
-                            //             'state': {
-                            //             },
-                            //             'li_attr': {
-                            //                 'data-id': value.id
-                            //             }
-                            //         };
-
-                            //         // Add 'state' opened for the current user by default
-                            //         {% if active_user %}
-                            //             if (value.id == {{ active_user.getId }}) {
-                            //                 node.state['opened'] = true;
-                            //             }
-                            //         {% endif %}
-
-                            //         jstree_data.push(node);
-                            //     });
-                            // }
-                            function makeNode(value, type) {
-                                var rv = {
-                                    'data': {'id': value.id, 'obj': value},
-                                    'text': value.name,
-                                    'children': value.childCount ? true : false,
-                                    'type': type,
-                                    'li_attr': {
-                                        'data-id': value.id
-                                    }
-                                };
-                                if (type === 'experimenter') {
-                                    rv.text = value.firstName + ' ' + value.lastName;
-                                    rv.state = {'opened': true};
-                                    rv.children = true;
-                                } else if (type === 'tag') {
-                                    // We don't count children for Tags (too expensive?) Assume they have children
-                                    rv.children = true;
-                                    rv.type = value.set ? 'tagset' : 'tag';
-                                    rv.text = value.value;
-                                }
-                                return rv;
-                            }
-
-                            if (data.hasOwnProperty('experimenter')) {
-                                node = makeNode(data.experimenter, 'experimenter');
-                                jstree_data.push(node);
-                            }
-
-                            // Add tags to the jstree data structure
-                            if (data.hasOwnProperty('tags')) {
-                                $.each(data.tags, function(index, value) {
-                                    var node = makeNode(value, 'tag');
-                                    jstree_data.push(node);
-                                });
-                            }
-
-                            // Add projects to the jstree data structure
-                            if (data.hasOwnProperty('projects')) {
-                                $.each(data.projects, function(index, value) {
-                                    var node = makeNode(value, 'project');
-                                    jstree_data.push(node);
-                                });
-                            }
-
-                            // Add datasets to the jstree data structure
-                            if (data.hasOwnProperty('datasets')) {
-                                $.each(data.datasets, function(index, value) {
-                                    var node = makeNode(value, 'dataset');
-                                    jstree_data.push(node);
-                                });
-                            }
-
-                            // Add images to the jstree data structure
-                            if (data.hasOwnProperty('images')) {
-                                $.each(data.images, function(index, value) {
-                                    var node = makeNode(value, 'image');
-                                    jstree_data.push(node);
-                                });
-                            }
-
-                            // Add screens to the jstree data structure
-                            if (data.hasOwnProperty('screens')) {
-                                $.each(data.screens, function(index, value) {
-                                    var node = makeNode(value, 'screen');
-                                    jstree_data.push(node);
-                                });
-                            }
-
-                            // Add plates to the jstree data structure
-                            if (data.hasOwnProperty('plates')) {
-                                $.each(data.plates, function(index, value) {
-                                    var node = makeNode(value, 'plate');
-                                    jstree_data.push(node);
-                                });
-                            }
-
-                            // Add plates to the jstree data structure
-                            if (data.hasOwnProperty('acquisitions')) {
-                                $.each(data.acquisitions, function(index, value) {
-                                    var node = makeNode(value, 'acquisition');
-                                    jstree_data.push(node);
-                                });
-                            }
-
-                            if (data.hasOwnProperty('orphaned')) {
-                                node = {
-                                    'data': {'obj': data.orphaned},
-                                    'text': data.orphaned.name,
-                                    'children': data.orphaned.childCount > 0 ? true : false,
-                                    'type': 'orphaned'
-                                };
-                                jstree_data.push(node);
-                            }
-
-                            return jstree_data;
-                        }
-
-                    }
->>>>>>> f3712901
                 });
             },
             'check_callback': function(operation, node, node_parent, node_position, more) {
