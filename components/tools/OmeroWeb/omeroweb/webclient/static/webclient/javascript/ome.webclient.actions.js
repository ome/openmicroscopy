--- conflicted
+++ resolved
@@ -542,7 +542,6 @@
     });
 };
 
-<<<<<<< HEAD
 // Format a date like "2015-06-15 12:08:01"
 OME.formatDate = function formatDate(date) {
     function padZero(number) {
@@ -558,7 +557,6 @@
     return dt + " " + tm;
 };
 
-=======
 OME.formatScriptName = function(name) {
     // format script name by replacing '_' with ' '
     name = name.replace(/_/g, " ");
@@ -631,7 +629,6 @@
         $("#fileanns_container input[type=checkbox]:not(:visible)").toggle();
     }
 }
->>>>>>> 19cddb26
 
 jQuery.fn.tooltip_init = function() {
     $(this).tooltip({
