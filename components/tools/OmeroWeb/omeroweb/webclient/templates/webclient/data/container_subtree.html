--- conflicted
+++ resolved
@@ -35,15 +35,9 @@
     {% if manager.containers.images %}
     {% for d in manager.containers.images %}
         <li id='image-{{ d.id }}' rel="image{% if not d.isOwned %}-locked{% endif %}" class="{{ d.getPermsCss }}" data-fileset="{{ d.fileset.id.val }}">
-<<<<<<< HEAD
-          <a href="#" data-name="{{ d.name|escape }}" >
-            {{ d.name|default:"Image"|escape }}
-          </a>
-=======
           {% if d.loaded %}
-              <a href="#" data-name="{{ d.name }}" >{{ d.name|default:"Image" }}</a>
+              <a href="#" data-name="{{ d.name|escape }}" >{{ d.name|default:"Image"|escape }}</a>
           {% else %}Object deleted.{% endif %}
->>>>>>> 0fc37b04
         </li>
     {% endfor %}
     {% endif %}
