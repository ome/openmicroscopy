--- conflicted
+++ resolved
@@ -381,39 +381,19 @@
             <div class='sort-numeric'>{% trans "Size Z" %}</div>
         </li>
         {% for c in manager.containers.images %}
-<<<<<<< HEAD
-            <li class='row' id="image_icon-{{ c.id }}" data-fileset="{{ c.fileset.id.val }}">
-                <div class="image">
-                    {% if share and not share.share.isOwned %}
-                        <img id="{{ c.id }}" src="{% url 'render_thumbnail' c.id share.share.id %}" alt="image" title="{{ c.name|escape }}, owned by {{ c.getOwner.getNameWithInitial }}"/>
-                    {% else %}
-                        <img id="{{ c.id }}" src="{% url 'render_thumbnail_resize' 96 c.id %}" alt="image" title="{{ c.name|escape }}{% if not c.isOwned %}, owned by {{ c.getOwner.getNameWithInitial }}{% endif %}"/>
-                    {% endif %}
-                </div>
-                <!-- NB: '#image_icon-123 div.desc' etc is used to update name when changed in right panel via "editinplace" -->
-                <div class="desc" valign="middle">
-                    {{ c.name|escape|truncatebefor:"65" }}
-                    <span class="hidden_sort_text">{{ c.name|escape }}</span>
-                </div>
-                <div class="date" valign="middle">{{ c.getDate|date:"d M Y" }} {{ c.getDate|time:"H:i:s" }}</div>
-                <div class="sizeX" valign="middle">{{ c.getSizeX }}</div>
-                <div class="sizeY" valign="middle">{{ c.getSizeY }}</div>
-                <div class="sizeZ" valign="middle">{{ c.getSizeZ }}</div>
-            </li>
-=======
             {% if c.loaded %}
                 <li class='row' id="image_icon-{{ c.id }}" data-fileset="{{ c.fileset.id.val }}">
                     <div class="image">
                         {% if share and not share.share.isOwned %}
-                            <img id="{{ c.id }}" src="{% url 'render_thumbnail' c.id share.share.id %}" alt="image" title="{{ c.name }}, owned by {{ c.getOwner.getNameWithInitial }}"/>
+                            <img id="{{ c.id }}" src="{% url 'render_thumbnail' c.id share.share.id %}" alt="image" title="{{ c.name|escape }}, owned by {{ c.getOwner.getNameWithInitial }}"/>
                         {% else %}
-                            <img id="{{ c.id }}" src="{% url 'render_thumbnail_resize' 96 c.id %}" alt="image" title="{{ c.name }}{% if not c.isOwned %}, owned by {{ c.getOwner.getNameWithInitial }}{% endif %}"/>
+                            <img id="{{ c.id }}" src="{% url 'render_thumbnail_resize' 96 c.id %}" alt="image" title="{{ c.name|escape }}{% if not c.isOwned %}, owned by {{ c.getOwner.getNameWithInitial }}{% endif %}"/>
                         {% endif %}
                     </div>
                     <!-- NB: '#image_icon-123 div.desc' etc is used to update name when changed in right panel via "editinplace" -->
                     <div class="desc" valign="middle">
-                        {{ c.name|truncatebefor:"65" }}
-                        <span class="hidden_sort_text">{{ c.name }}</span>
+                        {{ c.name|escape|truncatebefor:"65" }}
+                        <span class="hidden_sort_text">{{ c.name|escape }}</span>
                     </div>
                     <div class="date" valign="middle">{{ c.getDate|date:"d M Y" }} {{ c.getDate|time:"H:i:s" }}</div>
                     <div class="sizeX" valign="middle">{{ c.getSizeX }}</div>
@@ -425,7 +405,6 @@
                     <img id="{{ c.id }}" src="{% url 'render_thumbnail' c.id share.share.id %}" alt="image" title="Object deleted" href="{% url 'web_image_viewer' share.share.id c.id %}"/>
                 </li>
             {% endif%}
->>>>>>> 0fc37b04
         {% endfor %}
     </ul>
     
