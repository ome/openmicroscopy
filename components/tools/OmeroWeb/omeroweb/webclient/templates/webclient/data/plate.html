--- conflicted
+++ resolved
@@ -279,14 +279,10 @@
                             if (selectImageIds && selectImageIds.indexOf(w.id) > -1) {
                                 cls = 'class="ui-selected"';
                             }
-<<<<<<< HEAD
-                            html += '<li ' + cls + ' title="' + w.name + '" data-imageId="' + w.id + '"><img /></li>';
-=======
                             html += '<li ' + cls + ' title="' + w.name + '" data-imageId="' + w.id + '">';
                             html += '<a href="{% url 'webindex' %}img_detail/' + w.id + '/">';
-                            html += '<img src="' + w.thumb_url + '" />';
+                            html += '<img src="{% static "webgateway/img/spinner.gif" %}" />';
                             html += '</a></li>';
->>>>>>> d85ce918
                             if (!isNaN(imagesPerRow) && (idx+1)%imagesPerRow === 0) {
                                 html += '<br>';
                             }
