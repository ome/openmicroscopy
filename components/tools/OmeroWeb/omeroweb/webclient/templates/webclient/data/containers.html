{% extends "webclient/base/base_container.html" %}
{% load i18n %}


{% comment %}
<!--
  Copyright (C) 2011-2015 University of Dundee & Open Microscopy Environment.
  All rights reserved.

  This program is free software: you can redistribute it and/or modify
  it under the terms of the GNU Affero General Public License as
  published by the Free Software Foundation, either version 3 of the
  License, or (at your option) any later version.

  This program is distributed in the hope that it will be useful,
  but WITHOUT ANY WARRANTY; without even the implied warranty of
  MERCHANTABILITY or FITNESS FOR A PARTICULAR PURPOSE.  See the
  GNU Affero General Public License for more details.

  You should have received a copy of the GNU Affero General Public License
  along with this program.  If not, see <http://www.gnu.org/licenses/>.
-->
{% endcomment %}

{% comment %}
<!--
  This page is the 'home page' of the 3-column data layout for webclient.
  It loads the tree in the left panel. This is then used to load data into the middle and right panels (via AJAX)
  Plugins for the centre or right panels add themselves as selection listeners to the tree.
-->
{% endcomment %}
{% block link %}
    {{ block.super }}
    <link rel="stylesheet" href="{% static "webgateway/css/ome.jstree_theme.css" %}" type="text/css" />
{% endblock %}

{% block script %}
    {{ block.super }}

    <script src="{% static 'webclient/js/bundle.js' %}"></script>

    <script type="text/javascript" src="{% static "3rdparty/jquery.jstree-3.0.8/jstree.js" %}"></script>
    <script type="text/javascript" src="{% static "webclient/javascript/jquery.jstree.locate_plugin.js" %}"></script>
    <script type="text/javascript" src="{% static "webclient/javascript/jquery.jstree.conditionalselect_plugin.js" %}"></script>
    <script type="text/javascript" src="{% static "webclient/javascript/jquery.jstree.pagination_plugin.js" %}"></script>
    <script type="text/javascript" src="{% static "webclient/javascript/jquery.jstree.fields_plugin.js" %}"></script>
    <script type="text/javascript" src="{% static "webclient/javascript/jquery.jstree.omecut_plugin.js" %}"></script>
    <script type="text/javascript" src="{% static "webclient/javascript/jquery.jstree.ometools_plugin.js" %}"></script>
   <script type="text/javascript" src="{% static "webclient/javascript/jquery.jstree.childcount_plugin.js" %}"></script>
   <script type="text/javascript" src="{% static "webclient/javascript/jquery.jstree.truncatetext_plugin.js" %}"></script>

    <script type="text/javascript" src="{% static 'webclient/javascript/ome.chgrp.js'|add:url_suffix %}"></script>

    <!-- Main jsTree code is here -->
    <script src="{% static 'webclient/javascript/ome.tree.js'|add:url_suffix %}"></script>


    <script type="text/javascript">

    // Variables used by static files, particularly ome.tree.js for jstree setup
    var WEBCLIENT = {};

    WEBCLIENT.active_group_id = {{ active_group.id }};
    WEBCLIENT.USER = {'id': {{ ome.user.id }} };

    WEBCLIENT.URLS = {};
    WEBCLIENT.URLS.webindex = "{% url 'webindex' %}";
    WEBCLIENT.URLS.api_paths_to_object = "{% url 'api_paths_to_object' %}";
    WEBCLIENT.URLS.api_containers = "{% url 'api_containers' %}";
    WEBCLIENT.URLS.api_datasets = "{% url 'api_datasets' %}";
    WEBCLIENT.URLS.api_images = "{% url 'api_images' %}";
    WEBCLIENT.URLS.api_plates = "{% url 'api_plates' %}";
    WEBCLIENT.URLS.api_plate_acquisitions = "{% url 'api_plate_acquisitions' %}";
    WEBCLIENT.URLS.static_webclient = "{% static 'webclient' %}/";
    WEBCLIENT.URLS.api_tags_and_tagged = "{% url 'api_tags_and_tagged' %}";
    WEBCLIENT.URLS.fileset_check = "{% url 'fileset_check' 'delete' %}";
    WEBCLIENT.URLS.deletemany = "{% url 'manage_action_containers' 'deletemany' %}";
    WEBCLIENT.URLS.copy_image_rdef_json = "{% url 'webgateway.views.copy_image_rdef_json' %}";
    WEBCLIENT.URLS.reset_owners_rdef_json = "{% url 'reset_owners_rdef_json' %}";
    WEBCLIENT.URLS.reset_rdef_json = "{% url 'reset_rdef_json' %}";

    {% ifequal menu 'usertags' %}
        WEBCLIENT.URLS.tree_top_level = WEBCLIENT.URLS.api_tags_and_tagged;
    {% else %}
        WEBCLIENT.URLS.tree_top_level = WEBCLIENT.URLS.api_containers;
    {% endifequal %}

    {% if active_user %}
    WEBCLIENT.active_user = {'id': {{ active_user.id }} };
    WEBCLIENT.URLS.api_experimenter = "{% url 'api_experimenter' active_user.id %}";
    {% endif %}


    // Variable to store selection data when using jstree refresh
    var refreshPathsReverse = [];

    // Variable to enable resetting of the reload central panel timeout
    // var centreReloadTimeout = false;
    // function centreReload(event, data) {

    //     if (centreReloadTimeout) {
    //         window.clearTimeout(centreReloadTimeout);
    //     }

    //     centreReloadTimeout = window.setTimeout(function() {
    //         // Update the central panel
    //         update_thumbnails_panel(event, data);
    //         centreReloadTimeout = false;
    //     }, 200);
    // }

    var updateParentRemoveNode = function(inst, node, parent) {
        /* Update any other instances of the parent of this node to remove it
         * Also Based on if the parent of this node has any children
         * remaining, update the parental status of matching parents
        */

        // Get any other instances of the parent
        var parentKey = inst.locate_key(parent);
        var parentNodes = inst.locate_node(parentKey);
        // Get the parentNodeIds to easily check set membership
        var parentNodeIds = [];
        $.each(parentNodes, function(index, parentNode) {
             parentNodeIds.push(parentNode.id);
        });
        // Determine if this parent now has no children
        var parentChildless = !inst.is_parent(parent);

        // For performance reasons it is quicker to look for the nodes and check
        // their parents than to look for the parents and scan through all
        // their children
        var nodeKey = inst.locate_key(node);
        var nodeNodes = inst.locate_node(nodeKey);

        var updateParentRemoveNodes = [];
        $.each(nodeNodes, function(index, nodeNode) {
            // Discount the original node as jstree is removing that
            if (nodeNode.id === node.id) {
                return true;
            }

            // Discount any nodes that do not have one of the predetermined parents
            if ($.inArray(inst.get_parent(nodeNode), parentNodeIds) === -1) {
                return true;
            }

            // The remaining are children of identical parents and should
            // be removed
            updateParentRemoveNodes.push(nodeNode);
        });

        // Actually do the remove
        inst.delete_node(updateParentRemoveNodes);

        // If the parent is now childless it is also necessary to check
        // for any identical parent containers that are marked as expandable
        // which has ceased to be the case
        $.each(parentNodes, function(index, parentNode) {
            // Discount the original parent as jstree is handling that
            if (parentNode.id === parent.id) {
                return true;
            }

            if (parentChildless) {
                if (!inst.is_loaded(parentNode)) {
                    // Remove the offer of expansion, this is denoted by a node which is
                    // loaded, but has zero children
                    parentNode.state.loaded = true;
                    inst.redraw_node(parentNode);
                }
            }

            // Update the child count (override the childcount because it may not be
            // loaded and will thus always have no count)
            OME.updateNodeChildCount(inst, parentNode, parent.children.length);
        });


    };

    var updateParentInsertNode = function(inst, node, parent, position) {
        /* Update any other instances of the parent with the new node
         *
        */

        // Get any other instances of the parent
        var parentKey = inst.locate_key(parent);
        var parentNodes = inst.locate_node(parentKey);
        var oldParent = inst.get_node(inst.get_parent(node));

        $.each(parentNodes, function(index, parentNode) {
             // Discount the original parent as jstree is inserting that
             if (parentNode.id === parent.id) {
                // Continue
                return true;
             }

            if ((inst.is_loaded(parentNode) && inst.is_parent(parentNode)) ||
                (inst.is_loaded(parentNode) && inst.is_open(parentNode))) {
                // Create a new node to match the other examples with
                // data from the old
                var new_node_data = {
                    'data': {'id': node.data.obj.id, 'obj': node.data.obj},
                    'text': node.text,
                    'type': node.type,
                    // If it has children, we wish it to be loadable, but not loaded
                    // so just give it boolean instead of actual nodes
                    'children': inst.is_parent(node),
                    'li_attr': {
                        'class': node.type,
                        'data-id': node.data.obj.id
                    }
                };
                inst.create_node(parentNode, new_node_data, position);
            // An empty container
            } else if (!inst.is_parent(parentNode) && inst.is_loaded(parentNode)) {
                // Change the node to offer expansion
                parentNode.state.loaded = false;
                // Close the node
                inst.redraw_node(parentNode);
            }

            // Update the child count (override the childcount because it may not be
            // loaded and will thus always have no count)
            OME.updateNodeChildCount(inst, parentNode, oldParent.children.length);
        });
    };

    var removeDuplicateNodes = function(inst, node) {
        /**
         * Removes all duplicates of a node throughout the tree.
         * For use mainly when something is truly deleted as opposed to
         * unlinked
        */

        var nodeKey = inst.locate_key(node);
        var nodeNodes = inst.locate_node(nodeKey);

        $.each(nodeNodes, function(index, nodeNode) {
            // Update the parent count
            var parent = inst.get_node(inst.get_parent(nodeNode));
            var count = 0;
            if (parent.children) {
                count = parent.children.length;
            }
            OME.updateNodeChildCount(inst, parent, count);
            // Actually delete the node
            inst.delete_node(nodeNode);
        });
    };

    if (typeof OME === "undefined") { OME={}; }

        OME.handleNewContainer = function(container_type) {

            $("#new_container_type").text(container_type.capitalize());
            var $f = $("#new-container-form");
            var new_container_name = $("input[name='name']", $f).val("");     // clear fields
            var new_container_desc = $("textarea[name='description']", $f).val("");
            $("#new-container-form").dialog('open');
        }

        // Call this when a parent child count may have changed
        OME.updateNodeChildCount = function(tree, parent, override_count) {
            var node = tree.get_node(parent);
            var count;
            if (override_count) {
                count = override_count;
            } else {
                count = node.children.length;
            }
            // Restrict this to projects, datasets, screens and plates
            if (node.type === 'project' ||
                node.type === 'dataset' ||
                node.type === 'screen' ||
                node.type === 'plate' ||
                node.type === 'orphaned') {

                node.data.obj.childCount = count;
                tree.redraw_node(node, false, false);
            }
        };

        function enableToolbarButton(name, enabled) {
            if (enabled) {
                $('input#'+name+'Button').removeClass('button-disabled').prop('disabled', false);
            } else {
                $('input#'+name+'Button').addClass('button-disabled').prop('disabled', true);
            }
        };

        function buttonsShowHide(selected, inst) {
            // Disable all unless explicitly enabled below
            var toolbar_config = {
                "addproject":false,
                'adddataset':false,
                'addscreen':false,
                'copy':false,
                'cut':false,
                'paste': false,
                'delete':false,
                'createshare':false
            };

            // We 'canCreate' top level items, E.g. Project, Dataset, Screen, if the current userId is self or 'All Members'
            var userId = {{ ome.user_id }},
                canCreate = (userId === {{ ome.user.id }} || userId === -1);

            // These nodes can be Orphans, so creation is not selection-specific
            if (canCreate) {
                toolbar_config["addproject"] = true;
                toolbar_config["adddataset"] = true;
                toolbar_config['addscreen'] = true;
            }
            if(selected.length > 0) {

                // If the current selection(s) can be deleted
                // TODO Admin will have delete permissions on user
                // probably they should not be able to delete the
                // user from there
                if(OME.nodeHasPermission(selected, 'canDelete')) {
                    toolbar_config['delete'] = true;
                }

                // Only allow paste if there is a single selection and there is
                // something to paste
                if(selected.length == 1 && inst.can_paste()) {
                    // Check if the target is a suitable container for pasteing it
                    var buffer = inst.get_buffer();
                    $.each(buffer.node, function(index, node) {
                        // Never allow pasteing into orphaned or experimenter
                        // TODO What about pasteing a project from one experimenter to another?
                        // Run the standard jstree check to determine if paste is allowed as if using
                        // drag'n'drop.
                        if (inst.get_node(selected[0]).type !== 'orphaned' &&
                            inst.get_node(selected[0]).type !== 'experimenter' &&
                            inst.check(buffer.mode, node, selected[0], 0)) {
                            toolbar_config['paste'] = true;
                        } else {
                            // Break out of $.each as if one item can't paste, we can't paste
                            return false;
                        }
                    });

                }

                // Only allow copy/cut if the selected item(s) are elligible. This uses the slightly
                // confusingly named 'is_draggable' which is part of the drag'n'drop plugin
                // which in turn uses a jstree node type property 'draggable'
                // It also checks it the selected nodes can be linked
                if(inst.settings.dnd.is_draggable(selected)) {
                    toolbar_config['copy'] = true;
                    toolbar_config['cut'] = true;
                }

                // Only images can be added to a basket and only if they all are
                toolbar_config['createshare'] = true;
                $.each(selected, function(index, node) {
                    if (node.type != 'image' || !OME.nodeHasPermission(node, 'canLink')) {
                        toolbar_config['createshare'] = false;
                        // Break out of $.each
                        return false;
                    }
                });

            }

            for (var btnName in toolbar_config) {
                enableToolbarButton(btnName, toolbar_config[btnName]);
            }
        };


        // Helper method used by linkNode and unlinkNode below.
        // Simply adds parent_type, parent_id, child_type & child_id to payload object
        // e.g. {"dataset":{"10":{"image":[1,2,3]}}}:
        function addDataToPayload(payload, node, parent) {
            var parent_id = parent.data.obj.id,
                parent_type = parent.type,
                child_id = node.data.obj.id,
                child_type = node.type;
            // payload is payload.parent_type.parent_id.child_type: [child_ids]
            if (!(parent_type in payload)) payload[parent_type] = {};
            if (!(parent_id in payload[parent_type])) {
                payload[parent_type][parent_id] = {};
            }
            if (!(child_type in payload[parent_type][parent_id])) {
                payload[parent_type][parent_id][child_type] = [];
            }
            payload[parent_type][parent_id][child_type].push(child_id);
        }

        // linkNode and unlinkNode (below) use a 'debounce' timeout to collect
        // many link or unlink calls into a single AJAX call.
        // On each call to linkNode or unlinkNode, we add the data from node & parent
        // to the payload that we submit. This is sent once the timeout expires.
        // linkNode and unlinkNode both return a deferred promise that will be
        // resolved when the AJAX call returns.
        var linkNodeTimeout,
            linkPayload = {},
            deferredLink = jQuery.Deferred();
        function linkNode(inst, node, parent) {

            // doLink is called on timeout to submit AJAX call
            var doLink = function() {
                // we send a reference to the deferred...
                var dd = deferredLink;
                // ...and create a new deferred to handle subsequent calls to linkNode
                deferredLink = jQuery.Deferred();

                // Do the call, and resolve the deferred when done
                $.ajax({
                    url: "{% url 'api_links' %}",
                    type: "POST",
                    data: JSON.stringify(linkPayload),
                    dataType: 'json'
                })
                .done(function(data){
                    dd.resolve(data);
                });

                // empty the payload, ready for sebsequent calls
                linkPayload = {};
            };

            // build up an object with all the links we want to create
            addDataToPayload(linkPayload, node, parent)       

            // if we're waiting on timeout, clear this...
            if (linkNodeTimeout) {
                clearTimeout(linkNodeTimeout);
            }
            // ...start new timeout
            linkNodeTimeout = setTimeout(doLink, 10);

            // return a promise (cannot call resolve() on it elsewhere)
            return deferredLink.promise();

        }

        // See docs above for linkNode (works the same as unlinkNode)
        var unlinkNodeTimeout,
            unlinkPayload = {},
            deferredUnlink = jQuery.Deferred();
        function unlinkNode(inst, node, parent) {
            var doUnlink = function() {
                var dd = deferredUnlink;
                deferredUnlink = jQuery.Deferred();
                $.ajax({
                    url: "{% url 'api_links' %}",
                    type: "DELETE",
                    data: JSON.stringify(unlinkPayload),
                    dataType: 'json'
                })
                .done(function(data){
                    dd.resolve(data);
                });
                unlinkPayload = {};
            };
            addDataToPayload(unlinkPayload, node, parent)       
            if (unlinkNodeTimeout) {
                clearTimeout(unlinkNodeTimeout);
            }
            unlinkNodeTimeout = setTimeout(doUnlink, 10);
            return deferredUnlink.promise();
        };

        // Remove duplicate nodes, normally as a result of copy_node
        // or move_node
        function removeDuplicate(inst, node, parentId) {
            var parent = inst.get_node(parentId),
                found = false;
            $.each(parent.children, function(index, childId) {
                var child = inst.get_node(childId);
                if (child.type === node.type &&
                    child.data.obj.id === node.data.obj.id &&
                    child.id != node.id) {
                    inst.delete_node(child);
                    found = true;
                    // Break out of $.each
                    return false;
                }
            });
            return found;
        };

        // Stuff to do on load...
        $(function()
            {
                // We (un)truncate images when the left panel resizes...
                $("#left_panel").on('resize', function(event) {
                    var inst = $.jstree.reference('#dataTree');
                    inst.redraw(true);
                });

                // Handle creation of new Project, Dataset or Screen...
                $("#new-container-form").dialog({
                    autoOpen: false,
                    resizable: true,
                    height: 280,
                    width:420,
                    modal: true,
                    buttons: {
                        "OK": function() {
                             createNewContainer();
                             $( this ).dialog( "close" );
                        },
                        "Cancel": function() {
                            $( this ).dialog( "close" );
                        }
                    }
                });

                // same code is called from closing dialog or 'submit' of form
                $("#new-container-form").submit(function() {
                    $("#new-container-form").dialog( "close" );
                    createNewContainer();
                    return false;
                });

                var createNewContainer = function() {
                    var cont_type = $("#new_container_type").text().toLowerCase();  // E.g. 'project'
                    var $f = $("#new-container-form");
                    var new_container_name = $("input[name='name']", $f).val();
                    var new_container_desc = $("textarea[name='description']", $f).val();
                    if ($.trim(new_container_name).length == 0) {
                        alert("Please enter a Name");
                        return;
                    }

                    // If images under orphaned are selected, note IDs (for adding to new dataset)
                    var inst = $.jstree.reference('#dataTree');
                    var selected = inst.get_selected(true);
                    // TODO Only keeping img_ids because it is simpler to POST the data using that
                    // Can be removed when updating the ajax call
                    var img_ids = [];
                    var orphaned_image_nodes = [];

                    $.each(selected, function(index, node) {
                         if (node.type === 'image' &&
                             inst.get_node(inst.get_parent(node)).type === 'orphaned' &&
                             OME.nodeHasPermission(node, 'canLink')) {
                            img_ids.push(node.data.obj.id);
                            orphaned_image_nodes.push(node);
                         }
                    });

                    // If a project is selected, create dataset under it
                    var url, position = 0;
                    var parent = false;
                    if(selected.length == 1 && selected[0].type === 'project' && cont_type == 'dataset') {
                        url = '{% url 'manage_action_containers' "addnewcontainer" %}project/'+selected[0].data.obj.id+'/';
                        parent = selected[0];
                    // otherwise create an orphan of "folder_type" ('project', 'dataset', 'screen' etc. )
                    } else {
                        url = '{% url 'manage_action_containers' "addnewcontainer" %}';
                        // Make sure top level objects get added to jsTree root (current selected may be project, dataset, image or screen)
                        var root = inst.get_node('#');
                        $.each(root.children, function(index, id) {
                            var node = inst.get_node(id);
                             if (node.type === 'experimenter' && node.data.obj.id === {{ ome.user_id }}) {
                                parent = node;
                                // Break out of each
                                return false;
                             }
                        });
                    }

                    var ajax_data = {
                            "name" : new_container_name,
                            "folder_type" : cont_type,
                            "description" : new_container_desc
                        }
                    if (img_ids.length > 0){
                        ajax_data['image'] = img_ids;
                    }
                    $.ajax({
                        url: url,
                        data: ajax_data,
                        dataType: "json",
                        type: "POST",
                        traditional: true,
                        success: function(r){

                            var data = {
                                'id': r['id'],
                                'isOwner': true,
                                'ownerId': {{ ome.user.id }},
                                'name': new_container_name,
                                'permsCss': 'canEdit canAnnotate canLink canDelete canChgrp'
                            };

                            var node = {
                                'data': {'id': r['id'], 'obj': data},
                                'text': new_container_name,
                                'children': false,
                                'type': cont_type,
                                'li_attr': {
                                    'class': cont_type,
                                    'data-id': r['id']
                                }
                            };

                            // Create the node, move any orphans into it and select only it
                            node = JSON.parse(JSON.stringify(node));
                            inst.create_node(parent, node, 'last', function(node) {
                                if (orphaned_image_nodes.length > 0) {
                                    inst.move_node(orphaned_image_nodes, node);
                                }
                                // There is no need to update duplicates at the moment as nothing that
                                // can be created could have a duplicate to need updating
                                inst.deselect_all();
                                inst.select_node(node);
                                //TODO Scroll to new if off screen? https://github.com/vakata/jstree/issues/519
                            });
                        }
                    });
                };

                $("#delete-dialog-form").dialog({
                    dialogClass: 'delete_confirm_dialog',
                    autoOpen: false,
                    resizable: true,
                    height: 210,
                    width:420,
                    modal: true,
                    buttons: {
                        "Yes": function() {
                            $("#delete-dialog-form").data("clicked_button", "Yes");
                            $( this ).dialog( "close" );
                        },
                        "No": function() {
                            $("#delete-dialog-form").data("clicked_button", "No");
                            $( this ).dialog( "close" );
                        }
                    }
                });

<<<<<<< HEAD

                // Select jstree and then cascade handle events and setup the tree.
                var jstree = $("#dataTree")
                .on('changed.jstree', function (e, data) {
                    var inst = data.instance;

                    // Load on change, but not open because that breaks key navigation
                    if (data.node &&
                        inst.is_parent(data.node) &&
                        !inst.is_loaded(data.node) &&
                        !inst.is_loading(data.node)) {
                        inst.load_node(data.node);
                    }
                })
                .on('select_node.jstree deselect_node.jstree', function(e, data) {
                    // When selection changes, trigger change for other panels
                    var inst = data.instance;
                    buttonsShowHide(inst.get_selected(true), inst);
                    OME.tree_selection_changed(data, e);
                })
                .on('copy_node.jstree', function(e, data) {
                    /**
                    * Fired when a node is pasted
                    * Updates the server, adding the new link
                    */
                    var inst = data.instance;

                    // The data is not cloned when the node is copied, do that manually
                    data.node.data = JSON.parse(JSON.stringify(data.original.data));

                    // Copy the data for any child nodes in the copy as well
                    for(var i = 0; i < data.original.children_d.length; i++) {
                        var originalData = inst.get_node(data.original.children_d[i]).data;
                        originalData = JSON.parse(JSON.stringify(originalData));
                        inst.get_node(data.node.children_d[i]).data = originalData;
                    }

                    // Remove potential duplicate node
                    var childExists = removeDuplicate(inst, data.node, data.parent);

                    // Persist
                    if (!childExists) {
                        $.when(linkNode(inst, data.node, inst.get_node(data.parent))).done(function() {
                            update_thumbnails_panel(e, data);
                        });
                    } else {
                        update_thumbnails_panel(e, data);
                    }

                    // Update the child count
                    OME.updateNodeChildCount(inst, data.parent);

                    // Add to other identical nodes as well
                    updateParentInsertNode(inst, data.node, inst.get_node(data.parent), data.position);
                })
                .on('move_node.jstree', function(e, data) {
                    /**
                    * Fired when a node is moved
                    * Updates the server, removing the old link and adding the new
                    */
                    var inst = data.instance;
                    // Remove potential duplicate node
                    var childExists = removeDuplicate(inst, data.node, data.parent);

                    // trigger ome remove
                    $("body").trigger('removed_node.jstree.ome', data.node.data.obj);

                    // Persist
                    var linkPromise;
                    // If the move is orphaning an object, do not persist the link
                    if (data.parent.type !== 'experimenter' &&
                        data.parent.type !== 'orphaned' && !childExists) {
                        linkPromise = linkNode(inst, data.node, inst.get_node(data.parent));
                    }
                    var unlinkPromise = unlinkNode(inst, data.node, inst.get_node(data.old_parent));

                    $.when(linkPromise, unlinkPromise).done(function() {
                        update_thumbnails_panel(e, data);
                    });

                    // Add/Remove node to/from other identical nodes as well
                    updateParentInsertNode(inst, data.node, inst.get_node(data.parent), data.position);
                    updateParentRemoveNode(inst, data.node, inst.get_node(data.old_parent));

                    // Update the child counts
                    OME.updateNodeChildCount(inst, data.parent);
                    OME.updateNodeChildCount(inst, data.old_parent);

                })
                .on('delete_node.jstree', function(e, data) {
                    /**
                    * Fired when a node is deleted
                    * Simply removes the node, we do not update the server here as there
                    * is a need to delete nodes without persisting. E.g. when a dataset
                    * is updated to match another instance of itself elsewhere in the tree
                    */
                    var inst = data.instance;
                    // Update the child count
                    OME.updateNodeChildCount(inst, data.parent);
                })
                .on('create_node.jstree', function(e, data) {
                    /**
                    * Fired when a node is created
                    * Simply adds the node, we do not update the server here as there
                    * is a need to create nodes without persisting. E.g. when a dataset
                    * is updated to match another instance of itself elsewhere in the tree
                    */
                    var inst = data.instance;
                    // Update the child count
                    OME.updateNodeChildCount(inst, data.parent);
                })
                .on('loaded.jstree', function(e, data) {
                    /**
                    * Fired when the tree is loaded and ready for action
                    */
                    var inst = data.instance;

                    // Introspect the URL to get the show parameter
                    var param = OME.getURLParameter('show');
                    if (!param) {
                        // If not found, just select root node
                        inst.select_node('ul > li:first');
                    } else {
                        // Gather data for request
                        // Might have multiple objects separated by |
                        // We just use the first
                        var nodeIds = param.split('|');
                        var paramSplit = nodeIds[0].split('-');

                        var payload = {};
                        payload[paramSplit[0]] = paramSplit[1];

                        // AJAX Query to get the path of the item we wish to 'show'
                        $.ajax({
                            url: '{% url 'api_paths_to_object' %}',
                            data : payload,
                            dataType: "json",
                            type: "GET",
                            success: function(json) {
                                data = json.paths;
                                // Use the open_node callback mechanism to facilitate loading the tree to the
                                // point indicated by the path, starting from the top, 'experimenter'.
                                if (data.length == 0) return;
                                var path = data[0];
                                var lastIndex = path.length - 1;

                                var traverse = function(index, parentNode) {
                                    // Get this path component
                                    var comp = path[index];
                                    // Get the node for this path component
                                    var node = inst.locate_node(comp.type + '-' + comp.id, parentNode)[0];

                                    // if we've failed to find root, we might be showing "All Members". Try again...
                                    if (index === 0 && !node) {
                                        node = inst.locate_node(comp.type + '-' + '-1', parentNode)[0];
                                    }

                                    // If at any point the node doesn't exist, simply give up as the path has
                                    // become invalid
                                    if (!node) {
                                        return;
                                    }

                                    if (index < lastIndex) {
                                        inst.open_node(node, function() {
                                            traverse(index += 1, node);
                                        });
                                    // Otherwise select it
                                    } else {
                                        inst.select_node(node);
                                        inst.open_node(node);
                                        // we also focus the node, to scroll to it and setup hotkey events
                                        $("#" + node.id).children('.jstree-anchor').focus();
                                        // Handle multiple selection. E.g. extra images in same dataset
                                        for(var n=1; n<nodeIds.length; n++) {
                                            node = inst.locate_node(nodeIds[n], parentNode)[0];
                                            if(node) {
                                                inst.select_node(node);
                                            }
                                        }
                                    }
                                };

                                // Start traversing at the start of the path with no parent node
                                traverse(0, undefined);
                            },

                            error: function(json) {
                                // Global error handling is sufficient here
                            }
                        });
                    }

                    // Update the URL to remove the parameters as they serve to preload data this one
                    // time only
                    // history.pushState({}, '', window.location.pathname);
                })
                .on("click.jstree", ".jstree-anchor", function (e) {
                    e.preventDefault();
                    var datatree = $.jstree.reference($('#dataTree'));
                    // Expand on click (not select because of key navigation)
                    if (datatree.is_parent(this)) {
                        datatree.open_node(this);
                    }
                })
                .on("dblclick.jstree", ".jstree-anchor", function (e) {
                    e.preventDefault();
                    var datatree = $.jstree.reference($('#dataTree'));
                    var node = datatree.get_node(this);
                    if (node) {
                        if (node.type === 'image') {
                            //Open the image viewer for this image
                            OME.openPopup("{% url 'web_image_viewer' 0 %}".replace('0', node.data.obj.id ));
                        }
                    }
                })
                .on('keydown.jstree', '.jstree-anchor', function (e) {
                    var datatree = $.jstree.reference($('#dataTree'));

                    switch(e.which) {
                        // Up
                        case 38:
                            e.preventDefault();
                            var prev = datatree.get_prev_dom(this);
                            if(prev && prev.length) {
                                datatree.deselect_all();
                                datatree.select_node(prev);
                            }
                            break;
                        // Down
                        case 40:
                            e.preventDefault();
                            var next = datatree.get_next_dom(this);
                            if(next && next.length) {
                                datatree.deselect_all();
                                datatree.select_node(next);
                            }
                            break;
                        // Left
                        case 37:
                            e.preventDefault();
                            if(!datatree.is_open(this)) {
                                var prev = datatree.get_parent(this);
                                if(prev && prev.length) {
                                    datatree.deselect_all();
                                    datatree.select_node(prev);
                                }
                            }
                            break;
                        // Right
                        case 39:
                            e.preventDefault();
                            // opening of node is handled by jsTree, we just select...
                            if(!datatree.is_closed(this)) {
                                var next = datatree.get_next_dom(this);
                                if(next && next.length) {
                                    datatree.deselect_all();
                                    datatree.select_node(next);
                                }
                            }
                            break;
                    }

                })
                .on('refresh.jstree', function(){
                    var datatree = $.jstree.reference($('#dataTree'));

                    // Use the cached selection in refreshPathsReverse to restore the selection after refresh
                    $.each(refreshPathsReverse, function(index, refreshPathReverse) {
                        // If all parts of the path match the located node then select it
                        var locatedNodes = datatree.locate_node(refreshPathReverse[0][0] +
                                           '-' +
                                           refreshPathReverse[0][1]);
                        $.each(locatedNodes, function(index, node) {
                            var traverseNode = node;
                            var matched = true;
                            $.each(refreshPathReverse, function(index, pathComponent) {
                                if (traverseNode &&
                                    traverseNode.type === pathComponent[0] &&
                                    traverseNode.data.obj.id === pathComponent[1]) {
                                    // Update traverseNode to be its own parent
                                    traverseNode = datatree.get_node(datatree.get_parent(traverseNode));
                                } else {
                                    matched = false;
                                    // Exit refreshPathReverse each loop
                                    return false;                            }
                            });

                            if (matched) {
                                datatree.select_node(node)
                                // Exit locatedNodes each loop
                                return false;
                            }
                        });

                    });
                    // Clear refreshPathsReverse after selection has been restored
                    refreshPathsReverse = [];
                })

                // Setup jstree
                .jstree({
                    'plugins': ['types', 'contextmenu', 'dnd', 'sort', 'locate',
                                'ometools', 'conditionalselect', 'pagination', 'fields',
                                'truncatetext', 'childcount', 'omecut'],
                    // The jstree core
                    'locate' : {
                        // Returns a key for this node
                        'locate_function': function(node) {
                            // In some cases, this function is called before the data attribute exists
                            // These should be ignored, this will be called again later when it is
                            // populated.
                            if (!node.hasOwnProperty('data') ||
                                node.data === undefined ||
                                node.data === null) {
                                return false;
                            }
                            return node.type + '-' + node.data.obj.id;
                        }
                    },

                    'conditionalselect' : {
                        // Checks if a selection should be allowed
                        'conditionalselect_function': function(node) {
                            var inst = this;
                            var selected = inst.get_selected(true);
                            // As this function will previously have prevented cross-select, just
                            // check the first selection instead.
                            if (selected.length > 0 && selected[0].type !== node.type) {
                                return false;
                            }

                            // Also disallow the selection if it is a multi-select and the new target
                            // is already selected
                            var selected = inst.get_selected(true);
                            var allowSelect = true;
                            $.each(selected, function(index, sel) {
                                 if (sel.type === node.type && sel.data.obj.id === node.data.obj.id) {
                                    allowSelect = false;
                                    // Break out of each
                                    return false;
                                 }
                            });

                            return allowSelect;

                        }
                    },
                    'omecut': {
                        'path_url': '{% url 'api_paths_to_object' %}'
                    },
                    'core' : {
                        'themes': {
                            'dots': false,
                            'variant': 'ome'
                        },
                        'force_text': true,
                        // Make use of function for 'data' because there are some scenarios in which
                        // an ajax call is not used to get the data. Namely, the all-user view
                        'data' : function(node, callback) {
                            // Get the data for this query
                            var payload = {};
                            // Exception to this for orphans as in the case of api_images, id is a dataset
                            if (node.hasOwnProperty('data') && node.type != 'orphaned') {
                                if (node.data.hasOwnProperty('obj')) {
                                    payload['id'] = node.data.obj.id;
                                }
                            }
                            // Work back up the tree to obtain the id of the user we are viewing,
                            // this is useful in the case of orphaned image listing in particular.
                            // It may also be appropriate to use it to filter the queries in other
                            // places as well.
                            var inst = this;

                            // This path does not include the root node so the first entry is always
                            // the experimenter node except on inital load in which case it is false
                            var path = inst.get_path(node, false, true);
                            // Include the experimenter_id if we are loading an experimenter or
                            // orphaned node
                            if (path && (node.type === 'experimenter' || node.type === 'orphaned')) {
                                payload['experimenter_id'] = inst.get_node(path[0]).data.obj.id;
                            }

                            // If this is a node which can have paged results then either specify that
                            // we want the specific page, or use default first page
                            if (node.type === 'dataset' || node.type === 'orphaned') {
                                // Attempt to get the current page desired if there is one
                                var page = inst.get_page(node);
                                if (page) {
                                    payload['page'] = page;
                                    // Otherwise, no 'page' will give us default, first page
                                }
                            } else {
                                // Disable paging for other queries
                                payload['page'] = 0
                            }

                            // Specify that orphans are specifically sought
                            if (node.type === 'orphaned') {
                                payload['orphaned'] = true;
                            }

                            // Extra data needed for showing thumbs in centre panel
                            if (node.type === 'dataset' || node.type === 'orphaned') {
                                payload['sizeXYZ'] = true;
                                payload['date'] = true;
                                payload['thumbVersion'] = true;
                            }

                            // Always add the group_id from the current context
                            payload['group'] = {{ active_group.id }};


                            // Configure URL for request
                            // Get the type of the node being expanded
                            // Figure out what type of children it should have
                            // Request the list of children from that url, adding any relevant filters
                            var url;
                            if (node.type === 'experimenter') {
                                url = '{% url 'api_containers' %}';
                            } else if (node.type === 'project') {
                                url = '{% url 'api_datasets' %}';
                            } else if (node.type === 'dataset') {
                                url = '{% url 'api_images' %}';
                            } else if (node.type === 'screen') {
                                url = '{% url 'api_plates' %}';
                            } else if (node.type === 'plate') {
                                url = '{% url 'api_plate_acquisitions' %}';
                            } else if (node.type === 'orphaned') {
                                url = '{% url 'api_images' %}';
                            } else if (node.id === '#') {
                                // This handles multiple experimenters in the tree
                                // url = '{% url 'api_experimenters' %}';
                                {% if active_user and active_user.id != -1 %}
                                    url = '{% url 'api_experimenter' active_user.id %}';
                                {% else %}
                                    var node = {
                                        'data': {'id': -1, 'obj': {'id': -1}},
                                        'text': 'All members',
                                        'children': true,
                                        'type': 'experimenter',
                                        'state': {
                                            'opened': true
                                        },
                                        'li_attr': {
                                            'data-id': -1
                                        }
                                    };

                                    callback.call(this, [node]);
                                    return;
                                {% endif %}
                            }

                            if (url === undefined) {
                                return;
                            }

                            $.ajax({
                                url: url,
                                data: payload,
                                cache: false,
                                success: function (data, textStatus, jqXHR) {
                                    callback.call(this, data);
                                },
                                error: function (jqXHR, textStatus, errorThrown) {
                                    // Global error handling is sufficient here
                                },
                                // Converter is required because the JSON format being returned is not
                                // jstree specific.
                                'converters' : {
                                    "text json": function (json) {
                                        var data = JSON.parse(json);
                                        var jstree_data = [];

                                        // Add experimenters to the jstree data structure
                                        // This handles multiple experimenters in the tree
                                        // if (data.hasOwnProperty('experimenters')) {
                                        //     $.each(data.experimenters, function(index, value) {
                                        //         var node = {
                                        //             'data': {'id': value.id, 'obj': value},
                                        //             'text': value.firstName + ' ' + value.lastName,
                                        //             'children': true,
                                        //             'type': 'experimenter',
                                        //             'state': {
                                        //             },
                                        //             'li_attr': {
                                        //                 'data-id': value.id
                                        //             }
                                        //         };

                                        //         // Add 'state' opened for the current user by default
                                        //         {% if active_user %}
                                        //             if (value.id == {{ active_user.getId }}) {
                                        //                 node.state['opened'] = true;
                                        //             }
                                        //         {% endif %}

                                        //         jstree_data.push(node);
                                        //     });
                                        // }
                                        if (data.hasOwnProperty('experimenter')) {
                                            var value = data.experimenter;
                                            var node = {
                                                'data': {'id': value.id, 'obj': value},
                                                'text': value.firstName + ' ' + value.lastName,
                                                'children': true,
                                                'type': 'experimenter',
                                                'state': {
                                                    'opened': true
                                                },
                                                'li_attr': {
                                                    'data-id': value.id
                                                }
                                            };

                                            jstree_data.push(node);
                                        }

                                        // Add projects to the jstree data structure
                                        if (data.hasOwnProperty('projects')) {
                                            $.each(data.projects, function(index, value) {
                                                var node = {
                                                    'data': {'id': value.id, 'obj': value},
                                                    'text': value.name,
                                                    'children': value.childCount > 0 ? true : false,
                                                    'type': 'project',
                                                    'li_attr': {
                                                        'data-id': value.id
                                                    }
                                                };
                                                jstree_data.push(node);
                                            });
                                        }

                                        // Add datasets to the jstree data structure
                                        if (data.hasOwnProperty('datasets')) {
                                            $.each(data.datasets, function(index, value) {
                                                var node = {
                                                    'data': {'id': value.id, 'obj': value},
                                                    'text': value.name,
                                                    'children': value.childCount > 0 ? true : false,
                                                    'type': 'dataset',
                                                    'li_attr': {
                                                        'data-id': value.id
                                                    }
                                                };
                                                jstree_data.push(node);
                                            });
                                        }

                                        // Add images to the jstree data structure
                                        if (data.hasOwnProperty('images')) {
                                            $.each(data.images, function(index, value) {
                                                var node = {
                                                    'data': {'id': value.id, 'obj': value},
                                                    'text': value.name,
                                                    'children': false,
                                                    'type': 'image',
                                                    'li_attr': {
                                                        'data-id': value.id
                                                    }
                                                };
                                                jstree_data.push(node);
                                            });
                                        }

                                        // Add screens to the jstree data structure
                                        if (data.hasOwnProperty('screens')) {
                                            $.each(data.screens, function(index, value) {
                                                 var node = {
                                                    'data': {'id': value.id, 'obj': value},
                                                    'text': value.name,
                                                    'children': value.childCount > 0 ? true : false,
                                                    'type': 'screen',
                                                    'li_attr': {
                                                        'data-id': value.id
                                                    }
                                                 };
                                                 jstree_data.push(node);
                                            });
                                        }

                                        // Add plates to the jstree data structure
                                        if (data.hasOwnProperty('plates')) {
                                            $.each(data.plates, function(index, value) {
                                                 var node = {
                                                    'data': {'id': value.id, 'obj': value},
                                                    'text': value.name,
                                                    'children': value.childCount > 0 ? true : false,
                                                    'type': 'plate',
                                                    'li_attr': {
                                                        'data-id': value.id
                                                    }
                                                 };
                                                 jstree_data.push(node);
                                            });
                                        }

                                        // Add plates to the jstree data structure
                                        if (data.hasOwnProperty('acquisitions')) {
                                            $.each(data.acquisitions, function(index, value) {
                                                 var node = {
                                                    'data': {'id': value.id, 'obj': value},
                                                    'text': value.name,
                                                    'children': false,
                                                    'type': 'acquisition',
                                                    'li_attr': {
                                                        'data-id': value.id
                                                    }
                                                 };
                                                 jstree_data.push(node);
                                            });
                                        }

                                        if (data.hasOwnProperty('orphaned')) {
                                            var node = {
                                                'data': {'obj': data.orphaned},
                                                'text': 'Orphaned Images',
                                                'children': data.orphaned.childCount > 0 ? true : false,
                                                'type': 'orphaned'
                                            };
                                            jstree_data.push(node);
                                        }

                                        return jstree_data;
                                    }

                                }
                            });
                        },
                        'check_callback': function(operation, node, node_parent, node_position, more) {
                            // Before this (and thus before the copy and the paste) the nodes children
                            // are loaded. This is important as it allows us to weed out potential
                            // conflicts in the copy, i.e. where a link to the object already exists
                            // Called once per item being moved
                            // TODO Should be impossible to delete a link from orphans
                            var inst = $.jstree.reference(node);

                            // Sometimes '#' pops up in the destination of d'n'd, discount this
                            if (node_parent.id === '#') {
                                return false;
                            }

                            // Discount moves to a duplicate for both dnd checking and actual copy/move
                            // Also ensure sourec and destination are linkable
                            if (operation === 'copy_node' || operation === 'move_node') {
                                var oldParent = inst.get_node(node.parent)
                                if (oldParent.type === node_parent.type &&
                                    oldParent.data.obj.id === node_parent.data.obj.id) {
                                    return false;
                                }
                            }

                            // On actual copy/move allow all valid
                            if (more != undefined && more.core &&
                                (operation === 'copy_node' || operation === 'move_node')) {
                                // Check that the user has permission to list on the new parent
                                // or that their user themselves is the new parent
                                // or that their 'orphaned' directory is the new parent
                                if (!OME.nodeHasPermission(node_parent, 'canLink') &&
                                    node_parent.type !== 'experimenter' &&
                                    node_parent.type !== 'orphaned' &&
                                    node_parent.data.obj.id !== {{ active_group.id }}) {
                                    return false;
                                }
                                return true;
                            // For dnd checking if it can copy/move
                            } else if (operation === 'copy_node' || operation === 'move_node') {
                                // Only allow 'drop' if we 'canLink' or target is 'experimenter'
                                if (!OME.nodeHasPermission(node_parent, 'canLink') &&
                                        node_parent.type !== 'experimenter') {
                                    return false;
                                }
                                // If we are about to make object an orphan, don't allow to
                                // drop while dragging over parent, or between parent and it's children
                                if (node_parent.type === 'experimenter') {
                                    if (oldParent && more) {
                                        var pIdx = $("#"+oldParent.id).index();
                                        if (pIdx === node_position && more.pos === "b") {
                                            return false;
                                        }
                                        if (pIdx + 1 === node_position && more.pos === "a") {
                                            return false;
                                        }
                                    }
                                }

                                var nodeRules = inst.get_rules(node);
                                var parentRules = inst.get_rules(node_parent);
                                if (parentRules.valid_children != -1 &&
                                    parentRules.valid_children.indexOf(node.type) > -1) {
                                    return true;
                                }
                                return false;
                            }
                            // Default to allowing all operations
                            // 'copy_node', 'move_node' Handled above
                            // 'delete_node', 'rename_node': true
                            return true;
                        }
                    },
                    'types' : {
                        '#' : {
                            'valid_children': ['experimenter']
                        },
                        'default': {
                            'draggable': false
                        },
                        'experimenter': {
                            'icon' : '{% static "webclient/image/icon_user.png" %}',
                            'valid_children': ['project','dataset','screen','plate']
                        },
                        'project': {
                            'icon': '{% static "webclient/image/folder16.png" %}',
                            'valid_children': ['dataset']
                        },
                        'dataset': {
                            'icon': '{% static "webclient/image/folder_image16.png" %}',
                            'valid_children': ['image'],
                            'draggable': true
                        },
                        'image': {
                            'icon': '{% static "webclient/image/image16.png" %}',
                            'draggable': true
                        },
                        'screen': {
                            'icon': '{% static "webclient/image/folder_screen16.png" %}',
                            'valid_children': ['plate']
                        },
                        'plate': {
                            'icon': '{% static "webclient/image/folder_plate16.png" %}',
                            'valid_children': ['acquisition'],
                            'draggable': true
                        },
                        'acquisition': {
                            'icon': '{% static "webclient/image/image16.png" %}',
                        },
                        'orphaned': {
                            'icon': '{% static "webclient/image/folder_yellow16.png" %}',
                            'valid_children': ['image']
                        }

                    },
                    'dnd': {
                        'is_draggable': function(nodes) {
                            var inst = $.jstree.reference(nodes[0]);
                            // Check if the node types are draggable and the particular nodes have the
                            // 'canLink' permission. All must pass
                            for (index in nodes) {
                                if (!inst.get_rules(nodes[index]).draggable ||
                                      !OME.nodeHasPermission(nodes[index], 'canLink')
                                    ) {
                                    return false;
                                }
                            }
                            return true;
                        }
                    },
                    'contextmenu': {
                        'select_node': true,
                        'show_at_node': false,
                        'items' : function(node){
                            var config = {};

                            config["create"] = {
                                "label" : "Create new",
                                "_disabled": true,
                                "submenu": {
                                    "project": {
                                        "label" : "Project",
                                        "_disabled": true,
                                        "icon"  : '{% static "webclient/image/folder16.png" %}',
                                        action: function (node) {OME.handleNewContainer("project"); },
                                    },
                                    "dataset": {
                                        "label" : "Dataset",
                                        "_disabled": true,
                                        "icon"  : '{% static "webclient/image/folder_image16.png" %}',
                                        action: function (node) {OME.handleNewContainer("dataset"); },
                                      },
                                      "screen": {
                                        "label" : "Screen",
                                        "_disabled": true,
                                        "icon"  : '{% static "webclient/image/folder_screen16.png" %}',
                                        action: function (node) {OME.handleNewContainer("screen"); },
                                      }
                                }
                            };

                            config["ccp"] = {
                                "label"     : "Edit",
                                "action"    : false,
                                "_disabled" : true,
                                "submenu"   : {
                                    "cut"   :{
                                        "label" : "Cut Link",
                                        "_disabled": true,
                                        "icon"  : '{% static "webclient/image/icon_basic_cut_16.png" %}',
                                        "action": function(data) {
                                            var inst = $.jstree.reference(data.reference);
                                            var objs = inst.get_selected(true)
                                            inst.cut(objs);
                                            // Always disable paste button immediatly after using it
                                            enableToolbarButton('paste', false);
                                        }
                                    },
                                    "copy"  : {
                                        "label" : "Copy Link",
                                        "_disabled": true,
                                        "icon"  : '{% static "webclient/image/icon_basic_copy_16.png" %}',


                                        "action": function (data) {
                                            var inst = $.jstree.reference(data.reference);
                                            var objs = inst.get_selected(true)
                                            inst.copy(objs);
                                        }

                                    },
                                    "paste": {
                                        "label" : "Paste Link",
                                        "_disabled": true,
                                        "icon"  : '{% static "webclient/image/icon_basic_paste_16.png" %}',
                                        "action": function(data) {
                                            var inst = $.jstree.reference(data.reference);
                                            var obj = inst.get_node(data.reference);
                                            // Paste whatever is in the paste buffer into obj
                                            inst.paste(obj);
                                            // Always disable paste button immediatly after using it
                                            enableToolbarButton('paste', false);
                                        }
                                    }
                                }
                            };

                            config["delete"] = {
                                "label" : "Delete",
                                "_disabled": true,
                                "icon"  : '{% static "webclient/image/icon_basic_delete_16.png" %}',
                                "action": function(){
                                    var deleteUrl = "{% url 'manage_action_containers' 'deletemany' %}",
                                        filesetCheckUrl = "{% url 'fileset_check' 'delete' %}?";
                                    OME.handleDelete(deleteUrl, filesetCheckUrl, {{ ome.user.id }});
                                }
                            };

                            config["chgrp"] = {
                                "label" : "Move to Group...",
                                "_disabled": true,
                                "icon"  : '{% static "webclient/image/icon_basic_user_16.png" %}',
                                "action": function() {
                                    // TODO - make sure this works with new jsTree
                                    OME.handleChgrp("{% url 'webindex' %}", "{% static 'webclient' %}");
                                }
                            };
                            
                            config["share"] = {
                                "label" : "Create share",
                                "_disabled": true,
                                "icon"  : '{% static "webclient/image/icon_toolbar_share2.png" %}',
                                "action": function(){
                                    // We get_selected() within createShare()
                                    OME.createShare();
                                }
                            };

                            config["renderingsettings"] = {
                                "label" : "Rendering Settings...",
                                "_disabled": true,
                                "action" : false,
                                "submenu" : {
                                    "copy_rdef"  : {
                                        "label" : "Copy",
                                        "_disabled": true,
                                        "icon"  : '{% static "webclient/image/icon_basic_copy_16.png" %}',
                                        "action": function() {
                                            var inst = $.jstree.reference('#dataTree');
                                            copyRenderingSettings(inst.get_selected(true));
                                        }
                                    },
                                    "paste_rdef": {
                                        "label" : "Paste and Save",
                                        "_disabled": true,
                                        "icon"  : '{% static "webclient/image/icon_basic_paste_16.png" %}',
                                        "action": function() {
                                            var inst = $.jstree.reference('#dataTree');
                                            pasteRenderingSettings(inst.get_selected(true));
                                        }
                                    },
                                    "reset_rdef": {
                                        "label" : "Set Imported and Save",
                                        "_disabled": true,
                                        "icon"  : '{% static "webclient/image/icon_basic_paste_16.png" %}',
                                        "action": function() {
                                            var inst = $.jstree.reference('#dataTree');
                                            resetRenderingSettings(inst.get_selected(true));
                                        }
                                    },
                                    "owner_rdef": {
                                        "label" : "Set Owner's and Save",
                                        "_disabled": true,
                                        "icon"  : '{% static "webclient/image/icon_basic_paste_16.png" %}',
                                        "action": function() {
                                            var inst = $.jstree.reference('#dataTree');
                                            applyOwnerRenderingSettings(inst.get_selected(true));
                                        }
                                    }
                                }
                            };

                            // List of permissions related disabling
                            // use canLink, canDelete etc classes on each node to enable/disable right-click menu

                            // TODO Potentially #8879 needs to be handled either by disabling all subnodes or by never
                            // creating them. As the menu is created anew each time there is no reason not to never create
                            // those nodes

                            // Disable delete if no canDelete permission
                            if (OME.nodeHasPermission(node, 'canDelete')) {
                                config["delete"]["_disabled"] = false;
                            }

                            // Enable 'Move to group' if 'canChgrp'
                            if(OME.nodeHasPermission(node, 'canChgrp')) {
                                // Can chgrp everything except Plate 'run'
                                if (node.type !== "acquisition") {
                                    config["chgrp"]["_disabled"] = false;
                                }
                            }

                            // The only cases where 'Create' menu depends on selected node are
                            // Project & Dataset (see below). For all others we can enable 'Create'...
                            if (node.type !== 'project' && node.type !== 'dataset') {

                                var userId = {{ ome.user_id }},
                                    canCreate = (userId === {{ ome.user.id }} || userId === -1);

                                if(canCreate) {
                                    config["create"]["_disabled"] = false;
                                    config["create"]["submenu"]["project"]["_disabled"] = false;
                                    config["create"]["submenu"]["dataset"]["_disabled"] = false;
                                    config["create"]["submenu"]["screen"]["_disabled"] = false;
                                }
                            }
                            if (OME.nodeHasPermission(node, 'canLink')) {
                                var to_paste = false,
                                    buffer = this.get_buffer(),
                                    parent_id = node.parent;

                                if(this.can_paste() && buffer.node) {
                                    to_paste = buffer.node[0].type;
                                }
                                // If canLink, handle other node types...
                                if (node.type === "project") {
                                    // Project: can create Dataset
                                    config["create"]["_disabled"] = false;
                                    config["create"]["submenu"]["dataset"]["_disabled"] = false;
                                    // if we have a dataset, allow paste
                                    if (to_paste === "dataset") {
                                        config["ccp"]["_disabled"] = false;
                                        config["ccp"]["submenu"]["paste"]["_disabled"] = false;
                                    }
                                } else if(node.type === "dataset") {
                                    // Dataset, allow cut
                                    config["ccp"]["_disabled"] = false;
                                    config["ccp"]["submenu"]["cut"]["_disabled"] = false;
                                    // If project parent, allow copy.
                                    if (this.get_node(parent_id).type === 'project') {
                                        config["ccp"]["submenu"]["copy"]["_disabled"] = false;
                                    }
                                    // we have an image, allow paste
                                    if (to_paste === "image") {
                                        config["ccp"]["_disabled"] = false;
                                        config["ccp"]["submenu"]["paste"]["_disabled"] = false;
                                    }
                                } else if (node.type === "image") {
                                    // Image, allow cut
                                    config["ccp"]["_disabled"] = false;
                                    config["ccp"]["submenu"]["cut"]["_disabled"] = false;
                                    // If dataset parent, allow copy.
                                    if (this.get_node(parent_id).type === 'dataset') {
                                        config["ccp"]["submenu"]["copy"]["_disabled"] = false;
                                    }
                                    // allow 'share'
                                    config["share"]["_disabled"] = false;
                                } else if (node.type === "screen") {
                                    // Screen: we have a Plate, allow paste
                                    if (to_paste === "plate") {
                                        config["ccp"]["_disabled"] = false;
                                        config["ccp"]["submenu"]["paste"]["_disabled"] = false;
                                    }
                                } else if (node.type === "plate") {
                                    // Plate, allow cut
                                    config["ccp"]["_disabled"] = false;
                                    config["ccp"]["submenu"]["cut"]["_disabled"] = false;
                                    // If Screen parent, allow copy.
                                    if (this.get_node(parent_id).type === 'screen') {
                                        config["ccp"]["submenu"]["copy"]["_disabled"] = false;
                                    }
                                } else if (node.type === "acquisition") {
                                    // nothing else needs to be enabled
                                }
                            }

                            // If 'canAnnotate' we can Paste rdefs to various nodes
                            if (OME.nodeHasPermission(node, 'canAnnotate')) {
                                if (node.type === 'dataset' ||
                                    node.type === 'plate' ||
                                    node.type === 'acquisition' ||
                                    node.type === 'image') {

                                    config['renderingsettings']['_disabled'] = false;
                                    config['renderingsettings']["submenu"]['paste_rdef']['_disabled'] = false;
                                    config['renderingsettings']["submenu"]['reset_rdef']['_disabled'] = false;
                                    config['renderingsettings']["submenu"]['owner_rdef']['_disabled'] = false;
                                }
                            }
                            // Only enable copying if an image is the node
                            if (node.type === 'image') {
                                config['renderingsettings']['_disabled'] = false;
                                config['renderingsettings']["submenu"]['copy_rdef']['_disabled'] = false;
                            }
                            return config;
                        }

                    },
                    // TODO Performance of sort may not be realistic. The tree is mostly ordered correctly
                    // already, only insertions need to be corrected manually.
                    'sort': function(nodeId1, nodeId2) {
                        var inst = this;
                        var node1 = inst.get_node(nodeId1);
                        var node2 = inst.get_node(nodeId2);
                        var name1 = node1.text.toLowerCase();
                        var name2 = node2.text.toLowerCase();
                        // If the nodes are the same type then just compare lexicographically
                        if (node1.type === node2.type && node1.text != undefined && node2.text != undefined) {
                            // Unless they are experimenters and one of them is the current user.
                            if(node1.type === 'experimenter') {
                                if (node1.data.obj.id === {{ ome.user_id }}) {
                                    return -1;
                                } else if (node2.data.obj.id === {{ ome.user_id}}) {
                                    return 1;
                                }
                            }
                            // If names are same, sort by ID
                            if (name1 === name2) {
                                return node1.data.obj.id <= node2.data.obj.id ? -1 : 1;
                            }
                            return name1 <= name2 ? -1 : 1;
                        // Otherwise explicitly order the type that might be siblings
                        } else {

                            function getRanking(node) {
                                if (node.type === 'project') {
                                    return 1;
                                } else if (node.type === 'dataset') {
                                    return 2;
                                } else if (node.type === 'screen') {
                                    return 3;
                                } else if (node.type === 'plate') {
                                    return 4;
                                } else if (node.type === 'orphaned') {
                                    return 5;
                                } else {
                                    return 6;
                                }
                            }

                            var ranking1 = getRanking(node1);
                            var ranking2 = getRanking(node2);
                            return ranking1 <= ranking2 ? -1 : 1;
                        }
                    }
                });
=======
>>>>>>> 78a3f724
        });
    </script>

    <!-- configure toolbar buttons -->
    <script type="text/javascript">

    $(function () {

        var inst = $.jstree.reference('#dataTree');

        // Attach click handlers to the individual buttons

        $('#addprojectButton').click(function() {
            OME.handleNewContainer("project");
        });

        $('#adddatasetButton').click(function() {
            OME.handleNewContainer("dataset");
        });

        $('#addscreenButton').click(function() {
            OME.handleNewContainer("screen");
        });

        $('#copyButton').click(function() {
            var objs = inst.get_selected(true)
            inst.copy(objs);
        });

        $('#cutButton').click(function() {
            var objs = inst.get_selected(true)
            inst.cut(objs);
        });

        $('#createshareButton').click(function() {
            OME.createShare(inst.get_selected());
        });

        $('#pasteButton').click(function() {
            var objs = inst.get_selected(true);
            if (objs.length == 1) {
                inst.paste(objs[0]);
                // Always disable paste button immediatly after using it
                enableToolbarButton('paste', false);
            }
        });

        $('#deleteButton').click(function() {
            var deleteUrl = "{% url 'manage_action_containers' 'deletemany' %}",
                filesetCheckUrl = "{% url 'fileset_check' 'delete' %}?";
            OME.handleDelete(deleteUrl, filesetCheckUrl, {{ ome.user.id }});
        });

        $('#refreshButton').click(function() {
            // Grab the paths to the items that are currently selected, for restoration later
            var selections = inst.get_selected();

            $.each(selections, function(index, selection) {
                 var path = inst.get_path(selection, false, true).reverse();
                 var refreshPathReverse = [];
                 $.each(path, function(index, pathComponent) {
                      var node = inst.get_node(pathComponent);
                      var tuple = [node.type, node.data.obj.id];
                      refreshPathReverse.push(tuple);
                 });
                 refreshPathsReverse.push(refreshPathReverse);

            });

            inst.deselect_all();
            // NB: the global variable refreshPathsReverse is used in ome.tree.js
            // after refresh, then set to empty list.
            inst.refresh();
        });

    });
    </script>

    <!-- set up the middle panel to only show the div chosen by <select> -->
    {% include "webclient/data/includes/center_plugin_init.js.html" %}

    <!-- include code to handle primary 'thumbs' middle plugin -->
    {% include "webclient/data/includes/center_plugin.thumbs.js.html" %}

    {% for cp in ome.center_plugins %}
        {% include cp.include %}
    {% endfor %}



{% endblock %}




{% block left %}

    <div id="left_panel_tabs" class="absolute_fill ui-tabs">
	
		
        <ul id="left_panel_tab_list" class="ui-tabs-nav">
			
			<!-- Remember to update this in public/public.html as well. We should change this, but for the meantime, you need to manually update the menu there too -->
			
	        <li id="explore_tab" class="ui-state-default{% ifequal menu 'userdata' %} ui-tabs-active{% endifequal %}">
                <a href="{% url 'load_template' 'userdata' %}" class="ui-tabs-anchor" title="Explore">{% trans "Explore" %}</a>
            </li>
	        <li id="tags_tab" class="ui-state-default{% ifequal menu 'usertags' %} ui-tabs-active{% endifequal %}">
                <a href="{% url 'load_template' 'usertags' %}" class="ui-tabs-anchor">{% trans "Tags" %}</a>
            </li>
	        <li id="public_tab" class="ui-state-default">
                <a href="{% url 'load_template' 'public' %}" class="ui-tabs-anchor">{% trans "Shares" %}</a>
            </li>
       
	    </ul>

        <!-- toolbar above tree -->
        <div>

            {% ifequal menu 'usertags' %}
            <!-- Show Tags toolbar for tag page... -->
            <ul class="toolbar">
                <li><input id="refreshButton" class="button" type="image" src="{% static "webclient/image/icon_toolbar_refresh.png" %}" alt="Refresh" title="Refresh" /></li>

                <li class="seperator"></li>

                <li><input id="deleteButton" class="button button-disabled" type="image" src="{% static "webclient/image/icon_toolbar_delete.png" %}" alt="Delete" title="Delete" /></li>
            </ul>

            {% else %}
            <!-- Show Projects toolbar for main page... -->
            <ul class="toolbar">
					
			<li><input id="addprojectButton" class="button button-disabled" type="image" src="{% static "webclient/image/folder16.png" %}" alt="Create new project" title="Create new Project" /></li>
			<li><input id="adddatasetButton" class="button button-disabled" type="image" src="{% static "webclient/image/folder_image16.png" %}" alt="Create new dataset" title="Create new Dataset" /></li>
			<li><input id="addscreenButton" class="button button-disabled" type="image" src="{% static "webclient/image/folder_screen16.png" %}" alt="Create new screen" title="Create new Screen" /></li>
			
			<li class="seperator"></li>
			
			<li><input id="cutButton" class="button button-disabled" type="image" src="{% static "webclient/image/icon_toolbar_cut.png" %}" alt="Cut Link" title="Cut Link" /> </li>
            <li><input id="copyButton" class="button button-disabled" type="image" src="{% static "webclient/image/icon_toolbar_copy.png" %}" alt="Copy Link" title="Copy a link to the selected object" /> </li>
			<li><input id="pasteButton" class="button button-disabled" type="image" src="{% static "webclient/image/icon_toolbar_paste.png" %}" alt="Paste Link" title="Paste the copied link" /> </li>


			<li class="seperator">
			
			<li><input id="deleteButton" class="button button-disabled" type="image" src="{% static "webclient/image/icon_toolbar_delete.png" %}" alt="Delete" title="Delete" /> </li>

            <li class="seperator">

			<li><input id="createshareButton" class="button button-disabled" type="image" src="{% static "webclient/image/icon_toolbar_share2.png" %}" alt="Create Share" title="Create Share"></li>

			<li class="seperator"></li>
			
			<li><input id="refreshButton" class="button" type="image" src="{% static "webclient/image/icon_toolbar_refresh.png" %}" alt="Refresh" title="Refresh"> </li>
					
            </ul>
            {% endifequal %}
            

            <div class="clear"></div>

            <div id="tree_details" class="left_panel_inner">
                <div class="dataTree" id="dataTree"></div>
            </div>
        </div>

        <!-- hidden form for delete dialogs -->
        <div id="delete-dialog-form" title="Delete" style="display:none"
                data-url="{% url 'manage_action_containers' 'deletemany' %}"
                data-fileset-check-url="{% url 'fileset_check' 'delete' %}">
            <p id="deleteOthersWarning" class='error' style="font-size: 120%; font-weight: bold">
                Warning: Some objects you selected are owned by other users.
            </p>
            <p>Are you sure you want to delete the selected <span id="delete_type">Images</span>?</p>
            <p>If yes:</p>
            <form>
            <fieldset style="border: 0px solid white">
                <input type="checkbox" name="delete_anns" id="delete_anns" />
                Also delete any Annotations that become 'orphans'?<br/>
            </fieldset>
            </form>
        </div>

        <!-- hidden dialog for new Container -->
        <form id="new-container-form" title="New..." style="display:none">
            <p>Create a new <span id="new_container_type">Container</span>...</p>
            <p>
                <label for="id_name">Name:</label>
                {{ new_container_form.name }}
            </p>
            <p style="margin-bottom: 5px">
                <label for="id_description">Description:</label><br />
                {{ new_container_form.description }}
            </p>
        </form>

        <!-- hidden form for chgrp -->
        <form id="chgrp-form" title="Move to Group" action="{% url 'chgrp' %}" style="display:none" method="POST">{% csrf_token %}
        </form>

    </div>
{% endblock %}

<|MERGE_RESOLUTION|>--- conflicted
+++ resolved
@@ -635,1085 +635,6 @@
                         }
                     }
                 });
-
-<<<<<<< HEAD
-
-                // Select jstree and then cascade handle events and setup the tree.
-                var jstree = $("#dataTree")
-                .on('changed.jstree', function (e, data) {
-                    var inst = data.instance;
-
-                    // Load on change, but not open because that breaks key navigation
-                    if (data.node &&
-                        inst.is_parent(data.node) &&
-                        !inst.is_loaded(data.node) &&
-                        !inst.is_loading(data.node)) {
-                        inst.load_node(data.node);
-                    }
-                })
-                .on('select_node.jstree deselect_node.jstree', function(e, data) {
-                    // When selection changes, trigger change for other panels
-                    var inst = data.instance;
-                    buttonsShowHide(inst.get_selected(true), inst);
-                    OME.tree_selection_changed(data, e);
-                })
-                .on('copy_node.jstree', function(e, data) {
-                    /**
-                    * Fired when a node is pasted
-                    * Updates the server, adding the new link
-                    */
-                    var inst = data.instance;
-
-                    // The data is not cloned when the node is copied, do that manually
-                    data.node.data = JSON.parse(JSON.stringify(data.original.data));
-
-                    // Copy the data for any child nodes in the copy as well
-                    for(var i = 0; i < data.original.children_d.length; i++) {
-                        var originalData = inst.get_node(data.original.children_d[i]).data;
-                        originalData = JSON.parse(JSON.stringify(originalData));
-                        inst.get_node(data.node.children_d[i]).data = originalData;
-                    }
-
-                    // Remove potential duplicate node
-                    var childExists = removeDuplicate(inst, data.node, data.parent);
-
-                    // Persist
-                    if (!childExists) {
-                        $.when(linkNode(inst, data.node, inst.get_node(data.parent))).done(function() {
-                            update_thumbnails_panel(e, data);
-                        });
-                    } else {
-                        update_thumbnails_panel(e, data);
-                    }
-
-                    // Update the child count
-                    OME.updateNodeChildCount(inst, data.parent);
-
-                    // Add to other identical nodes as well
-                    updateParentInsertNode(inst, data.node, inst.get_node(data.parent), data.position);
-                })
-                .on('move_node.jstree', function(e, data) {
-                    /**
-                    * Fired when a node is moved
-                    * Updates the server, removing the old link and adding the new
-                    */
-                    var inst = data.instance;
-                    // Remove potential duplicate node
-                    var childExists = removeDuplicate(inst, data.node, data.parent);
-
-                    // trigger ome remove
-                    $("body").trigger('removed_node.jstree.ome', data.node.data.obj);
-
-                    // Persist
-                    var linkPromise;
-                    // If the move is orphaning an object, do not persist the link
-                    if (data.parent.type !== 'experimenter' &&
-                        data.parent.type !== 'orphaned' && !childExists) {
-                        linkPromise = linkNode(inst, data.node, inst.get_node(data.parent));
-                    }
-                    var unlinkPromise = unlinkNode(inst, data.node, inst.get_node(data.old_parent));
-
-                    $.when(linkPromise, unlinkPromise).done(function() {
-                        update_thumbnails_panel(e, data);
-                    });
-
-                    // Add/Remove node to/from other identical nodes as well
-                    updateParentInsertNode(inst, data.node, inst.get_node(data.parent), data.position);
-                    updateParentRemoveNode(inst, data.node, inst.get_node(data.old_parent));
-
-                    // Update the child counts
-                    OME.updateNodeChildCount(inst, data.parent);
-                    OME.updateNodeChildCount(inst, data.old_parent);
-
-                })
-                .on('delete_node.jstree', function(e, data) {
-                    /**
-                    * Fired when a node is deleted
-                    * Simply removes the node, we do not update the server here as there
-                    * is a need to delete nodes without persisting. E.g. when a dataset
-                    * is updated to match another instance of itself elsewhere in the tree
-                    */
-                    var inst = data.instance;
-                    // Update the child count
-                    OME.updateNodeChildCount(inst, data.parent);
-                })
-                .on('create_node.jstree', function(e, data) {
-                    /**
-                    * Fired when a node is created
-                    * Simply adds the node, we do not update the server here as there
-                    * is a need to create nodes without persisting. E.g. when a dataset
-                    * is updated to match another instance of itself elsewhere in the tree
-                    */
-                    var inst = data.instance;
-                    // Update the child count
-                    OME.updateNodeChildCount(inst, data.parent);
-                })
-                .on('loaded.jstree', function(e, data) {
-                    /**
-                    * Fired when the tree is loaded and ready for action
-                    */
-                    var inst = data.instance;
-
-                    // Introspect the URL to get the show parameter
-                    var param = OME.getURLParameter('show');
-                    if (!param) {
-                        // If not found, just select root node
-                        inst.select_node('ul > li:first');
-                    } else {
-                        // Gather data for request
-                        // Might have multiple objects separated by |
-                        // We just use the first
-                        var nodeIds = param.split('|');
-                        var paramSplit = nodeIds[0].split('-');
-
-                        var payload = {};
-                        payload[paramSplit[0]] = paramSplit[1];
-
-                        // AJAX Query to get the path of the item we wish to 'show'
-                        $.ajax({
-                            url: '{% url 'api_paths_to_object' %}',
-                            data : payload,
-                            dataType: "json",
-                            type: "GET",
-                            success: function(json) {
-                                data = json.paths;
-                                // Use the open_node callback mechanism to facilitate loading the tree to the
-                                // point indicated by the path, starting from the top, 'experimenter'.
-                                if (data.length == 0) return;
-                                var path = data[0];
-                                var lastIndex = path.length - 1;
-
-                                var traverse = function(index, parentNode) {
-                                    // Get this path component
-                                    var comp = path[index];
-                                    // Get the node for this path component
-                                    var node = inst.locate_node(comp.type + '-' + comp.id, parentNode)[0];
-
-                                    // if we've failed to find root, we might be showing "All Members". Try again...
-                                    if (index === 0 && !node) {
-                                        node = inst.locate_node(comp.type + '-' + '-1', parentNode)[0];
-                                    }
-
-                                    // If at any point the node doesn't exist, simply give up as the path has
-                                    // become invalid
-                                    if (!node) {
-                                        return;
-                                    }
-
-                                    if (index < lastIndex) {
-                                        inst.open_node(node, function() {
-                                            traverse(index += 1, node);
-                                        });
-                                    // Otherwise select it
-                                    } else {
-                                        inst.select_node(node);
-                                        inst.open_node(node);
-                                        // we also focus the node, to scroll to it and setup hotkey events
-                                        $("#" + node.id).children('.jstree-anchor').focus();
-                                        // Handle multiple selection. E.g. extra images in same dataset
-                                        for(var n=1; n<nodeIds.length; n++) {
-                                            node = inst.locate_node(nodeIds[n], parentNode)[0];
-                                            if(node) {
-                                                inst.select_node(node);
-                                            }
-                                        }
-                                    }
-                                };
-
-                                // Start traversing at the start of the path with no parent node
-                                traverse(0, undefined);
-                            },
-
-                            error: function(json) {
-                                // Global error handling is sufficient here
-                            }
-                        });
-                    }
-
-                    // Update the URL to remove the parameters as they serve to preload data this one
-                    // time only
-                    // history.pushState({}, '', window.location.pathname);
-                })
-                .on("click.jstree", ".jstree-anchor", function (e) {
-                    e.preventDefault();
-                    var datatree = $.jstree.reference($('#dataTree'));
-                    // Expand on click (not select because of key navigation)
-                    if (datatree.is_parent(this)) {
-                        datatree.open_node(this);
-                    }
-                })
-                .on("dblclick.jstree", ".jstree-anchor", function (e) {
-                    e.preventDefault();
-                    var datatree = $.jstree.reference($('#dataTree'));
-                    var node = datatree.get_node(this);
-                    if (node) {
-                        if (node.type === 'image') {
-                            //Open the image viewer for this image
-                            OME.openPopup("{% url 'web_image_viewer' 0 %}".replace('0', node.data.obj.id ));
-                        }
-                    }
-                })
-                .on('keydown.jstree', '.jstree-anchor', function (e) {
-                    var datatree = $.jstree.reference($('#dataTree'));
-
-                    switch(e.which) {
-                        // Up
-                        case 38:
-                            e.preventDefault();
-                            var prev = datatree.get_prev_dom(this);
-                            if(prev && prev.length) {
-                                datatree.deselect_all();
-                                datatree.select_node(prev);
-                            }
-                            break;
-                        // Down
-                        case 40:
-                            e.preventDefault();
-                            var next = datatree.get_next_dom(this);
-                            if(next && next.length) {
-                                datatree.deselect_all();
-                                datatree.select_node(next);
-                            }
-                            break;
-                        // Left
-                        case 37:
-                            e.preventDefault();
-                            if(!datatree.is_open(this)) {
-                                var prev = datatree.get_parent(this);
-                                if(prev && prev.length) {
-                                    datatree.deselect_all();
-                                    datatree.select_node(prev);
-                                }
-                            }
-                            break;
-                        // Right
-                        case 39:
-                            e.preventDefault();
-                            // opening of node is handled by jsTree, we just select...
-                            if(!datatree.is_closed(this)) {
-                                var next = datatree.get_next_dom(this);
-                                if(next && next.length) {
-                                    datatree.deselect_all();
-                                    datatree.select_node(next);
-                                }
-                            }
-                            break;
-                    }
-
-                })
-                .on('refresh.jstree', function(){
-                    var datatree = $.jstree.reference($('#dataTree'));
-
-                    // Use the cached selection in refreshPathsReverse to restore the selection after refresh
-                    $.each(refreshPathsReverse, function(index, refreshPathReverse) {
-                        // If all parts of the path match the located node then select it
-                        var locatedNodes = datatree.locate_node(refreshPathReverse[0][0] +
-                                           '-' +
-                                           refreshPathReverse[0][1]);
-                        $.each(locatedNodes, function(index, node) {
-                            var traverseNode = node;
-                            var matched = true;
-                            $.each(refreshPathReverse, function(index, pathComponent) {
-                                if (traverseNode &&
-                                    traverseNode.type === pathComponent[0] &&
-                                    traverseNode.data.obj.id === pathComponent[1]) {
-                                    // Update traverseNode to be its own parent
-                                    traverseNode = datatree.get_node(datatree.get_parent(traverseNode));
-                                } else {
-                                    matched = false;
-                                    // Exit refreshPathReverse each loop
-                                    return false;                            }
-                            });
-
-                            if (matched) {
-                                datatree.select_node(node)
-                                // Exit locatedNodes each loop
-                                return false;
-                            }
-                        });
-
-                    });
-                    // Clear refreshPathsReverse after selection has been restored
-                    refreshPathsReverse = [];
-                })
-
-                // Setup jstree
-                .jstree({
-                    'plugins': ['types', 'contextmenu', 'dnd', 'sort', 'locate',
-                                'ometools', 'conditionalselect', 'pagination', 'fields',
-                                'truncatetext', 'childcount', 'omecut'],
-                    // The jstree core
-                    'locate' : {
-                        // Returns a key for this node
-                        'locate_function': function(node) {
-                            // In some cases, this function is called before the data attribute exists
-                            // These should be ignored, this will be called again later when it is
-                            // populated.
-                            if (!node.hasOwnProperty('data') ||
-                                node.data === undefined ||
-                                node.data === null) {
-                                return false;
-                            }
-                            return node.type + '-' + node.data.obj.id;
-                        }
-                    },
-
-                    'conditionalselect' : {
-                        // Checks if a selection should be allowed
-                        'conditionalselect_function': function(node) {
-                            var inst = this;
-                            var selected = inst.get_selected(true);
-                            // As this function will previously have prevented cross-select, just
-                            // check the first selection instead.
-                            if (selected.length > 0 && selected[0].type !== node.type) {
-                                return false;
-                            }
-
-                            // Also disallow the selection if it is a multi-select and the new target
-                            // is already selected
-                            var selected = inst.get_selected(true);
-                            var allowSelect = true;
-                            $.each(selected, function(index, sel) {
-                                 if (sel.type === node.type && sel.data.obj.id === node.data.obj.id) {
-                                    allowSelect = false;
-                                    // Break out of each
-                                    return false;
-                                 }
-                            });
-
-                            return allowSelect;
-
-                        }
-                    },
-                    'omecut': {
-                        'path_url': '{% url 'api_paths_to_object' %}'
-                    },
-                    'core' : {
-                        'themes': {
-                            'dots': false,
-                            'variant': 'ome'
-                        },
-                        'force_text': true,
-                        // Make use of function for 'data' because there are some scenarios in which
-                        // an ajax call is not used to get the data. Namely, the all-user view
-                        'data' : function(node, callback) {
-                            // Get the data for this query
-                            var payload = {};
-                            // Exception to this for orphans as in the case of api_images, id is a dataset
-                            if (node.hasOwnProperty('data') && node.type != 'orphaned') {
-                                if (node.data.hasOwnProperty('obj')) {
-                                    payload['id'] = node.data.obj.id;
-                                }
-                            }
-                            // Work back up the tree to obtain the id of the user we are viewing,
-                            // this is useful in the case of orphaned image listing in particular.
-                            // It may also be appropriate to use it to filter the queries in other
-                            // places as well.
-                            var inst = this;
-
-                            // This path does not include the root node so the first entry is always
-                            // the experimenter node except on inital load in which case it is false
-                            var path = inst.get_path(node, false, true);
-                            // Include the experimenter_id if we are loading an experimenter or
-                            // orphaned node
-                            if (path && (node.type === 'experimenter' || node.type === 'orphaned')) {
-                                payload['experimenter_id'] = inst.get_node(path[0]).data.obj.id;
-                            }
-
-                            // If this is a node which can have paged results then either specify that
-                            // we want the specific page, or use default first page
-                            if (node.type === 'dataset' || node.type === 'orphaned') {
-                                // Attempt to get the current page desired if there is one
-                                var page = inst.get_page(node);
-                                if (page) {
-                                    payload['page'] = page;
-                                    // Otherwise, no 'page' will give us default, first page
-                                }
-                            } else {
-                                // Disable paging for other queries
-                                payload['page'] = 0
-                            }
-
-                            // Specify that orphans are specifically sought
-                            if (node.type === 'orphaned') {
-                                payload['orphaned'] = true;
-                            }
-
-                            // Extra data needed for showing thumbs in centre panel
-                            if (node.type === 'dataset' || node.type === 'orphaned') {
-                                payload['sizeXYZ'] = true;
-                                payload['date'] = true;
-                                payload['thumbVersion'] = true;
-                            }
-
-                            // Always add the group_id from the current context
-                            payload['group'] = {{ active_group.id }};
-
-
-                            // Configure URL for request
-                            // Get the type of the node being expanded
-                            // Figure out what type of children it should have
-                            // Request the list of children from that url, adding any relevant filters
-                            var url;
-                            if (node.type === 'experimenter') {
-                                url = '{% url 'api_containers' %}';
-                            } else if (node.type === 'project') {
-                                url = '{% url 'api_datasets' %}';
-                            } else if (node.type === 'dataset') {
-                                url = '{% url 'api_images' %}';
-                            } else if (node.type === 'screen') {
-                                url = '{% url 'api_plates' %}';
-                            } else if (node.type === 'plate') {
-                                url = '{% url 'api_plate_acquisitions' %}';
-                            } else if (node.type === 'orphaned') {
-                                url = '{% url 'api_images' %}';
-                            } else if (node.id === '#') {
-                                // This handles multiple experimenters in the tree
-                                // url = '{% url 'api_experimenters' %}';
-                                {% if active_user and active_user.id != -1 %}
-                                    url = '{% url 'api_experimenter' active_user.id %}';
-                                {% else %}
-                                    var node = {
-                                        'data': {'id': -1, 'obj': {'id': -1}},
-                                        'text': 'All members',
-                                        'children': true,
-                                        'type': 'experimenter',
-                                        'state': {
-                                            'opened': true
-                                        },
-                                        'li_attr': {
-                                            'data-id': -1
-                                        }
-                                    };
-
-                                    callback.call(this, [node]);
-                                    return;
-                                {% endif %}
-                            }
-
-                            if (url === undefined) {
-                                return;
-                            }
-
-                            $.ajax({
-                                url: url,
-                                data: payload,
-                                cache: false,
-                                success: function (data, textStatus, jqXHR) {
-                                    callback.call(this, data);
-                                },
-                                error: function (jqXHR, textStatus, errorThrown) {
-                                    // Global error handling is sufficient here
-                                },
-                                // Converter is required because the JSON format being returned is not
-                                // jstree specific.
-                                'converters' : {
-                                    "text json": function (json) {
-                                        var data = JSON.parse(json);
-                                        var jstree_data = [];
-
-                                        // Add experimenters to the jstree data structure
-                                        // This handles multiple experimenters in the tree
-                                        // if (data.hasOwnProperty('experimenters')) {
-                                        //     $.each(data.experimenters, function(index, value) {
-                                        //         var node = {
-                                        //             'data': {'id': value.id, 'obj': value},
-                                        //             'text': value.firstName + ' ' + value.lastName,
-                                        //             'children': true,
-                                        //             'type': 'experimenter',
-                                        //             'state': {
-                                        //             },
-                                        //             'li_attr': {
-                                        //                 'data-id': value.id
-                                        //             }
-                                        //         };
-
-                                        //         // Add 'state' opened for the current user by default
-                                        //         {% if active_user %}
-                                        //             if (value.id == {{ active_user.getId }}) {
-                                        //                 node.state['opened'] = true;
-                                        //             }
-                                        //         {% endif %}
-
-                                        //         jstree_data.push(node);
-                                        //     });
-                                        // }
-                                        if (data.hasOwnProperty('experimenter')) {
-                                            var value = data.experimenter;
-                                            var node = {
-                                                'data': {'id': value.id, 'obj': value},
-                                                'text': value.firstName + ' ' + value.lastName,
-                                                'children': true,
-                                                'type': 'experimenter',
-                                                'state': {
-                                                    'opened': true
-                                                },
-                                                'li_attr': {
-                                                    'data-id': value.id
-                                                }
-                                            };
-
-                                            jstree_data.push(node);
-                                        }
-
-                                        // Add projects to the jstree data structure
-                                        if (data.hasOwnProperty('projects')) {
-                                            $.each(data.projects, function(index, value) {
-                                                var node = {
-                                                    'data': {'id': value.id, 'obj': value},
-                                                    'text': value.name,
-                                                    'children': value.childCount > 0 ? true : false,
-                                                    'type': 'project',
-                                                    'li_attr': {
-                                                        'data-id': value.id
-                                                    }
-                                                };
-                                                jstree_data.push(node);
-                                            });
-                                        }
-
-                                        // Add datasets to the jstree data structure
-                                        if (data.hasOwnProperty('datasets')) {
-                                            $.each(data.datasets, function(index, value) {
-                                                var node = {
-                                                    'data': {'id': value.id, 'obj': value},
-                                                    'text': value.name,
-                                                    'children': value.childCount > 0 ? true : false,
-                                                    'type': 'dataset',
-                                                    'li_attr': {
-                                                        'data-id': value.id
-                                                    }
-                                                };
-                                                jstree_data.push(node);
-                                            });
-                                        }
-
-                                        // Add images to the jstree data structure
-                                        if (data.hasOwnProperty('images')) {
-                                            $.each(data.images, function(index, value) {
-                                                var node = {
-                                                    'data': {'id': value.id, 'obj': value},
-                                                    'text': value.name,
-                                                    'children': false,
-                                                    'type': 'image',
-                                                    'li_attr': {
-                                                        'data-id': value.id
-                                                    }
-                                                };
-                                                jstree_data.push(node);
-                                            });
-                                        }
-
-                                        // Add screens to the jstree data structure
-                                        if (data.hasOwnProperty('screens')) {
-                                            $.each(data.screens, function(index, value) {
-                                                 var node = {
-                                                    'data': {'id': value.id, 'obj': value},
-                                                    'text': value.name,
-                                                    'children': value.childCount > 0 ? true : false,
-                                                    'type': 'screen',
-                                                    'li_attr': {
-                                                        'data-id': value.id
-                                                    }
-                                                 };
-                                                 jstree_data.push(node);
-                                            });
-                                        }
-
-                                        // Add plates to the jstree data structure
-                                        if (data.hasOwnProperty('plates')) {
-                                            $.each(data.plates, function(index, value) {
-                                                 var node = {
-                                                    'data': {'id': value.id, 'obj': value},
-                                                    'text': value.name,
-                                                    'children': value.childCount > 0 ? true : false,
-                                                    'type': 'plate',
-                                                    'li_attr': {
-                                                        'data-id': value.id
-                                                    }
-                                                 };
-                                                 jstree_data.push(node);
-                                            });
-                                        }
-
-                                        // Add plates to the jstree data structure
-                                        if (data.hasOwnProperty('acquisitions')) {
-                                            $.each(data.acquisitions, function(index, value) {
-                                                 var node = {
-                                                    'data': {'id': value.id, 'obj': value},
-                                                    'text': value.name,
-                                                    'children': false,
-                                                    'type': 'acquisition',
-                                                    'li_attr': {
-                                                        'data-id': value.id
-                                                    }
-                                                 };
-                                                 jstree_data.push(node);
-                                            });
-                                        }
-
-                                        if (data.hasOwnProperty('orphaned')) {
-                                            var node = {
-                                                'data': {'obj': data.orphaned},
-                                                'text': 'Orphaned Images',
-                                                'children': data.orphaned.childCount > 0 ? true : false,
-                                                'type': 'orphaned'
-                                            };
-                                            jstree_data.push(node);
-                                        }
-
-                                        return jstree_data;
-                                    }
-
-                                }
-                            });
-                        },
-                        'check_callback': function(operation, node, node_parent, node_position, more) {
-                            // Before this (and thus before the copy and the paste) the nodes children
-                            // are loaded. This is important as it allows us to weed out potential
-                            // conflicts in the copy, i.e. where a link to the object already exists
-                            // Called once per item being moved
-                            // TODO Should be impossible to delete a link from orphans
-                            var inst = $.jstree.reference(node);
-
-                            // Sometimes '#' pops up in the destination of d'n'd, discount this
-                            if (node_parent.id === '#') {
-                                return false;
-                            }
-
-                            // Discount moves to a duplicate for both dnd checking and actual copy/move
-                            // Also ensure sourec and destination are linkable
-                            if (operation === 'copy_node' || operation === 'move_node') {
-                                var oldParent = inst.get_node(node.parent)
-                                if (oldParent.type === node_parent.type &&
-                                    oldParent.data.obj.id === node_parent.data.obj.id) {
-                                    return false;
-                                }
-                            }
-
-                            // On actual copy/move allow all valid
-                            if (more != undefined && more.core &&
-                                (operation === 'copy_node' || operation === 'move_node')) {
-                                // Check that the user has permission to list on the new parent
-                                // or that their user themselves is the new parent
-                                // or that their 'orphaned' directory is the new parent
-                                if (!OME.nodeHasPermission(node_parent, 'canLink') &&
-                                    node_parent.type !== 'experimenter' &&
-                                    node_parent.type !== 'orphaned' &&
-                                    node_parent.data.obj.id !== {{ active_group.id }}) {
-                                    return false;
-                                }
-                                return true;
-                            // For dnd checking if it can copy/move
-                            } else if (operation === 'copy_node' || operation === 'move_node') {
-                                // Only allow 'drop' if we 'canLink' or target is 'experimenter'
-                                if (!OME.nodeHasPermission(node_parent, 'canLink') &&
-                                        node_parent.type !== 'experimenter') {
-                                    return false;
-                                }
-                                // If we are about to make object an orphan, don't allow to
-                                // drop while dragging over parent, or between parent and it's children
-                                if (node_parent.type === 'experimenter') {
-                                    if (oldParent && more) {
-                                        var pIdx = $("#"+oldParent.id).index();
-                                        if (pIdx === node_position && more.pos === "b") {
-                                            return false;
-                                        }
-                                        if (pIdx + 1 === node_position && more.pos === "a") {
-                                            return false;
-                                        }
-                                    }
-                                }
-
-                                var nodeRules = inst.get_rules(node);
-                                var parentRules = inst.get_rules(node_parent);
-                                if (parentRules.valid_children != -1 &&
-                                    parentRules.valid_children.indexOf(node.type) > -1) {
-                                    return true;
-                                }
-                                return false;
-                            }
-                            // Default to allowing all operations
-                            // 'copy_node', 'move_node' Handled above
-                            // 'delete_node', 'rename_node': true
-                            return true;
-                        }
-                    },
-                    'types' : {
-                        '#' : {
-                            'valid_children': ['experimenter']
-                        },
-                        'default': {
-                            'draggable': false
-                        },
-                        'experimenter': {
-                            'icon' : '{% static "webclient/image/icon_user.png" %}',
-                            'valid_children': ['project','dataset','screen','plate']
-                        },
-                        'project': {
-                            'icon': '{% static "webclient/image/folder16.png" %}',
-                            'valid_children': ['dataset']
-                        },
-                        'dataset': {
-                            'icon': '{% static "webclient/image/folder_image16.png" %}',
-                            'valid_children': ['image'],
-                            'draggable': true
-                        },
-                        'image': {
-                            'icon': '{% static "webclient/image/image16.png" %}',
-                            'draggable': true
-                        },
-                        'screen': {
-                            'icon': '{% static "webclient/image/folder_screen16.png" %}',
-                            'valid_children': ['plate']
-                        },
-                        'plate': {
-                            'icon': '{% static "webclient/image/folder_plate16.png" %}',
-                            'valid_children': ['acquisition'],
-                            'draggable': true
-                        },
-                        'acquisition': {
-                            'icon': '{% static "webclient/image/image16.png" %}',
-                        },
-                        'orphaned': {
-                            'icon': '{% static "webclient/image/folder_yellow16.png" %}',
-                            'valid_children': ['image']
-                        }
-
-                    },
-                    'dnd': {
-                        'is_draggable': function(nodes) {
-                            var inst = $.jstree.reference(nodes[0]);
-                            // Check if the node types are draggable and the particular nodes have the
-                            // 'canLink' permission. All must pass
-                            for (index in nodes) {
-                                if (!inst.get_rules(nodes[index]).draggable ||
-                                      !OME.nodeHasPermission(nodes[index], 'canLink')
-                                    ) {
-                                    return false;
-                                }
-                            }
-                            return true;
-                        }
-                    },
-                    'contextmenu': {
-                        'select_node': true,
-                        'show_at_node': false,
-                        'items' : function(node){
-                            var config = {};
-
-                            config["create"] = {
-                                "label" : "Create new",
-                                "_disabled": true,
-                                "submenu": {
-                                    "project": {
-                                        "label" : "Project",
-                                        "_disabled": true,
-                                        "icon"  : '{% static "webclient/image/folder16.png" %}',
-                                        action: function (node) {OME.handleNewContainer("project"); },
-                                    },
-                                    "dataset": {
-                                        "label" : "Dataset",
-                                        "_disabled": true,
-                                        "icon"  : '{% static "webclient/image/folder_image16.png" %}',
-                                        action: function (node) {OME.handleNewContainer("dataset"); },
-                                      },
-                                      "screen": {
-                                        "label" : "Screen",
-                                        "_disabled": true,
-                                        "icon"  : '{% static "webclient/image/folder_screen16.png" %}',
-                                        action: function (node) {OME.handleNewContainer("screen"); },
-                                      }
-                                }
-                            };
-
-                            config["ccp"] = {
-                                "label"     : "Edit",
-                                "action"    : false,
-                                "_disabled" : true,
-                                "submenu"   : {
-                                    "cut"   :{
-                                        "label" : "Cut Link",
-                                        "_disabled": true,
-                                        "icon"  : '{% static "webclient/image/icon_basic_cut_16.png" %}',
-                                        "action": function(data) {
-                                            var inst = $.jstree.reference(data.reference);
-                                            var objs = inst.get_selected(true)
-                                            inst.cut(objs);
-                                            // Always disable paste button immediatly after using it
-                                            enableToolbarButton('paste', false);
-                                        }
-                                    },
-                                    "copy"  : {
-                                        "label" : "Copy Link",
-                                        "_disabled": true,
-                                        "icon"  : '{% static "webclient/image/icon_basic_copy_16.png" %}',
-
-
-                                        "action": function (data) {
-                                            var inst = $.jstree.reference(data.reference);
-                                            var objs = inst.get_selected(true)
-                                            inst.copy(objs);
-                                        }
-
-                                    },
-                                    "paste": {
-                                        "label" : "Paste Link",
-                                        "_disabled": true,
-                                        "icon"  : '{% static "webclient/image/icon_basic_paste_16.png" %}',
-                                        "action": function(data) {
-                                            var inst = $.jstree.reference(data.reference);
-                                            var obj = inst.get_node(data.reference);
-                                            // Paste whatever is in the paste buffer into obj
-                                            inst.paste(obj);
-                                            // Always disable paste button immediatly after using it
-                                            enableToolbarButton('paste', false);
-                                        }
-                                    }
-                                }
-                            };
-
-                            config["delete"] = {
-                                "label" : "Delete",
-                                "_disabled": true,
-                                "icon"  : '{% static "webclient/image/icon_basic_delete_16.png" %}',
-                                "action": function(){
-                                    var deleteUrl = "{% url 'manage_action_containers' 'deletemany' %}",
-                                        filesetCheckUrl = "{% url 'fileset_check' 'delete' %}?";
-                                    OME.handleDelete(deleteUrl, filesetCheckUrl, {{ ome.user.id }});
-                                }
-                            };
-
-                            config["chgrp"] = {
-                                "label" : "Move to Group...",
-                                "_disabled": true,
-                                "icon"  : '{% static "webclient/image/icon_basic_user_16.png" %}',
-                                "action": function() {
-                                    // TODO - make sure this works with new jsTree
-                                    OME.handleChgrp("{% url 'webindex' %}", "{% static 'webclient' %}");
-                                }
-                            };
-                            
-                            config["share"] = {
-                                "label" : "Create share",
-                                "_disabled": true,
-                                "icon"  : '{% static "webclient/image/icon_toolbar_share2.png" %}',
-                                "action": function(){
-                                    // We get_selected() within createShare()
-                                    OME.createShare();
-                                }
-                            };
-
-                            config["renderingsettings"] = {
-                                "label" : "Rendering Settings...",
-                                "_disabled": true,
-                                "action" : false,
-                                "submenu" : {
-                                    "copy_rdef"  : {
-                                        "label" : "Copy",
-                                        "_disabled": true,
-                                        "icon"  : '{% static "webclient/image/icon_basic_copy_16.png" %}',
-                                        "action": function() {
-                                            var inst = $.jstree.reference('#dataTree');
-                                            copyRenderingSettings(inst.get_selected(true));
-                                        }
-                                    },
-                                    "paste_rdef": {
-                                        "label" : "Paste and Save",
-                                        "_disabled": true,
-                                        "icon"  : '{% static "webclient/image/icon_basic_paste_16.png" %}',
-                                        "action": function() {
-                                            var inst = $.jstree.reference('#dataTree');
-                                            pasteRenderingSettings(inst.get_selected(true));
-                                        }
-                                    },
-                                    "reset_rdef": {
-                                        "label" : "Set Imported and Save",
-                                        "_disabled": true,
-                                        "icon"  : '{% static "webclient/image/icon_basic_paste_16.png" %}',
-                                        "action": function() {
-                                            var inst = $.jstree.reference('#dataTree');
-                                            resetRenderingSettings(inst.get_selected(true));
-                                        }
-                                    },
-                                    "owner_rdef": {
-                                        "label" : "Set Owner's and Save",
-                                        "_disabled": true,
-                                        "icon"  : '{% static "webclient/image/icon_basic_paste_16.png" %}',
-                                        "action": function() {
-                                            var inst = $.jstree.reference('#dataTree');
-                                            applyOwnerRenderingSettings(inst.get_selected(true));
-                                        }
-                                    }
-                                }
-                            };
-
-                            // List of permissions related disabling
-                            // use canLink, canDelete etc classes on each node to enable/disable right-click menu
-
-                            // TODO Potentially #8879 needs to be handled either by disabling all subnodes or by never
-                            // creating them. As the menu is created anew each time there is no reason not to never create
-                            // those nodes
-
-                            // Disable delete if no canDelete permission
-                            if (OME.nodeHasPermission(node, 'canDelete')) {
-                                config["delete"]["_disabled"] = false;
-                            }
-
-                            // Enable 'Move to group' if 'canChgrp'
-                            if(OME.nodeHasPermission(node, 'canChgrp')) {
-                                // Can chgrp everything except Plate 'run'
-                                if (node.type !== "acquisition") {
-                                    config["chgrp"]["_disabled"] = false;
-                                }
-                            }
-
-                            // The only cases where 'Create' menu depends on selected node are
-                            // Project & Dataset (see below). For all others we can enable 'Create'...
-                            if (node.type !== 'project' && node.type !== 'dataset') {
-
-                                var userId = {{ ome.user_id }},
-                                    canCreate = (userId === {{ ome.user.id }} || userId === -1);
-
-                                if(canCreate) {
-                                    config["create"]["_disabled"] = false;
-                                    config["create"]["submenu"]["project"]["_disabled"] = false;
-                                    config["create"]["submenu"]["dataset"]["_disabled"] = false;
-                                    config["create"]["submenu"]["screen"]["_disabled"] = false;
-                                }
-                            }
-                            if (OME.nodeHasPermission(node, 'canLink')) {
-                                var to_paste = false,
-                                    buffer = this.get_buffer(),
-                                    parent_id = node.parent;
-
-                                if(this.can_paste() && buffer.node) {
-                                    to_paste = buffer.node[0].type;
-                                }
-                                // If canLink, handle other node types...
-                                if (node.type === "project") {
-                                    // Project: can create Dataset
-                                    config["create"]["_disabled"] = false;
-                                    config["create"]["submenu"]["dataset"]["_disabled"] = false;
-                                    // if we have a dataset, allow paste
-                                    if (to_paste === "dataset") {
-                                        config["ccp"]["_disabled"] = false;
-                                        config["ccp"]["submenu"]["paste"]["_disabled"] = false;
-                                    }
-                                } else if(node.type === "dataset") {
-                                    // Dataset, allow cut
-                                    config["ccp"]["_disabled"] = false;
-                                    config["ccp"]["submenu"]["cut"]["_disabled"] = false;
-                                    // If project parent, allow copy.
-                                    if (this.get_node(parent_id).type === 'project') {
-                                        config["ccp"]["submenu"]["copy"]["_disabled"] = false;
-                                    }
-                                    // we have an image, allow paste
-                                    if (to_paste === "image") {
-                                        config["ccp"]["_disabled"] = false;
-                                        config["ccp"]["submenu"]["paste"]["_disabled"] = false;
-                                    }
-                                } else if (node.type === "image") {
-                                    // Image, allow cut
-                                    config["ccp"]["_disabled"] = false;
-                                    config["ccp"]["submenu"]["cut"]["_disabled"] = false;
-                                    // If dataset parent, allow copy.
-                                    if (this.get_node(parent_id).type === 'dataset') {
-                                        config["ccp"]["submenu"]["copy"]["_disabled"] = false;
-                                    }
-                                    // allow 'share'
-                                    config["share"]["_disabled"] = false;
-                                } else if (node.type === "screen") {
-                                    // Screen: we have a Plate, allow paste
-                                    if (to_paste === "plate") {
-                                        config["ccp"]["_disabled"] = false;
-                                        config["ccp"]["submenu"]["paste"]["_disabled"] = false;
-                                    }
-                                } else if (node.type === "plate") {
-                                    // Plate, allow cut
-                                    config["ccp"]["_disabled"] = false;
-                                    config["ccp"]["submenu"]["cut"]["_disabled"] = false;
-                                    // If Screen parent, allow copy.
-                                    if (this.get_node(parent_id).type === 'screen') {
-                                        config["ccp"]["submenu"]["copy"]["_disabled"] = false;
-                                    }
-                                } else if (node.type === "acquisition") {
-                                    // nothing else needs to be enabled
-                                }
-                            }
-
-                            // If 'canAnnotate' we can Paste rdefs to various nodes
-                            if (OME.nodeHasPermission(node, 'canAnnotate')) {
-                                if (node.type === 'dataset' ||
-                                    node.type === 'plate' ||
-                                    node.type === 'acquisition' ||
-                                    node.type === 'image') {
-
-                                    config['renderingsettings']['_disabled'] = false;
-                                    config['renderingsettings']["submenu"]['paste_rdef']['_disabled'] = false;
-                                    config['renderingsettings']["submenu"]['reset_rdef']['_disabled'] = false;
-                                    config['renderingsettings']["submenu"]['owner_rdef']['_disabled'] = false;
-                                }
-                            }
-                            // Only enable copying if an image is the node
-                            if (node.type === 'image') {
-                                config['renderingsettings']['_disabled'] = false;
-                                config['renderingsettings']["submenu"]['copy_rdef']['_disabled'] = false;
-                            }
-                            return config;
-                        }
-
-                    },
-                    // TODO Performance of sort may not be realistic. The tree is mostly ordered correctly
-                    // already, only insertions need to be corrected manually.
-                    'sort': function(nodeId1, nodeId2) {
-                        var inst = this;
-                        var node1 = inst.get_node(nodeId1);
-                        var node2 = inst.get_node(nodeId2);
-                        var name1 = node1.text.toLowerCase();
-                        var name2 = node2.text.toLowerCase();
-                        // If the nodes are the same type then just compare lexicographically
-                        if (node1.type === node2.type && node1.text != undefined && node2.text != undefined) {
-                            // Unless they are experimenters and one of them is the current user.
-                            if(node1.type === 'experimenter') {
-                                if (node1.data.obj.id === {{ ome.user_id }}) {
-                                    return -1;
-                                } else if (node2.data.obj.id === {{ ome.user_id}}) {
-                                    return 1;
-                                }
-                            }
-                            // If names are same, sort by ID
-                            if (name1 === name2) {
-                                return node1.data.obj.id <= node2.data.obj.id ? -1 : 1;
-                            }
-                            return name1 <= name2 ? -1 : 1;
-                        // Otherwise explicitly order the type that might be siblings
-                        } else {
-
-                            function getRanking(node) {
-                                if (node.type === 'project') {
-                                    return 1;
-                                } else if (node.type === 'dataset') {
-                                    return 2;
-                                } else if (node.type === 'screen') {
-                                    return 3;
-                                } else if (node.type === 'plate') {
-                                    return 4;
-                                } else if (node.type === 'orphaned') {
-                                    return 5;
-                                } else {
-                                    return 6;
-                                }
-                            }
-
-                            var ranking1 = getRanking(node1);
-                            var ranking2 = getRanking(node2);
-                            return ranking1 <= ranking2 ? -1 : 1;
-                        }
-                    }
-                });
-=======
->>>>>>> 78a3f724
         });
     </script>
 
