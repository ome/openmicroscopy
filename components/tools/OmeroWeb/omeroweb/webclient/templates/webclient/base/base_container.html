{% extends "webgateway/base/container3.html" %}
{% load i18n %}


{% comment %}
<!--
  Copyright (C) 2011 University of Dundee & Open Microscopy Environment.
  All rights reserved.

  This program is free software: you can redistribute it and/or modify
  it under the terms of the GNU Affero General Public License as
  published by the Free Software Foundation, either version 3 of the
  License, or (at your option) any later version.

  This program is distributed in the hope that it will be useful,
  but WITHOUT ANY WARRANTY; without even the implied warranty of
  MERCHANTABILITY or FITNESS FOR A PARTICULAR PURPOSE.  See the
  GNU Affero General Public License for more details.

  You should have received a copy of the GNU Affero General Public License
  along with this program.  If not, see <http://www.gnu.org/licenses/>.
-->
{% endcomment %}

{% comment %}
<!--
  This page controls the main 3-column layout of the webclient.
  Templates can extend this one to add content to the 3 columns.
  The initial template below this one is webclient/data/containers.html which has the data tree.
-->
{% endcomment %}


{% block title %}
    {% trans "Webclient" %}
{% endblock %}


<!-- Moved to higher folder so global styles are applied to everything in the interface

    <link rel="stylesheet" href="{% static "webclient/css/layout.css" %}" type="text/css" media="screen"/>

-->


{% block script %}
    {{ block.super }}
    <!-- required for the script_launch html below -->
    {% include "webclient/base/script_launch_head.html" %}

    <!-- The following are required by the right-hand panel, E.g. annotations/metadata_general.html -->
    <script type="text/javascript" src="{% static "3rdparty/jquery.quicksearch.js" %}"></script>
    <script type="text/javascript" src="{% static "3rdparty/jquery.tooltip/jquery.tooltip.pack.js" %}"></script>
    <script type="text/javascript" src="{% static "webclient/javascript/jquery.editinplace.js" %}"></script>
    <script type="text/javascript" src="{% static "webclient/javascript/jquery.form.js" %}"></script>
    

    <!-- preview viewer... -->
    <script type="text/javascript" src="{% static "webgateway/js/ome.viewport.js" %}"></script>
    <script type="text/javascript" src="{% static "webgateway/js/ome.viewportImage.js" %}"></script>
    <script type="text/javascript" src="{% static "webgateway/js/ome.gs_slider.js" %}"></script>
    <script type="text/javascript" src="{% static "webgateway/js/ome.gs_utils.js" %}"></script>
    <!-- ...including big images -->
    <script type="text/javascript" src="{% static "3rdparty/panojs/utils.js" %}"></script>
    <script type="text/javascript" src="{% static "3rdparty/panojs/PanoJS.js" %}"></script>
    <script type="text/javascript" src="{% static "3rdparty/panojs/controls.js" %}"></script>
    <script type="text/javascript" src="{% static "3rdparty/panojs/pyramid_Bisque.js" %}"></script>
    <script type="text/javascript" src="{% static "3rdparty/panojs/pyramid_imgcnv.js" %}"></script>
    <script type="text/javascript" src="{% static "3rdparty/panojs/pyramid_Zoomify.js" %}"></script>
    <script type="text/javascript" src="{% static "webgateway/js/ome.panojs.control_thumbnail.js" %}"></script>
    <script type="text/javascript" src="{% static "3rdparty/panojs/control_info.js" %}"></script>
    <script type="text/javascript" src="{% static "3rdparty/panojs/control_svg.js" %}"></script>


    <script>
        $(document).ready(function(){
            // initially hidden
            $("#user_dropdown ul").css('visibility', 'hidden');
            // show on click
            $("#show_user_dropdown").click(function(e) {
                
                $("ul", $(this).parent()).css('visibility', 'visible');
                e.preventDefault();
                return false;
            });
            // on hover-out, hide drop-down menus
            $("#user_dropdown ul").hover(function(){}, function(){
                $(this).css('visibility', 'hidden');
            });
        });
    </script>

    
    <!-- set-up right panel tabs -->
    {% include "webclient/data/includes/right_plugin.general.js.html" %}

    <!-- include scripts for loading data into right-hand tabs -->
    <!-- these are configured in settings.py under "omero.web.ui.right_tabs" -->
    {% for rt in nav.right_plugins %}
        {% include rt.include %}
    {% endfor %}
    
    
    
{% endblock %}


<<<<<<< HEAD
{% block middle_header_right %}
    <!-- Include is simply the <li><a>Link</a></li> links for webclient -->
    <a href="{% url wamyaccount 'edit' %}" title="Edit Account"> {{ ome.user.getFullName }}</a>
    <a href="{% url load_template 'help' %}">{% trans "Help" %}</a>
    {% include "webclient/base/logout.html" %}
{% endblock %}
=======
>>>>>>> 119357c2

{% block middle_header_right %}

        <!-- Global Tools -->
        {% include "webclient/base/basket_info.html" %}
        <ul class="header_toolbar">
                {% include "webclient/base/script_launch.html" %}
            {% include "webclient/base/activities_info.html" %}
        </ul>
        
        <!-- Global Search -->
        {% include "webclient/base/search_field.html" %}
        
        <!-- User Dropdown -->
        {% include "webclient/base/user_dropdown.html" %}
{% endblock %}




<!-- Right Tabs -->

{% block right %}
<div>
    <div id="annotation_tabs" class="absolute_fill">
        <ul id="annotation_tabs_list">
            <li><a href="#metadata_general">{% trans "General" %}</a></li>
            <!-- include right tabs, as configured in settings.py under "omero.web.ui.right_tabs" -->
            {% for rt in nav.right_plugins %}
                <li><a href="#{{ rt.plugin_id }}">{{ rt.label }}</a></li>
            {% endfor %}
        </ul>
        <div id="metadata_general" class="right_tab_content" ></div>
        <!-- include right tab bodies, as configured in settings.py under "omero.web.ui.right_tabs" -->
        {% for rt in nav.right_plugins %}
        <div id="{{ rt.plugin_id }}" class="right_tab_content"></div>
        {% endfor %}
    </div>
</div>
{% endblock %}


<|MERGE_RESOLUTION|>--- conflicted
+++ resolved
@@ -105,15 +105,6 @@
 {% endblock %}
 
 
-<<<<<<< HEAD
-{% block middle_header_right %}
-    <!-- Include is simply the <li><a>Link</a></li> links for webclient -->
-    <a href="{% url wamyaccount 'edit' %}" title="Edit Account"> {{ ome.user.getFullName }}</a>
-    <a href="{% url load_template 'help' %}">{% trans "Help" %}</a>
-    {% include "webclient/base/logout.html" %}
-{% endblock %}
-=======
->>>>>>> 119357c2
 
 {% block middle_header_right %}
 
