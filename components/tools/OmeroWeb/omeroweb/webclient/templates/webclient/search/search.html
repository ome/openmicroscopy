--- conflicted
+++ resolved
@@ -140,75 +140,6 @@
     <div>
         <p>{% trans "Searching feature enables you to search within the images, datasets, projects, plates and screens stored on the server. It supports single and multiple character wildcard searches." %}</p>
     </div>
-<<<<<<< HEAD
-    <div class="clear"></div>
-
-    <p>
-    <form id="searching_form">
-        <table>
-            <tr>
-                <th>{% trans "Search for" %} *:</th>
-                <td>
-                    <input class="search" type="text" name="query" value="{{ manager.criteria.query }}" size="35"/>
-                    <span class="searching_info"
-                        title="Searching - <small>Performs a single character wildcard search use the <b>'?'</b> symbol.
-                            The single character wildcard search looks for terms that match that with the single character replaced.
-                            To perform a multiple character wildcard search use the <b>'*'</b> symbol. <br/><br/>
-                            For example, to search for <i>'text'</i> or <i>'test'</i> you can use the search: <b>'te?t'</b>.
-                            Multiple character wildcard searches looks for 0 or more characters.
-                            For example, to search for <i>'test'</i>, <i>'tests'</i> or <i>'tester'</i>, you can use the search: <b>'test*'</b>.
-                            You can also use the wildcard searches in the middle or the beginning of a term.</small>">
-                        <img src="{% static "webgateway/img/help16.png" %}" />
-                    </span>
-                </td>
-            </tr>
-            <!--<tr><th>by date:</th><td><input type="text" id="dateinput" name="date" value="" size="15"/></td></tr>-->
-            <tr>
-                <th>{% trans "Date" %}:</th>
-                <td>
-                    <input type="text" id="dateperiodinput" name="dateperiodinput" value="{{ manager.criteria.period }}" size="25"/>
-                    <span id="daterange"
-                        title="Date - <small>Enables you to specify the one particular date or range of the creation data. To select the range, separate them by '_'.
-                            If you want to change the date click on the field again and pick the date.</small>">
-                        <img src="{% static "webgateway/img/help16.png" %}" />
-                    </span>
-                </td>
-            </tr>
-
-            <tr>
-                <th>{% trans "In" %} *:</th>
-                <td>
-                    <ul class="criteria">
-                        <li><input type="checkbox" name="datatype" value="images" CHECKED />{% trans "Images" %}</li>
-                        <li><input type="checkbox" name="datatype" value="datasets" />{% trans "Datasets" %}</li>
-                        <li><input type="checkbox" name="datatype" value="projects" />{% trans "Projects" %}</li>
-                    </ul>
-                    <ul class="criteria">
-                        <li><input type="checkbox" name="datatype" value="plates" />{% trans "Plates" %}</li>
-                        <li><input type="checkbox" name="datatype" value="screens" />{% trans "Screens" %}</li>
-                    </ul>
-                </td>
-            </tr>
-        </table>
-        <input id="search_button" type="button" value="Search"/> 
-    </form>    
-    </p>
-    <div>
-        <h1>{% trans "Batch searching" %}</h1>
-        <p>{% trans "The batch searching feature enables you to search for multiple images stored on the server." %}</p>
-    </div>
-    <p>
-    <form id="batch_searching_form">
-        <table>
-            <tr>
-                <th>{% trans "Search for" %}</th>
-                <td>
-                    <textarea name="batch_query" cols="30" rows="5" wrap="hard"></textarea>
-                    <span class="searching_info"
-                        title="Batch search - <small>Each line of the textbox should consist of exactly 3 elements(/columns).
-                            The elements should contain the following information in order: plate name, row, column.
-                            The columns are separated by a delimiter which can be selected below the textbox.<br/><br/>
-=======
 	{% endcomment %}
 	
 	<div class="left_panel_inner">
@@ -276,31 +207,10 @@
                 title="Batch search - <small>Each line of the textbox should consist of exactly 3 elements(/columns).
                     The elements should contain the following information in order: plate name, row, column.
                     The columns are separated by a delimiter which can be selected below the textbox.<br/><br/>
->>>>>>> 119357c2
 +</small><b>Example search:</b><small><pre>
 +Foo    0    0
 +Bar    2    3
 +</pre> The above searches for images in two wells.
-<<<<<<< HEAD
-                            The first well is located in row 0, column 0 (=well A01) of a plate with name Foo.
-                            The second well is located in row 2, column 3 (=well C04) of a plate with name Bar.</small>">
-                        <img src="{% static "webgateway/img/help16.png" %}" />
-                    </span>
-                </td>
-        </table>
-        {% trans "Delimiter:" %}
-        <input type="radio" name="delimiter" value="," />
-        {% trans "comma (,)"  %}
-        <input type="radio" name="delimiter" value=";" />
-        {% trans "semi-colon (;)" %}
-        <input type="radio" name="delimiter" value="\t" checked="yes" />
-        {% trans "horizontal tab" %}
-        <input type="radio" name="delimiter" value="|" />
-        {% trans "vertical bar (|)" %}
-        <br/><input id="batch_search_button" type="button" value="Search"/>
-    </form>
-    </p>
-=======
 
                     The first well is located in row 0, column 0 (=well A01) of a plate with name Foo.
                     The second well is located in row 2, column 3 (=well C04) of a plate with name Bar.</small>"</span>
@@ -323,7 +233,6 @@
 			<input id="batch_search_button" type="submit" value="Search"/>
 	    </form>
 	</div>
->>>>>>> 119357c2
 </div>
 
 {% endblock %}
