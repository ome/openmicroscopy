

{% load i18n %}
{% load common_filters %}
{% load common_tags %}


{% comment %}
<!--
  Copyright (C) 2011 University of Dundee & Open Microscopy Environment.
  All rights reserved.

  This program is free software: you can redistribute it and/or modify
  it under the terms of the GNU Affero General Public License as
  published by the Free Software Foundation, either version 3 of the
  License, or (at your option) any later version.

  This program is distributed in the hope that it will be useful,
  but WITHOUT ANY WARRANTY; without even the implied warranty of
  MERCHANTABILITY or FITNESS FOR A PARTICULAR PURPOSE.  See the
  GNU Affero General Public License for more details.

  You should have received a copy of the GNU Affero General Public License
  along with this program.  If not, see <http://www.gnu.org/licenses/>.
-->
{% endcomment %}

    <script type="text/javascript">
        
        $(document).ready(function()
            {
                $("#comments_container").hide_if_empty();
                $("#fileanns_container").hide_if_empty();
                $("#tags_container").hide_if_empty();
                
                {% if manager.canEdit %}
                // we may have well-index, if we are editing an image within a Well
                var idx = "{{ index }}";
                if (idx.length > 0) {
                    idx = "?index=" + idx;
                }
                $( "#{{ manager.obj_type }}name-{{ manager.obj_id }} button" )      // E.g. imagename-123 button
                    .editable('{% url manage_action_containers "editname" manager.obj_type manager.obj_id %}'+idx,
                        '{% url manage_action_containers "savename" manager.obj_type manager.obj_id %}'+idx,
                        "{{ manager.obj_type }}name-{{ manager.obj_id }}" );
                $( "#{{ manager.obj_type }}description-{{ manager.obj_id }} button" )
                    .editable('{% url manage_action_containers "editdescription" manager.obj_type manager.obj_id %}'+idx,
                        '{% url manage_action_containers "savedescription" manager.obj_type manager.obj_id %}'+idx,
                        "{{ manager.obj_type }}description-{{ manager.obj_id }}" );
                {% endif %}

                var acquisition_load = false;
                var preview_load = false;
                var hierarchy_load = false;

                
                $("{% for t in manager.tag_annotations %}#tagdesc{{ t.id }}, {% endfor %}#tag").tooltip({ 
                    track: true, 
                    delay: 0, 
                    showURL: false, 
                    opacity: 1, 
                    fixPNG: true, 
                    showBody: " - ", 
                    top: -15, 
                    left: 5 
                }); 
                
                $("#custom_annotations td span").hide() // hide the tool tip source elements
                $("#custom_annotations td").tooltip({ 
                    bodyHandler: function() { 
                            return $("span.tooltip_html", $(this)).html(); 
                        },
                    track: true, 
                    delay: 0, 
                    showURL: false, 
                    fixPNG: true, 
                    showBody: " - ", 
                    top: 10, 
                    left: -100 
                });
                $(".tooltip").parent().children("span").hide(); // hide tool tip source
                $(".tooltip").tooltip_init();

                $(".show_xml").next().hide();   // hide any XML annotation blocks
                // display in a new window      
                $(".show_xml").click(function() {
                    var xml = $(this).next().html();
                    var newWindow=window.open('','','height=500,width=500,scrollbars=yes, top=50, left=100');
                    newWindow.document.write(xml);
                    newWindow.document.close();
                    return false;
                });
                
                {% if manager.image %}
                // handle loading of image hierarchy by ajax
                $("#hierarchy-link").click(function(e){
                    var hierarchy_url = $(this).attr('href');
                    $("#hierarchy-spinner").show();  // waiting...
                    $("#hierarchy-pane").load(hierarchy_url);
                    e.preventDefault();
                    return false;
                })
                {% endif %}

                // show a link to the current object
                $("#show_link_btn").click(function(){
                    $("#link_info_popup").show();
                {% if webclient_path %}
                    var lnk = "{{ webclient_path }}";
                {% else %}
                    var lnk = location.href.substring(0,location.href.length - location.search.length);
                    if (lnk.charAt( lnk.length-1 ) == "#") { lnk = lnk.substring(0, lnk.length-1)}
                {% endif %}
                    var obj_type = "{{manager.obj_type}}";
                    if (obj_type === "acquisition") {
                        obj_type = "run";
                    }
                    lnk += "?show=" + obj_type + "-{{ manager.obj_id }}";
                    var link_input = $("#link_info_popup input");
                    link_input.val(lnk);
                    link_input.get(0).focus();
                    link_input.get(0).select();
                });
                $("#link_info_popup img").click(function(){
                    $("#link_info_popup").hide();
                });

                // show original file path links for images
                {% if manager.image %}
                $("#show_fs_files_btn").click(function(){
                    $("#fs_paths_popup").show();
                    var fs_input = $("#fs_paths_popup textarea");
                    $.getJSON("{% url original_file_paths manager.image.id %}",
                        function(data) {
                            fs_input.val(data.join("\n"));
                            fs_input.attr("cols", 150);
                            fs_input.attr("rows", Math.max(3, data.length));
                        });
                });
                $("#fs_paths_popup img").click(function(){
                    $("#fs_paths_popup").hide();
                });
                {% endif %}

                // handle submit of Add Comment form
                $("#add_comment_form").ajaxForm({
                    beforeSubmit: function(data) {
                        var textArea = $('#add_comment_form textarea');
                        if ($.trim(textArea.val()).length == 0) return false;
                    },
                    success: function(html) {
                        var $comment = $(html)
                        $('#comments_container').prepend( $comment ).show();
                        var textArea = $('#add_comment_form textarea');
                        textArea.val('');
                    },
                });

                // bind removeItem to various [-] buttons
                $("#comments_container").on("click", ".removeComment", function(event){
                    var url = $(this).attr('url');
                    OME.removeItem(event, ".ann_comment_wrapper", 
                        url, $.trim($("#object-id").text()), {{ index|default:"0" }});
                    return false;
                });
                $("#tags_container").on("click", ".removeTag", function(event){
                    var url = $(this).attr('url');
                    OME.removeItem(event, ".tag_annotation_wrapper", url, 
                        $.trim($("#object-id").text()), {{ index|default:"0" }});
                    return false;
                });
                $("#fileanns_container").on("click", ".removeFile", function(event) {
                    var url = $(this).attr('href');
                    OME.removeItem(event, ".file_ann_wrapper", url, 
                        $.trim($("#object-id").text()), {{ index|default:"0" }});
                    return false;
                });
                
                $("#fileanns_container").on("click", ".deleteFile", function(event) {
                    var url = $(this).attr('href');
                    OME.deleteItem(event, "file_ann_wrapper", url, $.trim($("#object-id").text()));
                });
                
                $(".dropdown_menu .menu_launch").click(function(e){
                    $(this).parent().find('ul').css('visibility', 'visible');
                    $(this).parent().find('.dropdown_menu_options').show();
                    return false;
                });
                // on hover-out of the menu itself, hide drop-down menus
                $(".dropdown_menu_options").hover(function(){}, function(){
                    $(this).css('visibility', 'hidden');
                }).hide();


                // Choose to add tags...
                if ($("#add_tags_form").length === 0) {
                    $("<form id='add_tags_form' title='Tags Selection' action='{% url annotate_tags %}' method='post'></form>")
                        .hide().appendTo('body');
                }
                $("#launch_tags_form").click(function(event) {
                    $("#add_tags_form").dialog("open");
                    // load form via AJAX...
                    var load_url = $(this).attr('href');
                    $("#add_tags_form").load(load_url);
                    return false;
                });
                // set-up the tags form to use dialog
                $("#add_tags_form").dialog({
                    autoOpen: false,
                    resizable: false,
                    height: 450,
                    width:420,
                    modal: true,
                    buttons: {
                        "Accept": function() {
                            // simply submit the form (AJAX handling set-up above)
                            $("#add_tags_form").submit();
                            $( this ).dialog( "close" );
                        },
                        "Cancel": function() {
                            $( this ).dialog( "close" );
                        }
                    }
                });
                $('#add_tags_form').ajaxForm({
                    success: function(data) {
                        $("#add_tags_form").dialog( "close" );      // hide in case it was submitted via 'Enter'
                        // update the list of tags
                        var $tag = $(data);
                        $("#tags_container").prepend($tag).hide_if_empty();
                        $(".tooltip", $tag).tooltip_init();
                    }
                });


                // set-up the attachment selection form to use AJAX. (requires jquery.form.js plugin)
                if ($("#choose_attachments_form").length === 0) {
                    $("<form id='choose_attachments_form' title='Choose Attachments' action='{% url annotate_file %}' method='post'></form>")
                        .hide().appendTo('body');
                }
                $('#choose_attachments_form').ajaxForm({
                    beforeSubmit: function(data) {
                        $("#batch_attachments_form").dialog( "close" );
                        $("#fileann_spinner").show();
                    },
                    success: function(data) {
                        $("#fileann_spinner").hide();
                        // update the list of file annotations and bind actions
                        var $fileanns = $(data)
                        $("#fileanns_container").prepend( $fileanns ).show();
                        $(".tooltip", $fileanns).tooltip_init();
                    },
                    error: function(data){
                        $("#fileann_spinner").hide();
                        alert(data.response);
                    }
                });
                // prepare dialog for choosing file to attach...
                $("#choose_attachments_form").dialog({
                    autoOpen: false,
                    resizable: false,
                    height: 420,
                    width:360,
                    modal: true,
                    buttons: {
                        "Accept": function() {
                            // simply submit the form (AJAX handling set-up above)
                            $("#choose_attachments_form").submit();
                            $( this ).dialog( "close" );
                        },
                        "Cancel": function() {
                            $( this ).dialog( "close" );
                        }
                    }
                });
                // show dialog for choosing file to attach...
                $("#choose_file_anns").click(function() {
                    // show dialog first, then do the AJAX call to load files...
                    var attach_form = $( "#choose_attachments_form" );
                    attach_form.dialog( "open" );
                    // load form via AJAX...
                    var load_url = $(this).attr('href');
                    attach_form.load(load_url);
                    return false;
                });


                // We do this here and in batch_annotate panel
                OME.initToolbarDropdowns();
                
                // Handle Download actions
                $("#create-ometiff").click(function(e){
                    
                    var url = $(this).attr('href');
                    $("#download_dropdown ul").css('visibility', 'hidden');// hide dropdown menu
                    var dialog_opts = ['Cancel', 'Create'];
                    $.ajax({
                        url: "{% url ome_tiff_info manager.obj_id %}",
                        cache: false,
                        dataType: 'json',
                        success: function(data) {
                            var msg = "This will create an OME-TIFF file from this Image.";
                            if (data.id && data.ago) {
                                msg += "<br>Or you can Download one that was created "+ data.ago +" ago.";
                                var download_ometiff = data.download;
                                dialog_opts[1] = "Create New";
                                dialog_opts.push("Download");
                            } else {
                                msg += "<br>This will be attached to the Image and available to download.";
                            }

                            var confirm_ometiff = OME.confirm_dialog(msg,
                                function() {
                                    var btn = confirm_ometiff.data("clicked_button");
                                    switch (btn) {
                                        case "Create":   // two options for the same button
                                        case "Create New":
                                            $.post( url, function() {
                                                OME.showActivities();
                                            });
                                            break;
                                        case "Download":
                                            window.location.href = download_ometiff;
                                            break;
                                    }
                                },
                                "Create OME-TIFF?",
                                dialog_opts,
                                null, 200
                            );
                        }
                    });
                    
                    e.preventDefault();
                    return false;
                });

                // Channel name editing
            {% if manager.image or manager.well.getWellSample.image %}
                // we need to know parent for the 'apply to all'
                var getParentId = function() {
                    if (typeof $.jstree === "undefined") {
                        return;
                    }
                    var datatree = $.jstree._focused();
                    if (!datatree) return;
                    var sel = datatree.data.ui.selected,
                        result;
                    var p = /^(plate-[0-9]+)$/;
                    if (p.test(sel.attr('id'))) {
                        return sel.attr('id');
                    }
                    var parent = sel.parent().parent(),
                        parent_id = parent.attr('id');
                    if (p.test(parent_id)) {
                        return parent_id;
                    }
                    if (/^dataset-([0-9]+)$/.test(parent_id)) {
                        return parent_id;
                    }
                }
                var $chNameForm = $("#channel_names_edit");
                // set up form with Parent
                var pid = getParentId();    // E.g. dataset-123 OR plate-456
                if (typeof pid === "undefined") {
                    $chNameForm.find("button[name=apply]").hide();  // hide 'apply to all'
                } else {
                    var parentType = pid.split("-")[0];
                    $chNameForm.find(".ptype").text( parentType );
                    $chNameForm.find("input[name=parentId]").val(pid).attr('value', pid);
                    if (parentType === "plate") {
                        // Plate: only allow 'Apply to All' (all images linked to same Channels)
                        $chNameForm.find("button[name=save]").remove();
                    }
                }
                var resetChForm = function() {
                    $chNameForm.find(".originalButtons").show();
                    $chNameForm.find(".confirmButtons").hide();
                    $("#channel_names_display").show();
                    $("#editChannelNames").show();
                    $chNameForm.hide();
                }
                // Workflow starts by displaying the form
                $("#editChannelNames").click(function(){
                    $("#channel_names_display").hide();
                    $("#editChannelNames").hide();
                    $chNameForm.show();
                });
                // Handling of all form buttons. NB: save & apply_confirm buttons submit
                $chNameForm.find("button").click(function(event){
                    var name = $(this).attr('name');
                    if (name === "apply") {
                        // Ask users to confirm:
                        $chNameForm.find(".originalButtons").hide();
                        $chNameForm.find(".confirmButtons").show();
                        event.preventDefault(); // prevent form submission etc
                        return false;
                    } else if (name === "cancel") {
                        // cancel - hide and don't submit
                        resetChForm();
                    }
                });
                // Form handled by AJAX
                $chNameForm.ajaxForm({
                    dataType:  'json',
                    success: function(data) {
                        var cnames = data.channelNames;
                        // update the channel names, and ititial values in form
                        $("#channel_names_display span").each(function(i){
                            if (cnames.hasOwnProperty("channel"+i)) {
                                $(this).text(cnames["channel"+i]);
                            }
                        });
                        $chNameForm.find("input").each(function(i){
                            if (cnames.hasOwnProperty( $(this).attr('name') )) {
                                $(this).attr('value', cnames["channel"+i]);
                            }
                        });
                        resetChForm();
                    }
                });
            {% endif %}

            });
            
    </script>


        <!-- This is used by AJAX loading the right panel, to check it matches current selection -->
        <div id='object-id' style="display:none">{{manager.obj_type}}-{{ manager.obj_id }}</div>


        {% if not manager.tag %}
        
		
		<!-- ANNOTATIONS "General" -->
        <div id="general_tab" class="right_tab_inner" >
           
		    {% if manager.image %}            

            {% include "webclient/annotations/includes/toolbar.html" %}

            <!-- Image Name -->
            {% with obj=manager.image nameText=manager.image.name %}
                {% include "webclient/annotations/includes/name.html" %}
            {% endwith %}
            

            <div style="padding-bottom:6px; position:relative">

                <h2 class="data_heading_id" style="float:left">
                    {{ manager.obj_type }} ID: <strong>{{ manager.obj_id }}</strong>
                </h2>

                <button class="btn silver btn_text" href="#" style="float:right"
                        onclick="return OME.openPopup('{% url web_image_viewer manager.image.id %}')"
                        title="Open full image viewer in new window">
                    <span>
                         {% trans "Full viewer" %} 
                    </span>
                </button>
<<<<<<< HEAD
                <div id="link_info_popup" class="info_popup" style="right:0px; top:30px; padding:4px; display:none">
                    <input type="text" size="30">
                    <img title="Close" src="{% static 'webgateway/img/close.gif' %}" />
                </div>

                <!-- download options -->
                <span id="download_dropdown">
                    <button id="show_download_dropdown" class="btn silver btn_download" title="Download Options...">
                        <span></span>
                    </button>
                    <ul class="dropdown">
                        {% if manager.image.countImportedImageFiles %}
                            <li>
                                <a id="download-origfile" href="{% url archived_files manager.image.id %}"
    title="Download {{ manager.image.countImportedImageFiles }} Image file{{ manager.image.countImportedImageFiles|pluralize:'s (zip)' }}">
                                    Image file{{ manager.image.countImportedImageFiles|pluralize:'s (zip)' }}</a>
                            </li>
                        {% endif %}
                        <li>
                            <a id="create-ometiff" href="{% url ome_tiff_script manager.image.id %}" 
                                title="Create OME-TIFF File for Download">OME-TIFF</a>
                        </li>
                        <li id="download-jpeg"><a href="{% url web_render_image_download manager.image.id %}" title="Download as JPEG">JPEG</a></li>
                    </ul>
                </span>

                {% if manager.image.showOriginalFilePaths %}
                <!-- show original file paths -->
                <button id="show_fs_files_btn" class="btn silver btn_fspath" title="Show file paths on server">
                    <span></span>
                </button>
                {% endif %}

            </div>

            {% if manager.image.showOriginalFilePaths %}
            <div style="clear:both"></div>
            <div id="fs_paths_popup" style="display:none; background: #fff; border: solid 1px #ddd; margin-bottom:5px">
                <img title="Close" src="{% static 'webgateway/img/close.gif' %}" style="float:right; margin:3px"/>
                <div style="margin: 4px">{{ manager.image.countImportedImageFiles }} Image file{{ manager.image.countImportedImageFiles|pluralize:'s'}}:</div>
                <textarea readonly="true" style="width:99%; float:right; resize:none; border:none; padding:5px 0 0 0; margin:0px"></textarea>
                <div style="clear:both"></div>
            </div>
            {% endif %}

            <div style="clear:both"></div>
            <div style="padding-bottom:6px; position:relative">
=======
>>>>>>> bac75c64

                {% if manager.openAstexViewerCompatible %}
                
                <button style="float:right; margin-right:5px" class="btn silver btn_text" href="#" onclick="return OME.openPopup('{% url open_astex_viewer 'image_8bit' manager.image.id %}')"
                        title="Open with Open Astex Viewer">
					<span>
	                {% trans "Volume viewer" %} 
					</span>
				</button>
                {% endif %}
				
            </div>
                  
			<div style="clear:both"></div>
				  
				  
				  
			
			<hr/><!-- Temporary Solution. Not the right way to add borders to elements! -->
				  
				  
				  
				  
			<!-- Image Description -->	    
            {% with obj=manager.image %}
                {% include "webclient/annotations/includes/description.html" %}
            {% endwith %}
			
			
			
			
			
			
			
			
			
            <!-- Include table of core metadata, Owner, SizeX,Y,Z, Channels etc -->
            {% with image=manager.image parent=manager.image.getParent %}
                {% include "webclient/annotations/includes/core_metadata.html" %}
            {% endwith %}


            {% else %}
                {% if manager.dataset %}

                {% include "webclient/annotations/includes/toolbar.html" %}

                <!-- Dataset Name -->
                {% with obj=manager.dataset nameText=manager.dataset.name %}
                    {% include "webclient/annotations/includes/name.html" %}
                {% endwith %}


                
                <h2 class="data_heading_id">
                    {{ manager.obj_type }} ID: <strong>{{ manager.obj_id }}</strong>
                </h2>

				<hr/>
				
				<!-- Dataset Description -->
                {% with obj=manager.dataset %}
                    {% include "webclient/annotations/includes/description.html" %}
                {% endwith %}
                
                <table>
                    <tr>
                        <th>Owner:</th>
                        <td id='owner_fullname'>{{ manager.dataset.getOwner.getFullName }}</td>
                    </tr>
                    <tr>
                        <th>Creation Date:</th>
                        <td id='creation_date'>{{ manager.dataset.getDate|date:"Y-m-d H:i:s" }}</td>
                    </tr>                    
                </table>
                {% else %}
                    {% if manager.project %}

                    {% include "webclient/annotations/includes/toolbar.html" %}

                    <!-- Project Name -->
                    {% with obj=manager.project nameText=manager.project.name %}
                        {% include "webclient/annotations/includes/name.html" %}
                    {% endwith %}

                    
                    <h2 class="data_heading_id">
                        {{ manager.obj_type }} ID: <strong>{{ manager.obj_id }}</strong>
                    </h2>

					<hr/>
					
                    <!--Project Description -->
                    {% with obj=manager.project %}
                        {% include "webclient/annotations/includes/description.html" %}
                    {% endwith %}
                    
                    <table>
                        <tr>
                            <th>Owner:</th>
                            <td id='owner_fullname'>{{ manager.project.getOwner.getFullName }}</td>
                        </tr>
                        <tr>
                            <th>Creation Date:</th>
                            <td id='creation_date'>{{ manager.project.getDate|date:"Y-m-d H:i:s" }}</td>
                        </tr>
                    </table>
                    {% endif %}
                {% endif %}
            {% endif %}
            
            {% if manager.well %}            

            {% include "webclient/annotations/includes/toolbar.html" %}

                        <!-- Image (in WellSample) Description -->
            {% with obj=manager.well.getWellSample.image nameText=manager.well.getWellSample.image.name %}
                {% include "webclient/annotations/includes/name.html" %}
            {% endwith %}

                   

             <h2 class="data_heading_id" style="float:left">
                Image ID: <strong>{{ manager.well.getWellSample.image.id }}</strong>
                Well ID: <strong>{{ manager.well.id }}</strong>
            </h2>
            
			<button class="btn silver btn_text" href="#" style="float:right"
                onclick="return OME.openPopup('{% url web_image_viewer manager.well.getWellSample.image.id %}')" alt="View" title="Open full viewer">
				<span>
                {% trans "Launch full viewer" %} 
				</span>
			</button>
			
            <div style="clear:both"></div>

			<hr/>
			
                        <!-- Image (in WellSample) Description -->
            {% with obj=manager.well.getWellSample.image %}
                {% include "webclient/annotations/includes/description.html" %}
            {% endwith %}

            <!-- Include table of core metadata, Owner, SizeX,Y,Z, Channels etc -->
            {% with image=manager.well.getWellSample.image %}
                {% include "webclient/annotations/includes/core_metadata.html" %}
            {% endwith %}

            {% else %}
                {% if manager.acquisition %}

                {% include "webclient/annotations/includes/toolbar.html" %}

                <!-- Acquisition Name -->
                {% with obj=manager.acquisition nameText=manager.acquisition.name %}
                    {% include "webclient/annotations/includes/name.html" %}
                {% endwith %}
                

                <h2 class="data_heading_id">
<<<<<<< HEAD
                    Plate Run ID: <strong>{{ manager.acquisition.id }}</strong>
                    <!-- open link -->
                    <button id="show_link_btn" class="btn silver btn_link" title="Link to this Acquisition">
                        <span></span>
                    </button>
                    <div id="link_info_popup" class="info_popup" style="right:0px; top:30px; padding:4px; display:none">
                        <input type="text" size="30">
                        <img title="Close" src="{% static 'webgateway/img/close.gif' %}" />
                    </div>
=======
                    {{ manager.obj_type }} ID: <strong>{{ manager.obj_id }}</strong>
>>>>>>> bac75c64
                </h2>

				<hr/>
				
                <!-- Acquisition Description -->
                {% with obj=manager.acquisition %}
                    {% include "webclient/annotations/includes/description.html" %}
                {% endwith %}
                
                <table>
                    <tr>
                        <th>Owner:</th>
                        <td id='owner_fullname'>{{ manager.acquisition.getOwner.getFullName }}</td>
                    </tr>
                    <tr>
                        <th>Creation Date:</th>
                        <td id='creation_date'>{{ manager.acquisition.getDate|date:"Y-m-d H:i:s" }}</td>
                    </tr>
                </table>
                {% else %}
                    {% if manager.plate %}

                    {% include "webclient/annotations/includes/toolbar.html" %}

                    <!-- Plate Name -->
                    {% with obj=manager.plate nameText=manager.plate.name %}
                        {% include "webclient/annotations/includes/name.html" %}
                    {% endwith %}


                    <h2 class="data_heading_id">
                        {{ manager.obj_type }} ID: <strong>{{ manager.obj_id }}</strong>
                    </h2>
					
					<hr/>
					
                    <!-- Plate Description -->
                    {% with obj=manager.plate %}
                        {% include "webclient/annotations/includes/description.html" %}
                    {% endwith %}


                    <table>
                        <tr>
                            <th>Owner:</th>
                            <td id='owner_fullname'>{{ manager.plate.getOwner.getFullName }}</td>
                        </tr>
                        <tr>
                            <th>Creation Date:</th>
                            <td id='creation_date'>{{ manager.plate.getDate|date:"Y-m-d H:i:s" }}</td>
                        </tr>
                        <!--{% comment %}
                        <tr>
                            <th>Well Count:</th>
                            <td id='child_count'>{{ manager.plate.countChildren }} {% plural manager.plate.countChildren 'well' 'Wells' %}</td>
                        </tr>
                        {% endcomment %}-->
                    </table>
                    {% else %}
                        {% if manager.screen %}

                        {% include "webclient/annotations/includes/toolbar.html" %}

                        <!-- Screen Name -->
                        {% with obj=manager.screen nameText=manager.screen.name %}
                            {% include "webclient/annotations/includes/name.html" %}
                        {% endwith %}

                        <h2 class="data_heading_id">
                            {{ manager.obj_type }} ID: <strong>{{ manager.obj_id }}</strong>
                        </h2>
							
						<hr/>	
							

                        <!-- Screen Description -->
                        {% with obj=manager.screen %}
                            {% include "webclient/annotations/includes/description.html" %}
                        {% endwith %}

                        <table>
                            <tr>
                                <th>Owner:</th>
                                <td id='owner_fullname'>{{ manager.screen.getOwner.getFullName }}</td>
                            </tr>
                            <tr>
                                <th>Creation Date:</th>
                                <td id='creation_date'>{{ manager.screen.getDate|date:"Y-m-d H:i:s" }}</td>
                            </tr>                    
                            <tr>
                                <th>Screen Count:</th>
                                <td id='child_count'>{{ manager.screen.countChildren }} {% plural manager.screen.countChildren 'screen' 'screens' %}</td>
                            </tr>
                        </table>
                        {% endif %}
                    {% endif %}
                {% endif %}
            {% endif %}
        
        
		
			
			
			
			<hr/><!-- Temporary Solution. Not the right way to add borders to elements! -->
			
			
			
			
			
			
		
		
    <!-- ANNOTATIONS -->
    <!--<h1>{% trans "Annotations" %}</h1>-->
            
			<div class="annotations_section">
            <!-- RATING -->
      
			      	<h2>{% trans "Rating" %}</h2>
                    <div style="clear:both"></div>
                    {% if manager.rating_annotations %}
                    <div class="lntags">
                
                    {% for rating in manager.rating_annotations %}
                
                        {% ifequal rating.getValue 0 %}<img src="{% static "webclient/image/rating0.png" %}">{% endifequal %}
                        {% ifequal rating.getValue 1 %}<img src="{% static "webclient/image/rating1.png" %}">{% endifequal %}
                        {% ifequal rating.getValue 2 %}<img src="{% static "webclient/image/rating2.png" %}">{% endifequal %}
                        {% ifequal rating.getValue 3 %}<img src="{% static "webclient/image/rating3.png" %}">{% endifequal %}
                        {% ifequal rating.getValue 4 %}<img src="{% static "webclient/image/rating4.png" %}">{% endifequal %}
                        {% ifequal rating.getValue 5 %}<img src="{% static "webclient/image/rating5.png" %}">{% endifequal %}
                       
					   
                        {{ rating.getDetails.getOwner.getNameWithInitial }}
                        
                    {% endfor %}
                       
                    </div>
                    {% else %}
                        {% trans "No ratings" %}
                    {% endif %}
             
			 </div>
			
			
			<hr/><!-- Temporary Solution. Not the right way to add borders to elements! -->
			
			
            <!-- TAGS -->               
            <div class="annotations_section">
                
				<h2>{% trans "Tags" %}</h2>
                
				
				
                {% if manager.canAnnotate %}
					<div>
						<a id="launch_tags_form" href="{% url annotate_tags %}?{{manager.obj_type}}={{ manager.obj_id }}&index={{ index }}" class="btn silver btn_add"><span></span></a>
					</div>
                {% endif %}

                <!-- display existing Tags -->
                <div id="tags_container" class="lntags">
                {% for tag in manager.tag_annotations %}
                    {% with can_remove=tag.link.canDelete %}
                        {% include "webclient/annotations/tag.html" %}
                    {% endwith %}
                {% endfor %}
                </div>
 
            </div>
			
			
			<hr/><!-- Temporary Solution. Not the right way to add borders to elements! -->
			
			
			
            <!-- FILES -->
            <div class="annotations_section">
                <h2>{% trans "Attachments" %}</h2>

                    {% if manager.canAnnotate %}
                        <a id="choose_file_anns" href="{% url annotate_file %}?{{manager.obj_type}}={{ manager.obj_id }}&index={{ index }}" class="btn silver btn_add">
                            <span></span>
                        </a>
                    {% endif %}
                    <img id='fileann_spinner' src="{% static "webgateway/img/spinner.gif" %}" style="display:none"/>

                <!-- display existing file annotations -->

                    <ul id="fileanns_container" class="lnfiles">
                        {% for fileann in manager.file_annotations %}
                            {% with can_remove=fileann.link.canDelete %}
                                {% include "webclient/annotations/fileann.html" %}
                            {% endwith %}
                        {% endfor %}
                    </ul>

			</div>


			<hr/><!-- Temporary Solution. Not the right way to add borders to elements! -->


            <!-- CUSTOM ANNOTATIONS -->
            <div class="annotations_section">
                <h2>{% trans "Others" %}:</h2>
				
                    <!-- tool tips for each <td> is contained in child <span>, which are also hidden -->
                    <table id="custom_annotations">
                        {% for ann in manager.xml_annotations %}
                        <tr><th>XML:</th>
                            <td>
                                <div>{{ ann.getValue|escape|slice:"0:30" }}...</div>
                                <div class="show_xml">Open in window</div><div>{{ ann.getValue }}</div>
                                <span class="tooltip_html" style='display:none'>{% if ann.ns %}<b>Namespace:</b> {{ ann.ns }}<br />{% endif %}
                                    {% if ann.description %}<b>Description:</b> {{ ann.description }}<br />{% endif %}
                                    <b>Owner:</b> {{ ann.getOwner.getFullName }}<br />
                                    <b>Date:</b> {{ ann.creationEventDate|date:"Y-m-d H:i:s" }}</span>
                            </td>
                        </tr>
                        {% endfor %}
                        
                        {% for ann in manager.boolean_annotations %}
                        <tr><th>Boolean:</th>
                            <td>
                                {{ ann.getValue }}
                                <span class="tooltip_html" style='display:none'>{% if ann.ns %}<b>Namespace:</b> {{ ann.ns }}<br />{% endif %}
                                    {% if ann.description %}<b>Description:</b> {{ ann.description }}<br />{% endif %}
                                    <b>Owner:</b> {{ ann.getOwner.getFullName }}<br />
                                    <b>Date:</b> {{ ann.creationEventDate|date:"Y-m-d H:i:s" }}</span>
                            </td>
                        </tr>
                        {% endfor %}
                        {% for ann in manager.double_annotations %}
                        <tr><th>Double:</th>
                            <td>
                                {{ ann.getValue }}
                                <span class="tooltip_html" style='display:none'>{% if ann.ns %}<b>Namespace:</b> {{ ann.ns }}<br />{% endif %}
                                    {% if ann.description %}<b>Description:</b> {{ ann.description }}<br />{% endif %}
                                    <b>Owner:</b> {{ ann.getOwner.getFullName }}<br />
                                    <b>Date:</b> {{ ann.creationEventDate|date:"Y-m-d H:i:s" }}</span>
                            </td>
                        </tr>
                        {% endfor %}
                        {% for ann in manager.long_annotations %}
                        <tr><th>Long:</th>
                            <td>
                                {{ ann.getValue }}
                                <span class="tooltip_html" style='display:none'>{% if ann.ns %}<b>Namespace:</b> {{ ann.ns }}<br />{% endif %}
                                    {% if ann.description %}<b>Description:</b> {{ ann.description }}<br />{% endif %}
                                    <b>Owner:</b> {{ ann.getOwner.getFullName }}<br />
                                    <b>Date:</b> {{ ann.creationEventDate|date:"Y-m-d H:i:s" }}</span>
                            </td>
                        </tr>
                        {% endfor %}
                        {% for ann in manager.term_annotations %}
                        <tr><th>Term:</th>
                            <td>
                                {{ ann.getValue }}
                                <span class="tooltip_html" style='display:none'>{% if ann.ns %}<b>Namespace:</b> {{ ann.ns }}<br />{% endif %}
                                    {% if ann.description %}<b>Description:</b> {{ ann.description }}<br />{% endif %}
                                    <b>Owner:</b> {{ ann.getOwner.getFullName }}<br />
                                    <b>Date:</b> {{ ann.creationEventDate|date:"Y-m-d H:i:s" }}</span>
                            </td>
                        </tr>
                        {% endfor %}
                        {% for ann in manager.time_annotations %}
                        <tr><th>Time:</th>
                            <td>
                                {{ ann.getValue }}
                                <span class="tooltip_html" style='display:none'>{% if ann.ns %}<b>Namespace:</b> {{ ann.ns }}<br />{% endif %}
                                    {% if ann.description %}<b>Description:</b> {{ ann.description }}<br />{% endif %}
                                    <b>Owner:</b> {{ ann.getOwner.getFullName }}<br />
                                    <b>Date:</b> {{ ann.creationEventDate|date:"Y-m-d H:i:s" }}</span>
                            </td>
                        </tr>
                        {% endfor %}
                    </table>
            </div>
                    
					
					
			<hr/><!-- Temporary Solution. Not the right way to add borders to elements! -->

			
			
			<!-- COMMENTS -->
            <div class="annotations_section">
				<h2>{% trans "Comment:" %}</h2>
				
                    {% if manager.canAnnotate %}
                    <form id="add_comment_form" action="{% url annotate_comment %}" method="post">
                    <table>
                        <tr class="hiddenField"><td>{{ form_comment.image }}</td></tr>
                        <tr class="hiddenField"><td>{{ form_comment.dataset }}</td></tr>
                        <tr class="hiddenField"><td>{{ form_comment.project }}</td></tr>
                        <tr class="hiddenField"><td>{{ form_comment.screen }}</td></tr>
                        <tr class="hiddenField"><td>{{ form_comment.plate }}</td></tr>
                        <tr class="hiddenField"><td>{{ form_comment.acquisition }}</td></tr>
                        <tr class="hiddenField"><td>{{ form_comment.well }}</td></tr>
                        <tr>
                            <td>{{ form_comment.comment }}</td>
                        </tr>
                        <tr>
                            <td><input type="submit" value="{% trans 'Add Comment' %}" /></td>
                        </tr>
                    </table>
                    </form>
                    {% endif %}                        
                
					<div id="comments_container" class="lncomments">
                        {% for tann in manager.text_annotations %}
                            {% include "webclient/annotations/comment.html" %}
                        {% endfor %}
                    </div>
           
            <div class="clear"></div>          






			<div class="annotations_section">
	            {% if manager.image %}
	            <!-- HIERARCHY - Contained In -->
	            <h2>Contained in Datasets</h2>
	            <div id="hierarchy-pane">
	                <!-- content is loaded by ajax when this tab is first displayed -->
	                <a id="hierarchy-link" href="{% url load_metadata_hierarchy 'image' manager.image.id %}">Load hierarchy...</a>
	                <img id="hierarchy-spinner" style="display:none" src="{% static "webgateway/img/spinner.gif" %}" />
	            </div>
	            {% endif %}
			</div>
            
        </div>
        {% endif %}





        {% if manager.tag %}

            <!-- Toolbar at the top -->
            {% include "webclient/annotations/includes/toolbar.html" %}

            <div id="general_tab" class="right_tab_inner" >

                <!-- Tag TextValue -->
                {% with obj=manager.tag nameText=manager.tag.getValue %}
                    {% include "webclient/annotations/includes/name.html" %}
                {% endwith %}

        


				<hr/>

                <!-- Tag Description -->
                {% with obj=manager.tag %}
                    {% include "webclient/annotations/includes/description.html" %}
                {% endwith %}
        
                <table>
                    <tr>
                        <th>Owner:</th>
                        <td id='owner_fullname'>{{ manager.tag.getOwner.getFullName }}</td>
                    </tr>
                    <tr>
                        <th>Creation Date:</th>
                        <td id='creation_date'>{{ manager.tag.getDate|date:"Y-m-d H:i:s" }}</td>
                    </tr>
                    <tr>
                        <th>Image Count:</th>
                        {% if False %}
                        <td id='child_count'>{{ manager.tag.countChildren }} {% plural manager.tag.countChildren 'tag' 'tags' %}</td>
                        {% endif %}
                    </tr>
                </table>
            </div>
        {% endif %}
    
    
<|MERGE_RESOLUTION|>--- conflicted
+++ resolved
@@ -432,11 +432,11 @@
 
         {% if not manager.tag %}
         
-		
-		<!-- ANNOTATIONS "General" -->
+        
+        <!-- ANNOTATIONS "General" -->
         <div id="general_tab" class="right_tab_inner" >
            
-		    {% if manager.image %}            
+            {% if manager.image %}            
 
             {% include "webclient/annotations/includes/toolbar.html" %}
 
@@ -459,7 +459,6 @@
                          {% trans "Full viewer" %} 
                     </span>
                 </button>
-<<<<<<< HEAD
                 <div id="link_info_popup" class="info_popup" style="right:0px; top:30px; padding:4px; display:none">
                     <input type="text" size="30">
                     <img title="Close" src="{% static 'webgateway/img/close.gif' %}" />
@@ -507,44 +506,43 @@
 
             <div style="clear:both"></div>
             <div style="padding-bottom:6px; position:relative">
-=======
->>>>>>> bac75c64
+
 
                 {% if manager.openAstexViewerCompatible %}
                 
                 <button style="float:right; margin-right:5px" class="btn silver btn_text" href="#" onclick="return OME.openPopup('{% url open_astex_viewer 'image_8bit' manager.image.id %}')"
                         title="Open with Open Astex Viewer">
-					<span>
-	                {% trans "Volume viewer" %} 
-					</span>
-				</button>
+                    <span>
+                    {% trans "Volume viewer" %} 
+                    </span>
+                </button>
                 {% endif %}
-				
+                
             </div>
                   
-			<div style="clear:both"></div>
-				  
-				  
-				  
-			
-			<hr/><!-- Temporary Solution. Not the right way to add borders to elements! -->
-				  
-				  
-				  
-				  
-			<!-- Image Description -->	    
+            <div style="clear:both"></div>
+                  
+                  
+                  
+            
+            <hr/><!-- Temporary Solution. Not the right way to add borders to elements! -->
+                  
+                  
+                  
+                  
+            <!-- Image Description -->      
             {% with obj=manager.image %}
                 {% include "webclient/annotations/includes/description.html" %}
             {% endwith %}
-			
-			
-			
-			
-			
-			
-			
-			
-			
+            
+            
+            
+            
+            
+            
+            
+            
+            
             <!-- Include table of core metadata, Owner, SizeX,Y,Z, Channels etc -->
             {% with image=manager.image parent=manager.image.getParent %}
                 {% include "webclient/annotations/includes/core_metadata.html" %}
@@ -567,9 +565,9 @@
                     {{ manager.obj_type }} ID: <strong>{{ manager.obj_id }}</strong>
                 </h2>
 
-				<hr/>
-				
-				<!-- Dataset Description -->
+                <hr/>
+                
+                <!-- Dataset Description -->
                 {% with obj=manager.dataset %}
                     {% include "webclient/annotations/includes/description.html" %}
                 {% endwith %}
@@ -599,8 +597,8 @@
                         {{ manager.obj_type }} ID: <strong>{{ manager.obj_id }}</strong>
                     </h2>
 
-					<hr/>
-					
+                    <hr/>
+                    
                     <!--Project Description -->
                     {% with obj=manager.project %}
                         {% include "webclient/annotations/includes/description.html" %}
@@ -636,17 +634,17 @@
                 Well ID: <strong>{{ manager.well.id }}</strong>
             </h2>
             
-			<button class="btn silver btn_text" href="#" style="float:right"
+            <button class="btn silver btn_text" href="#" style="float:right"
                 onclick="return OME.openPopup('{% url web_image_viewer manager.well.getWellSample.image.id %}')" alt="View" title="Open full viewer">
-				<span>
+                <span>
                 {% trans "Launch full viewer" %} 
-				</span>
-			</button>
-			
+                </span>
+            </button>
+            
             <div style="clear:both"></div>
 
-			<hr/>
-			
+            <hr/>
+            
                         <!-- Image (in WellSample) Description -->
             {% with obj=manager.well.getWellSample.image %}
                 {% include "webclient/annotations/includes/description.html" %}
@@ -669,7 +667,6 @@
                 
 
                 <h2 class="data_heading_id">
-<<<<<<< HEAD
                     Plate Run ID: <strong>{{ manager.acquisition.id }}</strong>
                     <!-- open link -->
                     <button id="show_link_btn" class="btn silver btn_link" title="Link to this Acquisition">
@@ -679,13 +676,10 @@
                         <input type="text" size="30">
                         <img title="Close" src="{% static 'webgateway/img/close.gif' %}" />
                     </div>
-=======
-                    {{ manager.obj_type }} ID: <strong>{{ manager.obj_id }}</strong>
->>>>>>> bac75c64
                 </h2>
 
-				<hr/>
-				
+                <hr/>
+                
                 <!-- Acquisition Description -->
                 {% with obj=manager.acquisition %}
                     {% include "webclient/annotations/includes/description.html" %}
@@ -715,9 +709,9 @@
                     <h2 class="data_heading_id">
                         {{ manager.obj_type }} ID: <strong>{{ manager.obj_id }}</strong>
                     </h2>
-					
-					<hr/>
-					
+                    
+                    <hr/>
+                    
                     <!-- Plate Description -->
                     {% with obj=manager.plate %}
                         {% include "webclient/annotations/includes/description.html" %}
@@ -753,9 +747,9 @@
                         <h2 class="data_heading_id">
                             {{ manager.obj_type }} ID: <strong>{{ manager.obj_id }}</strong>
                         </h2>
-							
-						<hr/>	
-							
+                            
+                        <hr/>   
+                            
 
                         <!-- Screen Description -->
                         {% with obj=manager.screen %}
@@ -782,26 +776,26 @@
             {% endif %}
         
         
-		
-			
-			
-			
-			<hr/><!-- Temporary Solution. Not the right way to add borders to elements! -->
-			
-			
-			
-			
-			
-			
-		
-		
+        
+            
+            
+            
+            <hr/><!-- Temporary Solution. Not the right way to add borders to elements! -->
+            
+            
+            
+            
+            
+            
+        
+        
     <!-- ANNOTATIONS -->
     <!--<h1>{% trans "Annotations" %}</h1>-->
             
-			<div class="annotations_section">
+            <div class="annotations_section">
             <!-- RATING -->
       
-			      	<h2>{% trans "Rating" %}</h2>
+                    <h2>{% trans "Rating" %}</h2>
                     <div style="clear:both"></div>
                     {% if manager.rating_annotations %}
                     <div class="lntags">
@@ -815,7 +809,7 @@
                         {% ifequal rating.getValue 4 %}<img src="{% static "webclient/image/rating4.png" %}">{% endifequal %}
                         {% ifequal rating.getValue 5 %}<img src="{% static "webclient/image/rating5.png" %}">{% endifequal %}
                        
-					   
+                       
                         {{ rating.getDetails.getOwner.getNameWithInitial }}
                         
                     {% endfor %}
@@ -825,23 +819,23 @@
                         {% trans "No ratings" %}
                     {% endif %}
              
-			 </div>
-			
-			
-			<hr/><!-- Temporary Solution. Not the right way to add borders to elements! -->
-			
-			
+             </div>
+            
+            
+            <hr/><!-- Temporary Solution. Not the right way to add borders to elements! -->
+            
+            
             <!-- TAGS -->               
             <div class="annotations_section">
                 
-				<h2>{% trans "Tags" %}</h2>
-                
-				
-				
+                <h2>{% trans "Tags" %}</h2>
+                
+                
+                
                 {% if manager.canAnnotate %}
-					<div>
-						<a id="launch_tags_form" href="{% url annotate_tags %}?{{manager.obj_type}}={{ manager.obj_id }}&index={{ index }}" class="btn silver btn_add"><span></span></a>
-					</div>
+                    <div>
+                        <a id="launch_tags_form" href="{% url annotate_tags %}?{{manager.obj_type}}={{ manager.obj_id }}&index={{ index }}" class="btn silver btn_add"><span></span></a>
+                    </div>
                 {% endif %}
 
                 <!-- display existing Tags -->
@@ -854,12 +848,12 @@
                 </div>
  
             </div>
-			
-			
-			<hr/><!-- Temporary Solution. Not the right way to add borders to elements! -->
-			
-			
-			
+            
+            
+            <hr/><!-- Temporary Solution. Not the right way to add borders to elements! -->
+            
+            
+            
             <!-- FILES -->
             <div class="annotations_section">
                 <h2>{% trans "Attachments" %}</h2>
@@ -881,16 +875,16 @@
                         {% endfor %}
                     </ul>
 
-			</div>
-
-
-			<hr/><!-- Temporary Solution. Not the right way to add borders to elements! -->
+            </div>
+
+
+            <hr/><!-- Temporary Solution. Not the right way to add borders to elements! -->
 
 
             <!-- CUSTOM ANNOTATIONS -->
             <div class="annotations_section">
                 <h2>{% trans "Others" %}:</h2>
-				
+                
                     <!-- tool tips for each <td> is contained in child <span>, which are also hidden -->
                     <table id="custom_annotations">
                         {% for ann in manager.xml_annotations %}
@@ -964,16 +958,16 @@
                     </table>
             </div>
                     
-					
-					
-			<hr/><!-- Temporary Solution. Not the right way to add borders to elements! -->
-
-			
-			
-			<!-- COMMENTS -->
+                    
+                    
+            <hr/><!-- Temporary Solution. Not the right way to add borders to elements! -->
+
+            
+            
+            <!-- COMMENTS -->
             <div class="annotations_section">
-				<h2>{% trans "Comment:" %}</h2>
-				
+                <h2>{% trans "Comment:" %}</h2>
+                
                     {% if manager.canAnnotate %}
                     <form id="add_comment_form" action="{% url annotate_comment %}" method="post">
                     <table>
@@ -994,7 +988,7 @@
                     </form>
                     {% endif %}                        
                 
-					<div id="comments_container" class="lncomments">
+                    <div id="comments_container" class="lncomments">
                         {% for tann in manager.text_annotations %}
                             {% include "webclient/annotations/comment.html" %}
                         {% endfor %}
@@ -1007,17 +1001,17 @@
 
 
 
-			<div class="annotations_section">
-	            {% if manager.image %}
-	            <!-- HIERARCHY - Contained In -->
-	            <h2>Contained in Datasets</h2>
-	            <div id="hierarchy-pane">
-	                <!-- content is loaded by ajax when this tab is first displayed -->
-	                <a id="hierarchy-link" href="{% url load_metadata_hierarchy 'image' manager.image.id %}">Load hierarchy...</a>
-	                <img id="hierarchy-spinner" style="display:none" src="{% static "webgateway/img/spinner.gif" %}" />
-	            </div>
-	            {% endif %}
-			</div>
+            <div class="annotations_section">
+                {% if manager.image %}
+                <!-- HIERARCHY - Contained In -->
+                <h2>Contained in Datasets</h2>
+                <div id="hierarchy-pane">
+                    <!-- content is loaded by ajax when this tab is first displayed -->
+                    <a id="hierarchy-link" href="{% url load_metadata_hierarchy 'image' manager.image.id %}">Load hierarchy...</a>
+                    <img id="hierarchy-spinner" style="display:none" src="{% static "webgateway/img/spinner.gif" %}" />
+                </div>
+                {% endif %}
+            </div>
             
         </div>
         {% endif %}
@@ -1041,7 +1035,7 @@
         
 
 
-				<hr/>
+                <hr/>
 
                 <!-- Tag Description -->
                 {% with obj=manager.tag %}
