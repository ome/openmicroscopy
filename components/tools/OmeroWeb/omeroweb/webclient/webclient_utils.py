#!/usr/bin/env python
#
#
# Copyright (C) 2011 University of Dundee & Open Microscopy Environment.
# All rights reserved.
#
# This program is free software: you can redistribute it and/or modify
# it under the terms of the GNU Affero General Public License as
# published by the Free Software Foundation, either version 3 of the
# License, or (at your option) any later version.
#
# This program is distributed in the hope that it will be useful,
# but WITHOUT ANY WARRANTY; without even the implied warranty of
# MERCHANTABILITY or FITNESS FOR A PARTICULAR PURPOSE.  See the
# GNU Affero General Public License for more details.
#
# You should have received a copy of the GNU Affero General Public License
# along with this program.  If not, see <http://www.gnu.org/licenses/>.
#

import settings
import logging
<<<<<<< HEAD

from django.utils.datastructures import SortedDict

logger = logging.getLogger('utils')
=======
logger = logging.getLogger(__name__)
>>>>>>> 71953f65

def _formatReport(delete_handle):
    """
    Added as workaround to the changes made in #3006.
    """
    delete_reports = delete_handle.report()
    for report in delete_reports:
        if report.error or report.warning:
            logger.error('Format report: %r' % {'error':report.error, 'warning':report.warning})
            if report.error:
                return "Operation could not be completed successfully"
    # Might want to take advantage of other feedback here

def _purgeCallback(request):
    
    callbacks = request.session.get('callback').keys()
    if len(callbacks) > 200:
        for (cbString, count) in zip(request.session.get('callback').keys(), range(0,len(callbacks)-200)):
            del request.session['callback'][cbString]

def string_to_dict(string):
    """
    Converts string e.g. path=project=51|dataset=502|image=607:selected to
    dictionary that keeps its keys in the order in which they're inserted.
    """
    kwargs = SortedDict()
    if string is not None and len(string) > 0:
        string = str(string)
        if '|' not in string:
            # ensure at least one ','
            string += '|'
        for arg in string.split('|'):
            arg = arg.strip()
            if arg == '': continue
            kw, val = arg.split('=', 1)
            kwargs[kw] = val
    return kwargs

        <|MERGE_RESOLUTION|>--- conflicted
+++ resolved
@@ -20,14 +20,10 @@
 
 import settings
 import logging
-<<<<<<< HEAD
 
 from django.utils.datastructures import SortedDict
 
-logger = logging.getLogger('utils')
-=======
 logger = logging.getLogger(__name__)
->>>>>>> 71953f65
 
 def _formatReport(delete_handle):
     """
