/*
 * ome.formats.importer.util.HtmlMessenger
 *
 *------------------------------------------------------------------------------
 *  Copyright (C) 2006-2008 University of Dundee. All rights reserved.
 *
 *
 *  This program is free software; you can redistribute it and/or modify
 *  it under the terms of the GNU General Public License as published by
 *  the Free Software Foundation; either version 2 of the License, or
 *  (at your option) any later version.
 *  This program is distributed in the hope that it will be useful,
 *  but WITHOUT ANY WARRANTY; without even the implied warranty of
 *  MERCHANTABILITY or FITNESS FOR A PARTICULAR PURPOSE.  See the
 *  GNU General Public License for more details.
 *  
 *  You should have received a copy of the GNU General Public License along
 *  with this program; if not, write to the Free Software Foundation, Inc.,
 *  51 Franklin Street, Fifth Floor, Boston, MA 02110-1301 USA.
 *
 *------------------------------------------------------------------------------
 */

package ome.formats.importer.util;

import java.awt.Rectangle;
import java.io.File;
import java.util.ArrayList;
import java.util.HashMap;
import java.util.List;
import java.util.Map;
import java.util.prefs.BackingStoreException;
import java.util.prefs.Preferences;

import loci.formats.in.FlexReader;
import ome.formats.importer.ImportConfig;
import ome.formats.importer.Version;

import org.apache.commons.logging.Log;
import org.apache.commons.logging.LogFactory;
import org.ini4j.IniFile;
import org.ini4j.IniFile.Mode;

/**
 * This class loads in the default importer.ini file (or one specified from the
 * command line when starting the app)
 * 
 * @author Brian W. Loranger
 */
public class IniFileLoader {

    private final static Log log = LogFactory.getLog(IniFileLoader.class);

    private final static String LOGDIR = System.getProperty("user.home")
            + File.separator + "omero" + File.separator + "log";

    /**
     * Public in order to configure LogAppenderProxy, but then the value
     * might as well be configured in the log4j.properties file
     * @see ticket:1479
     */
    public final static String LOGFILE = LOGDIR + File.separator
            + "importer.log";

    // Dynamic user settings
    private String userSettingsDirectory;
    private Preferences userPrefs;

    // Static config settings
    private String staticConfigDirectory;
    private String staticConfigFile;
    private Preferences staticPrefs;

    // ////////////// Class Intialization Section ////////////////

    /**
     * Load given file
     * 
     * @param userConfigFile
     */
    public IniFileLoader(File userConfigFile) {
        staticConfigDirectory = System.getProperty("user.dir") + File.separator
                + "config";
        staticConfigFile = staticConfigDirectory + File.separator
                + "importer.config";

        staticPrefs = staticPrefsOrNull();

        // Set up user config file
        userSettingsDirectory = System.getProperty("user.home")
                + File.separator + "omero";

        if (!new File(userSettingsDirectory).exists()) {
            new File(userSettingsDirectory).mkdir();
        }

        if (userConfigFile == null)
            userConfigFile = new File(userSettingsDirectory + File.separator
                    + "importer.ini");

        try {
            userPrefs = new IniFile(userConfigFile, Mode.RW);
        } catch (BackingStoreException e) {
            log.error(e);
            throw new RuntimeException("Error accessing ini file", e);
        }
    }

    /**
     * Flush preferences to disk
     */
    public void flushPreferences() {
        try {
            userPrefs.flush();
        } catch (BackingStoreException e) {
            log.error(e);
        }
    }

    // ////////////// [General] Section ////////////////

    /**
     * Returns the level of debugging which should be set on {@link ImportConfig}
     * Any value lower than null will not call configureDebug.
     */
    public int getDebugLevel() {
        return userPrefs.node("General").getInt("debug", -1);
    }
    
    /**
     * @return if quaqua should be used on mac
     */
    public boolean getUseQuaqua() {
        return userPrefs.node("General").getBoolean("useQuaqua", true);
    }

    /**
     * @return location of log file
     */
    public String getLogFile() {
<<<<<<< HEAD
=======
    	
>>>>>>> 44bc7a26
        return staticPref("General", "logfile", LOGFILE);
    }
    
    /**
     * @return URL for product feature list
     */
    public String getHomeUrl() 
    {
        return staticPref("General", "url", "https://www.openmicroscopy.org/site/support/omero4/products/feature-list");
    }
    
    /**
     * @return URL for community forums
     */
    public String getForumUrl() 
    {
        return staticPref("General", "forumUrl", "https://www.openmicroscopy.org/community/");
    }
    
    /**
     * @return application title
     */
    public String getAppTitle() 
    {
        return staticPref("General", "appTitle", "OMERO.importer");
    }

    /**
     * Set debug level for application
     * 
     * @param level
     */
    public void setDebugLevel(int level) 
    {
        userPrefs.node("General").putInt("debug", level);
        this.flushPreferences();
    }
    
    /**
     * @param b - set to use quaqua yes/no
     */
    public void setUseQuaqua(boolean b) 
    {
        userPrefs.node("General").putBoolean("useQuaqua", b);
        this.flushPreferences();
    }

    /**
     * @return application version note
     */
    public String getVersionNote() 
    {
        // return Main.versionNumber;
        return staticPref("General", "appVersionNote", Version.versionNote);
    }

    /**
     * @return application version number
     */
    public String getVersionNumber() 
    {
        // return Main.versionNumber;
        return staticPref("General", "appVersionNumber", "Dev Build");
    }    
    
    /**
     * @return if debug console should be shown 
     */
    public Boolean isDebugConsole() 
    {
        return staticBoolPref("General", "displayDebugConsole", true);
    }

    /**
     * @return server port
     */
    public String getServerPort() 
    {
        return staticPref("General", "port", "4064");
    }

    /**
     * Updates the Flex reader server maps from the configuration file.
     */
    public void updateFlexReaderServerMaps() 
    {
        Preferences maps = userPrefs.node("FlexReaderServerMaps");
        Map<String, List<String>> values = parseFlexMaps(maps);
        for (Map.Entry<String, List<String>> entry : values.entrySet()) {
            if (entry.getValue() == null) {
                continue;
            }
            for (String mapValue : entry.getValue()) {
                mapFlexServer(entry.getKey(), mapValue);
            }
        }
    }
    
    /**
     * Parse Flex reader server maps
     * 
     * @param maps
     * @return
     */
    public Map<String, List<String>> parseFlexMaps(Preferences maps) 
    {
        Map<String, List<String>> rv = new HashMap<String, List<String>>();
        try {
            for (String key : maps.keys()) 
            {
                String mapValues = maps.get(key, null);
                log.info("Raw Flex reader map values: " + mapValues);
                if (mapValues == null) 
                {
                    continue;
                }
                List<String> list = new ArrayList<String>();
                rv.put(key, list);
                for(String value : mapValues.split(";")) 
                {
                    value = value.trim();
                    value = value.replaceAll("/", "\\\\");
                    list.add(value);
                }
            }
        } catch (BackingStoreException e) 
        {
            log.warn("Error updating Flex reader server maps.", e);
        }
        return rv;
    }
    
    /**
     * Append kep to server map
     * 
     * @param key
     * @param mapValue
     */
    protected void mapFlexServer(String key, String mapValue) {
        try {
            FlexReader.appendServerMap(key, mapValue);
            log.info(String.format("Added Flex reader server map '%s' = '%s'.",
                    key, mapValue));
        // Temporarily catching Exception to fix build
        } catch (Exception e) {
            log.warn(String.format(
                    "Unable to add Flex reader server map '%s' = '%s'", key,
                    mapValue), e);
        }
    }

    // ////////////// [UI] Section ////////////////
    
    
    /**
     * @return is debug ui present
     */
    public Boolean isDebugUI() {
        return staticBoolPref("UI", "displayRedBorders", false);
    }

    // TODO: UI locations should handled multiple monitors

    /**
     * @return the ui bounds of the application
     */
    public Rectangle getUIBounds() 
    {
        Rectangle rect = new Rectangle();

        rect.width = userPrefs.node("UI").getInt("width", 980);
        rect.height = userPrefs.node("UI").getInt("height", 580);
        rect.x = userPrefs.node("UI").getInt("xOffset", 10);
        rect.y = userPrefs.node("UI").getInt("yOffset", 10);

        return rect;
    }

    /**
     * Set ui bounds for application
     * 
     * @param bounds 
     */
    public void setUIBounds(Rectangle bounds) 
    {

        if (bounds.x < 0)
            bounds.x = 0;
        if (bounds.y < 0)
            bounds.y = 0;
        if (bounds.width < 100)
            bounds.width = 100;
        if (bounds.height < 100)
            bounds.height = 100;

        userPrefs.node("UI").putInt("width", bounds.width);
        userPrefs.node("UI").putInt("height", bounds.height);
        userPrefs.node("UI").putInt("xOffset", bounds.x);
        userPrefs.node("UI").putInt("yOffset", bounds.y);
    }

    public boolean getUserFullPath()
    {
    	return userPrefs.node("UI").getBoolean("userFullPath", true);	
    }
    
    public void setUserFullPath(boolean b)
    {
    	userPrefs.node("UI").putBoolean("userFullPath", b);
    }

    public boolean getCustomImageNaming()
    {
    	return userPrefs.node("UI").getBoolean("customImageNaming", true);	
    }
    
    public void setCustomImageNaming(boolean b)
    {
    	userPrefs.node("UI").putBoolean("customImageNaming", b);
    }

    public int getNumOfDirectories()
    {
    	return userPrefs.node("UI").getInt("numOfDirectories", 0);	
    }
    
    public void setNumOfDirectories(int i)
    {
    	userPrefs.node("UI").putInt("numOfDirectories", i);
    }
    
    /**
     * @return uploader token URL for QA
     */
    public String getUploaderTokenURL() 
    {
        return staticPref("Uploader", "TokenURL",
                "http://qa.openmicroscopy.org.uk/qa/initial/");
    }

    /**
     * @return uploader URL for QA
     */
    public String getUploaderURL() 
    {
        return staticPref("Uploader", "URL",
                "http://qa.openmicroscopy.org.uk/qa/upload_processing/");
    }

    /**
     * @return bug tracker URL for QA
     */
    public String getBugTrackerURL() 
    {
        return staticPref("Uploader", "BugTrackerURL",
                "http://qa.openmicroscopy.org.uk/qa/upload_processing/");
    }

    /**
     * @return Returns the userSettingsDirectory.
     */
    public String getUserSettingsDirectory() 
    {
        return userSettingsDirectory;
    }

    private Preferences staticPrefsOrNull()
    {
        File staticFile = new File(staticConfigFile);
        if (!staticFile.exists() || !staticFile.canRead()) 
        {
            return null;
        }

        try {
            Preferences prefs = new IniFile(staticFile, Mode.RO);
            return prefs;
        } catch (BackingStoreException e) {
            log.error(e);
            throw new RuntimeException(e);
        }
    }

    private String staticPref(String node, String key, String def) {
        if (staticPrefs == null) {
            return def;
        }
        return staticPrefs.node(node).get(key, def);
    }

    private Boolean staticBoolPref(String node, String key, Boolean def) {
        if (staticPrefs == null) {
            return def;
        }
        return staticPrefs.node(node).getBoolean(key, def);
    }
}<|MERGE_RESOLUTION|>--- conflicted
+++ resolved
@@ -138,10 +138,7 @@
      * @return location of log file
      */
     public String getLogFile() {
-<<<<<<< HEAD
-=======
     	
->>>>>>> 44bc7a26
         return staticPref("General", "logfile", LOGFILE);
     }
     
