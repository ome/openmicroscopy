package ome.formats.importer.cli;

import gnu.getopt.Getopt;
import gnu.getopt.LongOpt;

import java.io.BufferedReader;
import java.io.IOException;
import java.io.InputStreamReader;
import java.util.ArrayList;
import java.util.List;

import loci.formats.in.DefaultMetadataOptions;
import loci.formats.in.MetadataLevel;
import loci.formats.meta.MetadataStore;
import ome.formats.OMEROMetadataStoreClient;
import ome.formats.importer.ImportCandidates;
import ome.formats.importer.ImportConfig;
import ome.formats.importer.ImportEvent;
import ome.formats.importer.ImportLibrary;
import ome.formats.importer.OMEROWrapper;
import omero.model.Dataset;
import omero.model.Screen;

import org.apache.commons.logging.Log;
import org.apache.commons.logging.LogFactory;
import org.apache.log4j.Level;
import org.apache.log4j.Logger;

/**
 * The base entry point for the CLI version of the OMERO importer.
 * 
 * @author Chris Allan <callan@glencoesoftware.com>
 * @author Josh Moore josh at glencoesoftware.com
 */
public class CommandLineImporter {
    /** Logger for this class. */
    private static Log log = LogFactory.getLog(CommandLineImporter.class);

    /** Name that will be used for usage() */
    private static final String APP_NAME = "importer-cli";

    /** Configuration used by all components */
    public final ImportConfig config;

    /** Base importer library, this is what we actually use to import. */
    public final ImportLibrary library;

    /** ErrorHandler which is also responsible for uploading files */
    public final ErrorHandler handler;

    /** Bio-Formats reader wrapper customized for OMERO. */
    private final OMEROWrapper reader;

    /** Bio-Formats {@link MetadataStore} implementation for OMERO. */
    private final OMEROMetadataStoreClient store;

    /** Candidates for import */
    private final ImportCandidates candidates;

    /** If true, then only a report on used files will be produced */
    private final boolean getUsedFiles;

    /**
     * Main entry class for the application.
     */
    public CommandLineImporter(final ImportConfig config, String[] paths,
            boolean getUsedFiles) throws Exception {
        this.config = config;
        config.loadAll();

        this.getUsedFiles = getUsedFiles;
        this.reader = new OMEROWrapper(config);
        this.handler = new ErrorHandler(config);
        candidates = new ImportCandidates(reader, paths, handler);

        if (paths == null || paths.length == 0 || getUsedFiles) {

            store = null;
            library = null;

        } else {

            // Ensure that we have all of our required login arguments
            if (!config.canLogin()) {
                // config.requestFromUser(); // stdin if anything missing.
                usage(); // EXITS TODO this should check for a "quiet" flag
            }
            store = config.createStore();
            reader.setMetadataOptions(
                    new DefaultMetadataOptions(MetadataLevel.ALL));
            library = new ImportLibrary(store, reader);
        }

        Runtime.getRuntime().addShutdownHook(new Thread() {
            public void run() {
                cleanup();
            }
        });
    }

    public int start() {

        boolean successful = true;
        if (getUsedFiles) {
            try {
                candidates.print();
                report();
                return 0;
            } catch (Throwable t) {
                log.error("Error retrieving used files.", t);
                return 1;
            }
        }

        else if (candidates.size() < 1) {
            if (handler.errorCount() > 0) {
                System.err.println("No imports due to errors!");
                report();
            } else {
                System.err.println("No imports found");
                usage();
            }
        }

        else {
            library.addObserver(new LoggingImportMonitor());
            library.addObserver(new ErrorHandler(config));
            successful = library.importCandidates(config, candidates);
            report();
        }

        return successful? 0 : 2;

    }
    
    void report() {
        boolean report = config.sendReport.get();
        boolean files = config.sendFiles.get();
        boolean logs = config.sendLogFile.get();
        if (report) {
           handler.update(null, new ImportEvent.DEBUG_SEND(files, logs));
        }
    }

    /**
     * Cleans up after a successful or unsuccessful image import. This method
     * only does the minimum required cleanup, so that it can be called
     * during shutdown.
     */
    public void cleanup() {        
        if (store != null) {
            store.logout();
        }
    }

    /**
     * Prints usage to STDERR and exits with return code 1.
     */
    public static void usage() {
        System.err
                .println(String
                        .format(
                                "\n"
                                        + " Usage:  %s [OPTION]... [DIR|FILE]... \n"
                                        + "   or:   %s [OPTION]... - \n"
                                        + "\n"
                                        + "Import any number of files into an OMERO instance.\n"
                                        + "If \"-\" is the only path, a list of files or directories \n"
                                        + "is read from standard in. Directories will be searched for \n"
                                        + "all valid imports.\n"
                                        + "\n"
                                        + "Mandatory arguments:\n"
                                        + "  -s\tOMERO server hostname\n"
                                        + "  -u\tOMERO experimenter name (username)\n"
                                        + "  -w\tOMERO experimenter password\n"
                                        + "  -k\tOMERO session key (can be used in place of -u and -w)\n"
                                        + "  -f\tDisplay the used files (does not require other mandatory arguments)\n"
                                        + "\n"
                                        + "Optional arguments:\n"
                                        + "  -c\tContinue importing after errors\n"
                                        + "  -a\tArchive the original file on the server\n"
                                        + "  -l\tUse the list of readers rather than the default\n"
                                        + "  -d\tOMERO dataset Id to import image into\n"
                                        + "  -r\tOMERO screen Id to import plate into\n"
                                        + "  -n\tImage name to use\n"
                                        + "  -x\tImage description to use\n"
                                        + "  -p\tOMERO server port [defaults to 4064]\n"
                                        + "  -h\tDisplay this help and exit\n"
                                        + "\n"
                                        + "  --plate_name\t\tPlate name to use\n"
                                        + "  --plate_description\tPlate description to use\n"
                                        + "  --debug[=ALL|DEBUG|ERROR|FATAL|INFO|TRACE|WARN]\tTurn debug logging on (optional level)\n"
                                        + "  --report\t\tReport errors to the OME team\n"
                                        + "  --upload\t\tUpload broken files with report\n"
                                        + "  --logs\t\tUpload log file with report\n"
                                        + "  --email=...\t\tEmail for reported errors\n "
                                        + "\n"
                                        + "ex. %s -s localhost -u bart -w simpson -d 50 foo.tiff\n"
                                        + "\n"
                                        + "Report bugs to <ome-users@lists.openmicroscopy.org.uk>",
                                APP_NAME, APP_NAME, APP_NAME));
        System.exit(1);
    }

    /**
     * Command line application entry point which parses CLI arguments and
     * passes them into the importer. Return codes for import are:
     * <ul>
     * <li>0 on success</li>
     * <li>1 on argument parsing failure</li>
     * <li>2 on exception during import</li>
     * </ul>
     *
     * Return codes for the "-f" option (getUsedFiles) are:
     * <ul>
     * <li>0 on success, even if errors exist in the files</li>
     * <li>1 only if an exception propagates up the stack</li>
     * </ul>
     * @param args
     *            Command line arguments.
     */
    public static void main(String[] args) {

        ImportConfig config = new ImportConfig();

        // Defaults
        config.email.set("");
        config.sendFiles.set(false);
        config.sendLogFile.set(false);
        config.sendReport.set(false);
        config.contOnError.set(false);
        config.debug.set(false);
        config.encryptedConnection.set(false);

        LongOpt debug = new LongOpt(
                "debug", LongOpt.OPTIONAL_ARGUMENT, null, 1);
        LongOpt report = new LongOpt("report", LongOpt.NO_ARGUMENT, null, 2);
        LongOpt upload = new LongOpt("upload", LongOpt.NO_ARGUMENT, null, 3);
        LongOpt logs = new LongOpt("logs", LongOpt.NO_ARGUMENT, null, 4);
<<<<<<< HEAD
        LongOpt email = new LongOpt("email", LongOpt.REQUIRED_ARGUMENT, null, 5);
        Getopt g = new Getopt(APP_NAME, args, "acfl:s:u:w:d:r:k:x:n:p:h",
                new LongOpt[] { debug, report, upload, email });
=======
        LongOpt email = new LongOpt(
                "email", LongOpt.REQUIRED_ARGUMENT, null, 5);
        LongOpt plateName = new LongOpt(
                "plate_name", LongOpt.REQUIRED_ARGUMENT, null, 6);
        LongOpt plateDescription = new LongOpt(
                "plate_description", LongOpt.REQUIRED_ARGUMENT, null, 7);
        Getopt g = new Getopt(APP_NAME, args, "acfl:s:u:w:d:r:k:x:n:p:h",
                new LongOpt[] { debug, report, upload, logs, email,
                                plateName, plateDescription});
>>>>>>> 44bc7a26
        int a;

        boolean getUsedFiles = false;

        while ((a = g.getopt()) != -1) {
            switch (a) {
            case 1: {
                config.configureDebug(Level.toLevel(g.getOptarg()));
                break;
            }
            case 2: {
                config.sendReport.set(true);
                break;
            }
            case 3: {
                config.sendFiles.set(true);
                break;
            }
            case 4: {
                config.sendLogFile.set(true);
                break;
            }
            case 5: {
                config.email.set(g.getOptarg());
                break;
            }
            case 6: {
                config.plateName.set(g.getOptarg());
                break;
            }
            case 7: {
                config.plateDescription.set(g.getOptarg());
                break;
            }
            case 's': {
                config.hostname.set(g.getOptarg());
                break;
            }
            case 'u': {
                config.username.set(g.getOptarg());
                break;
            }
            case 'w': {
                config.password.set(g.getOptarg());
                break;
            }
            case 'k': {
                config.sessionKey.set(g.getOptarg());
                break;
            }
            case 'p': {
                config.port.set(Integer.parseInt(g.getOptarg()));
                break;
            }
            case 'd': {
                config.targetClass.set(Dataset.class.getName());
                config.targetId.set(Long.parseLong(g.getOptarg()));
                break;
            }
            case 'r': {
                config.targetClass.set(Screen.class.getName());
                config.targetId.set(Long.parseLong(g.getOptarg()));
                break;
            }
            case 'n': {
                config.imageName.set(g.getOptarg());
                break;
            }
            case 'x': {
                config.imageDescription.set(g.getOptarg());
                break;
            }
            case 'f': {
                getUsedFiles = true;
                break;
            }
            case 'c': {
                config.contOnError.set(true);
                break;
            }
            case 'a': {
                config.archiveImage.set(true);
<<<<<<< HEAD
=======
                break;
>>>>>>> 44bc7a26
            }
            case 'l': {
                config.readersPath.set(g.getOptarg());
                break;
            }
            case 'h': {
                usage(); // exits
            }
            default: {
                usage(); // exits
            }
            }
        }

        // Let the user know at what level we're logging
        log.info(String.format(
                "Log levels -- Bio-Formats: %s OMERO.importer: %s",
                Logger.getLogger("loci").getLevel(),
                Logger.getLogger("ome.formats").getLevel()));

        // Start the importer and import the image we've been given
        String[] rest = new String[args.length - g.getOptind()];
        System.arraycopy(args, g.getOptind(), rest, 0, args.length
                - g.getOptind());

        CommandLineImporter c = null;
        int rc = 0;
        try {

            if (rest.length == 1 && "-".equals(rest[0])) {
                rest = stdin();
            }

            c = new CommandLineImporter(config, rest, getUsedFiles);
            rc = c.start();
        } catch (Throwable t) {
            log.error("Error during import process.", t);
            rc = 2;
        } finally {
            if (c != null) {
                c.cleanup();
            }
        }
        System.exit(rc);
    }

    /**
     * Reads a list of paths from stdin.
     * @return
     */
    static String[] stdin() throws IOException {
        BufferedReader in = new BufferedReader(new InputStreamReader(System.in));
        List<String> files = new ArrayList<String>();
        while (true) {
            String str = in.readLine();
            if (str == null) {
                break;
            } else {
                str = str.trim();
                if (str.length() > 0) {
                    files.add(str);
                }
            }
        }
        return files.toArray(new String[0]);
    }

}<|MERGE_RESOLUTION|>--- conflicted
+++ resolved
@@ -237,11 +237,6 @@
         LongOpt report = new LongOpt("report", LongOpt.NO_ARGUMENT, null, 2);
         LongOpt upload = new LongOpt("upload", LongOpt.NO_ARGUMENT, null, 3);
         LongOpt logs = new LongOpt("logs", LongOpt.NO_ARGUMENT, null, 4);
-<<<<<<< HEAD
-        LongOpt email = new LongOpt("email", LongOpt.REQUIRED_ARGUMENT, null, 5);
-        Getopt g = new Getopt(APP_NAME, args, "acfl:s:u:w:d:r:k:x:n:p:h",
-                new LongOpt[] { debug, report, upload, email });
-=======
         LongOpt email = new LongOpt(
                 "email", LongOpt.REQUIRED_ARGUMENT, null, 5);
         LongOpt plateName = new LongOpt(
@@ -251,7 +246,6 @@
         Getopt g = new Getopt(APP_NAME, args, "acfl:s:u:w:d:r:k:x:n:p:h",
                 new LongOpt[] { debug, report, upload, logs, email,
                                 plateName, plateDescription});
->>>>>>> 44bc7a26
         int a;
 
         boolean getUsedFiles = false;
@@ -334,10 +328,7 @@
             }
             case 'a': {
                 config.archiveImage.set(true);
-<<<<<<< HEAD
-=======
-                break;
->>>>>>> 44bc7a26
+                break;
             }
             case 'l': {
                 config.readersPath.set(g.getOptarg());
