--- conflicted
+++ resolved
@@ -426,36 +426,6 @@
             // whether or not we're graph critical and if so, and if
             // the objects do not belong to the current user, then we abort.
 
-<<<<<<< HEAD
-                Experimenter linkedOwner = linkedObject.getDetails().getOwner();
-                if (linkedOwner == null) {
-                    continue;
-                }
-                Long linkedUid = linkedOwner.getId();
-                Long currentUid = currentUser.getOwner().getId();
-                if (linkedUid != null && !currentUid.equals(linkedUid)) {
-                    if (currentUser.isGraphCritical()) {  // ticket:1769
-                        String gname = currentUser.getGroup().getName();
-                        String oname = currentUser.getOwner().getUserName();
-                        Permissions p = currentUser.getCurrentEventContext()
-                            .getCurrentGroupPermissions();
-
-                        throw new ReadOnlyGroupSecurityViolation(String.format(
-                            "Cannot link to %s\n" +
-                            "Current user (%s) is an admin or the owner of\n" +
-                            "the private group (%s=%s). It is not allowed to\n" +
-                            "link to users' data.", linkedObject, oname, gname, p));
-
-                    } else if (!currentUser.getCurrentEventContext()
-                            .getCurrentGroupPermissions()
-                            .isGranted(Role.GROUP, Right.WRITE)) {// ticket:1992
-
-                        throw new ReadOnlyGroupSecurityViolation("Group is READ-ONLY. " +
-                            "Cannot link to object: " + linkedObject);
-
-                    }
-                }
-=======
             final Experimenter linkedOwner = linkedObject.getDetails().getOwner();
             final ExperimenterGroup linkedGroup = linkedObject.getDetails().getGroup();
             if (linkedOwner == null || linkedGroup == null) {
@@ -479,7 +449,7 @@
             if (!isOwner && currentUser.isGraphCritical()) {
                 // ticket:1769
                 String gname = currentUser.getGroup().getName();
-                String oname = currentUser.getOwner().getOmeName();
+                String oname = currentUser.getOwner().getUserName();
 
                 throw new ReadOnlyGroupSecurityViolation(String.format(
                     "Cannot link to %s\n" +
@@ -493,7 +463,6 @@
 
             if (!isSupervisor) {
                 throwIfNotGranted(p, neededRole, neededRight, linkedObject);
->>>>>>> 62ddb9fe
             }
         }
         return rv;
