--- conflicted
+++ resolved
@@ -109,22 +109,6 @@
     	if (src == null) return null;
     	StringBuilder sb = new StringBuilder();
     	if (src instanceof Laser) {
-<<<<<<< HEAD
-			sb.append("select laser from Laser as laser ");
-			sb.append("left outer join fetch laser.type as type ");
-			sb.append("left outer join fetch laser.laserMedium as " +
-					"medium ");
-			sb.append("left outer join fetch laser.pulse as pulse ");
-	        sb.append("where laser.instrument.id = :instrumentId");
-		} else if (src instanceof Filament) {
-			sb.append("select filament from Filament as filament ");
-			sb.append("left outer join fetch filament.type as type ");
-	        sb.append("where filament.instrument.id = :instrumentId");
-		} else if (src instanceof Arc) {
-			sb.append("select arc from Arc as arc ");
-			sb.append("left outer join fetch arc.type as type ");
-	        sb.append("where arc.instrument.id = :instrumentId");
-=======
 			sb.append("select l from Laser as l ");
 			sb.append("left outer join fetch l.type ");
 			sb.append("left outer join fetch l.laserMedium ");
@@ -138,7 +122,6 @@
 			sb.append("select l from Arc as l ");
 			sb.append("left outer join fetch l.type ");
 	        sb.append("where l.instrument.id = :instrumentId");
->>>>>>> 44bc7a26
 		}
     	return sb;
     }
@@ -396,29 +379,6 @@
     	Iterator<LightSource> i = value.iterateLightSource();
     	Laser laser;
     	
-<<<<<<< HEAD
-    	//light sources
-    	sb = new StringBuilder();
-    	sb.append("select light from LightSource as light ");
-    	sb.append("where light.instrument.id = :instrumentId");
-    	list = iQuery.findAllByQuery(sb.toString(), params);
-    	//if (list != null) results.addAll(list);
-    	if (list != null) {
-    		IObject object;
-    		Iterator i = list.iterator();
-    		LightSource src;
-    		while (i.hasNext()) {
-            	src = (LightSource) i.next();
-				if (src instanceof LightEmittingDiode) {
-					results.add(src);
-				} else {
-					sb = createLightQuery(src);
-					if (sb != null) {
-						object = iQuery.findByQuery(sb.toString(), params);
-						if (object != null) results.add(object);
-					}
-				}
-=======
     	if (i != null) {
     		params = new Parameters();  
 			params.addLong("instrumentId", id);
@@ -442,7 +402,6 @@
         				} 
         			}
     			}
->>>>>>> 44bc7a26
     		}
     		value.clearLightSource();
     		Iterator<IObject> j = list.iterator();
@@ -524,13 +483,9 @@
         LightSettings light;
         LightSource src;
         IObject object;
-<<<<<<< HEAD
-		Parameters params;
-=======
         Parameters params; 
         Laser laser;
         Instrument instrument;
->>>>>>> 44bc7a26
         while (i.hasNext()) {
         	channel = i.next();
 			light = channel.getLightSourceSettings();
@@ -542,12 +497,6 @@
 					sb = createLightQuery(src);
 					if (sb != null) {
 						params = new Parameters(); 
-<<<<<<< HEAD
-						params.addLong("instrumentId", src.getInstrument().getId());
-						object = iQuery.findByQuery(sb.toString(), params);
-						light.setLightSource((LightSource) object);
-					}	
-=======
 						params.addLong("instrumentId", 
 								src.getInstrument().getId());
 						params.addId(src.getId());
@@ -555,7 +504,6 @@
 						object = iQuery.findByQuery(sb.toString(), params);
 						light.setLightSource((LightSource) object);
 					}
->>>>>>> 44bc7a26
 				}
 			}
 		}
