--- conflicted
+++ resolved
@@ -52,10 +52,7 @@
     Double Click Element                xpath=//li[@id='image_icon-${imageId}']//img
     Check Image Viewer                  ${imageName}                ${dId}
     Double Click Element                css=#${nodeId}>a
-<<<<<<< HEAD
     Check Image Viewer                  ${imageName}                ${dId}
-=======
-    Check Image Viewer                  ${imageName}
     # Open with... from right panel
     Click Element                       xpath=//button[contains(@class, 'btn_openwith')]
     Wait Until Element Is Visible       xpath=//a[@title='Open image with Image viewer']
@@ -64,7 +61,6 @@
     # And jsTree
     Right Click Open With               ${nodeId}      Image viewer
     Check Image Viewer                  ${imageName}
->>>>>>> 04452db7
 
 
 Test Prev Next Buttons
