#! /bin/bash
# Script to create the training material using the CLI

set -e
set -u
set -x

now=$(date +"%s")

HOSTNAME=${HOSTNAME:-localhost}
PORT=${PORT:-4064}
ROOT_PASSWORD=${ROOT_PASSWORD:-omero}
GROUP_NAME=${GROUP_NAME:-robot_group}-$now
GROUP_PERMS=${GROUP_PERMS:-rwra--}
GROUP_NAME_2=${GROUP_NAME_2:-robot_group_2}-$now
USER_NAME=${USER_NAME:-robot_user}-$now
USER_PASSWORD=${USER_PASSWORD:-ome}
CONFIG_FILENAME=${CONFIG_FILENAME:-robot_ice.config}
IMAGE_NAME=${IMAGE_NAME:-test&acquisitionDate=2012-01-01_00-00-00&sizeZ=3&sizeT=10.fake}
MULTI_C_IMAGE_NAME=${MULTI_C_IMAGE_NAME:-test&acquisitionDate=2012-01-01_00-00-00&sizeC=3&sizeZ=3&sizeT=10.fake}
TINY_IMAGE_NAME=${TINY_IMAGE_NAME:-test&acquisitionDate=2012-01-01_00-00-00.fake}
MIF_IMAGE_NAME=${MIF_IMAGE_NAME:-test&series=3.fake}
PLATE_NAME=${PLATE_NAME:-test&plates=1&plateAcqs=2&plateRows=2&plateCols=3&fields=5&screens=0.fake}
TINY_PLATE_NAME=${TINY_PLATE_NAME:-test&plates=1&plateAcqs=1&plateRows=1&plateCols=1&fields=1&screens=0.fake}
BULK_ANNOTATION_CSV=${BULK_ANNOTATION_CSV:-bulk_annotation.csv}
FILE_ANNOTATION=${FILE_ANNOTATION:-robot_file_annotation.txt}

# Create robot user and group
bin/omero login root@$HOSTNAME:$PORT -w $ROOT_PASSWORD
bin/omero group add $GROUP_NAME --ignore-existing --perms $GROUP_PERMS
bin/omero group add $GROUP_NAME_2 --ignore-existing
bin/omero user add $USER_NAME $USER_NAME $USER_NAME $GROUP_NAME $GROUP_NAME_2 --ignore-existing -P $USER_PASSWORD
bin/omero user joingroup --name $USER_NAME --group-name $GROUP_NAME --as-owner
bin/omero logout

# Create fake files
touch $IMAGE_NAME
touch $MULTI_C_IMAGE_NAME
touch $TINY_IMAGE_NAME
touch $PLATE_NAME
touch $TINY_PLATE_NAME
touch $MIF_IMAGE_NAME

# Python script for setting posX and posY on wellsamples
# Used below after importing a plate
WELLSCRIPT="$(cd "$(dirname "${BASH_SOURCE[0]}")" && pwd)/resources/well_sample_posXY.py"

# Create batch annotation csv
echo "Well,Well Type,Concentration" > "$BULK_ANNOTATION_CSV"
echo "A1,Control,0" >> "$BULK_ANNOTATION_CSV"
echo "A2,Treatment,10" >> "$BULK_ANNOTATION_CSV"

# Create file for upload as File Annotation
echo "Robot test file annotations" > "$FILE_ANNOTATION"

# Create robot setup
bin/omero login $USER_NAME@$HOSTNAME:$PORT -w $USER_PASSWORD
# Parse the sessions file to get session key
key=$(bin/omero sessions key)
echo "Session key: $key"
nProjects=1
nDatasets=1
nImages=10
echo "Creating projects and datasets"
for (( i=1; i<=$nProjects; i++ ))
do
  project=$(bin/omero obj new Project name='Project '$i)
  for (( j=1; j<=$nDatasets; j++ ))
  do
    dataset=$(bin/omero obj new Dataset name='Dataset '$i-$j)
    bin/omero obj new ProjectDatasetLink parent=$project child=$dataset
    echo "Importing images into dataset"
    for (( k=1; k<=$nImages; k++ ))
    do
      bin/omero import -d $dataset $IMAGE_NAME --debug ERROR
    done
  done
done

# Create Dataset with images for deleting
delDs=$(bin/omero obj new Dataset name='Delete')
for (( k=1; k<=10; k++ ))
do
  bin/omero import -d $delDs $TINY_IMAGE_NAME --debug ERROR
done

# Create Dataset with MIF images
mifDs=$(bin/omero obj new Dataset name='MIF Images')
for (( k=1; k<=2; k++ ))
do
  bin/omero import -d $mifDs $MIF_IMAGE_NAME --debug ERROR
done

# Create Dataset with multi channel images
mcDs=$(bin/omero obj new Dataset name='MultiChannel Images')
for (( k=1; k<=2; k++ ))
do
  bin/omero import -d $mcDs $MULTI_C_IMAGE_NAME --debug ERROR
done

# Import Plate and rename
bin/omero import $PLATE_NAME --debug ERROR > plate_import.log 2>&1
plateid=$(sed -n -e 's/^Plate://p' plate_import.log)
bin/omero obj update Plate:$plateid name=spwTests
# Use populate_metadata to upload and attach bulk annotation csv
<<<<<<< HEAD
OMERO_DEV_PLUGINS=1 bin/omero metadata populate Plate:$plateid --file $BULK_ANNOTATION_CSV

# Run script to populate WellSamples with posX and posY values
PYTHONPATH=./lib/python python $WELLSCRIPT $HOSTNAME $PORT $key $plateid
=======
bin/omero metadata populate Plate:$plateid --file $BULK_ANNOTATION_CSV
>>>>>>> 1f47e36b

# Import Tiny Plate (single acquisition & well) and rename
bin/omero import $TINY_PLATE_NAME --debug ERROR > show_import.log 2>&1
plateid=$(sed -n -e 's/^Plate://p' show_import.log)
bin/omero obj update Plate:$plateid name=tinyPlate
# Import Image into Project/Dataset and rename for test
showP=$(bin/omero obj new Project name='showProject')
showD=$(bin/omero obj new Dataset name='showDataset')
bin/omero obj new ProjectDatasetLink parent=$showP child=$showD
for (( k=1; k<=2; k++ ))
do
  bin/omero import -d $showD $IMAGE_NAME --debug ERROR > show_import.log 2>&1
  imageid=$(sed -n -e 's/^Image://p' show_import.log)
  bin/omero obj update Image:$imageid name=testShowImage$k
done

# Create Screen with empty plates for Create Scenario
scrDs=$(bin/omero obj new Screen name='CreateScenario')
for (( k=1; k<=6; k++ ))
do
  bin/omero import -r $scrDs $TINY_PLATE_NAME --debug ERROR
done

# Create Orphaned Images for Create Scenario
for (( k=1; k<=10; k++ ))
do
  bin/omero import $TINY_IMAGE_NAME --debug ERROR
done

# Uplodad file and create FileAnnotation
ofile=$(bin/omero upload $FILE_ANNOTATION)
bin/omero obj new FileAnnotation file=$ofile

# Logout
bin/omero logout

# Create ice.config file
echo "omero.host=$HOSTNAME" > "$CONFIG_FILENAME"
echo "omero.port=$PORT" >> "$CONFIG_FILENAME"
echo "omero.user=$USER_NAME" >> "$CONFIG_FILENAME"
echo "omero.pass=$USER_PASSWORD" >> "$CONFIG_FILENAME"
echo "omero.projectid=${project##*:}" >> "$CONFIG_FILENAME"
echo "omero.datasetid=${dataset##*:}" >> "$CONFIG_FILENAME"

# Remove fake file and logs
rm *.fake
rm plate_import.log
rm show_import.log<|MERGE_RESOLUTION|>--- conflicted
+++ resolved
@@ -103,14 +103,10 @@
 plateid=$(sed -n -e 's/^Plate://p' plate_import.log)
 bin/omero obj update Plate:$plateid name=spwTests
 # Use populate_metadata to upload and attach bulk annotation csv
-<<<<<<< HEAD
-OMERO_DEV_PLUGINS=1 bin/omero metadata populate Plate:$plateid --file $BULK_ANNOTATION_CSV
+bin/omero metadata populate Plate:$plateid --file $BULK_ANNOTATION_CSV
 
 # Run script to populate WellSamples with posX and posY values
 PYTHONPATH=./lib/python python $WELLSCRIPT $HOSTNAME $PORT $key $plateid
-=======
-bin/omero metadata populate Plate:$plateid --file $BULK_ANNOTATION_CSV
->>>>>>> 1f47e36b
 
 # Import Tiny Plate (single acquisition & well) and rename
 bin/omero import $TINY_PLATE_NAME --debug ERROR > show_import.log 2>&1
