--- conflicted
+++ resolved
@@ -636,21 +636,13 @@
 	 * 
 	 * @param component See above.
 	 * @param image The image the ROI is on.
-<<<<<<< HEAD
-	 * @param ownerID The identifier of the owner.
+	 * @param index One of the constants defined by {@link ROIComponent} class.
+	 * @param userID The identifier of the owner.
 	 * @param enumerations The enumerations to use for shape settings.
 	 * @throws Exception If an error occurred while parsing the ROI.
 	 */
-	List<ROIData> writeROI(ROIComponent component, ImageData image, 
-			long ownerID, Map<Integer, List<EnumerationObject>> enumerations)
-=======
-	 * @param index One of the constants defined by {@link ROIComponent} class.
-	 * @param userID The id of the user currently logged in.
-	 * @throws Exception If an error occurred while parsing the ROI.
-	 */
 	List<ROIData> writeROI(ROIComponent component, ImageData image, int index,
-			long userID)
->>>>>>> bd6fcc47
+			long userID, Map<Integer, List<EnumerationObject>> enumerations)
 		throws Exception
 	{
 		this.component = component;
@@ -659,5 +651,4 @@
 		parseROI(image, index, userID);
 		return ROIList;
 	}
-
 }