/*
 * org.openmicroscopy.shoola.util.ui.NotificationDialog
 *
 *------------------------------------------------------------------------------
 *  Copyright (C) 2006 University of Dundee. All rights reserved.
 *
 *
 * 	This program is free software; you can redistribute it and/or modify
 *  it under the terms of the GNU General Public License as published by
 *  the Free Software Foundation; either version 2 of the License, or
 *  (at your option) any later version.
 *  This program is distributed in the hope that it will be useful,
 *  but WITHOUT ANY WARRANTY; without even the implied warranty of
 *  MERCHANTABILITY or FITNESS FOR A PARTICULAR PURPOSE.  See the
 *  GNU General Public License for more details.
 *  
 *  You should have received a copy of the GNU General Public License along
 *  with this program; if not, write to the Free Software Foundation, Inc.,
 *  51 Franklin Street, Fifth Floor, Boston, MA 02110-1301 USA.
 *
 *------------------------------------------------------------------------------
 */

package org.openmicroscopy.shoola.util.ui;

//Java imports
import java.awt.BorderLayout;
import java.awt.Dimension;
import java.awt.GridBagConstraints;
import java.awt.GridBagLayout;
import java.awt.event.ActionEvent;
import java.awt.event.ActionListener;
import java.awt.event.WindowAdapter;
import java.awt.event.WindowEvent;
import javax.swing.BorderFactory;
import javax.swing.Box;
import javax.swing.Icon;
import javax.swing.JButton;
import javax.swing.JDialog;
import javax.swing.JEditorPane;
import javax.swing.JFrame;
import javax.swing.JPanel;
import javax.swing.event.HyperlinkEvent;
import javax.swing.event.HyperlinkListener;

//Third-party libraries
import org.jdesktop.swingx.JXHeader;
import org.jdesktop.swingx.JXHeader.IconPosition;
import org.jdesktop.swingx.painter.RectanglePainter;

//Application-internal dependencies

/** 
 * A general-purpose modal dialog to display a notification message.
 * An icon can be specified to display by the message and an <i>OK</i>
 * button is provided to close the dialog.  The dialog is brought up by the
 * {@link #setVisible(boolean)} method and is automatically disposed after the
 * user closes it.
 *
 * @author  Jean-Marie Burel &nbsp;&nbsp;&nbsp;&nbsp;
 * 				<a href="mailto:j.burel@dundee.ac.uk">j.burel@dundee.ac.uk</a>
 * @author  <br>Andrea Falconi &nbsp;&nbsp;&nbsp;&nbsp;
 * 				<a href="mailto:a.falconi@dundee.ac.uk">
 * 					a.falconi@dundee.ac.uk</a>
 * @version 2.2
 * <small>
 * (<b>Internal version:</b> $Revision$ $Date$)
 * </small>
 * @since OME2.2
 */
public class NotificationDialog
	extends JDialog
{

	/** Bound property indication to do something with the hyperlink.*/
	public static final String HYPERLINK_OPEN_PROPERTY = "hyperlinkOpen";
	
	/** Bound property indication to close the notification dialog.*/
	public static final String CLOSE_NOTIFICATION_PROPERTY = 
		"closeNotification";
	
	/** Bound property indication to close the notification dialog.*/
	public static final String CANCEL_NOTIFICATION_PROPERTY = 
		"cancelNotification";
	
	/** 
	 * The preferred size of the widget that displays the notification message.
	 * Only the part of text that fits into this display area will be displayed.
	 */
	protected static final Dimension	MSG_AREA_SIZE = new Dimension(300, 50);
	
	/** 
	 * The size of the invisible components used to separate widgets
	 * horizontally.
	 */
	protected static final Dimension	H_SPACER_SIZE = new Dimension(20, 1);
	
	/** 
	 * The size of the invisible components used to separate widgets
	 * vertically.
	 */
	protected static final Dimension	V_SPACER_SIZE = new Dimension(1, 20);

    /** 
	 * The outmost container.  
	 * All other widgets are added to this panel, which, in turn, is then 
	 * added to the dialog's content pane.
	 */
	protected JXHeader	contentPanel;
	
	/** Contains the message and the message icon, if any. */
	protected JPanel	messagePanel;
	
	/** Contains the {@link #okButton}. */
	protected JPanel	controlsPanel;
	
	/** Hides and disposes of the dialog. */
	protected JButton	okButton;
	
	/** Cancel any action. */
	protected JButton	cancelButton;
		
	/** Component hosting the UI components. */
	private JPanel mainPanel;
	
<<<<<<< HEAD
	/** The original message displayed.*/
	protected String message;
	
	/** Creates the various UI components that make up the dialog. */
=======
	/** Creates the various UI components that make up the dialog.*/
>>>>>>> 846e5462
	private void createComponents()
	{
		mainPanel = new JPanel();
		contentPanel = new JXHeader();
		contentPanel.setBackgroundPainter(
    			new RectanglePainter(getBackground(), null));
		messagePanel = new JPanel();
        messagePanel.setOpaque(true);
		controlsPanel = new JPanel();
		okButton = new JButton("OK");
<<<<<<< HEAD
		cancelButton = new JButton("Cancel");
		cancelButton.setVisible(false);
		//okButton.setBackground(UIUtilities.WINDOW_BACKGROUND_COLOR);
=======
>>>>>>> 846e5462
		getRootPane().setDefaultButton(okButton);
	}
	
	/**
	 * Binds the {@link #close() close} action to the exit event generated
	 * either by the close icon or by the {@link #okButton}.
	 */
	private void attachListeners()
	{
		addWindowListener(new WindowAdapter() {
			public void windowClosing(WindowEvent we) { close(); }
		});
		okButton.addActionListener(new ActionListener() {
			public void actionPerformed(ActionEvent e) { close(); }
		});
		cancelButton.addActionListener(new ActionListener() {
			public void actionPerformed(ActionEvent e) { cancel(); }
		});
	}
	
	/** Cancels any action. */
	protected void cancel()
	{
		setVisible(false);
		dispose();
		firePropertyChange(CANCEL_NOTIFICATION_PROPERTY,
				Boolean.valueOf(false), Boolean.valueOf(true));
	}
	
	/** Hides and disposes of the dialog. */
	protected void close()
	{
		setVisible(false);
		dispose();
		firePropertyChange(CLOSE_NOTIFICATION_PROPERTY,
				Boolean.valueOf(false), Boolean.valueOf(true));
	}
	
	/**
	 * Builds and lays out the {@link #contentPanel}.
	 * It will contain the notification message along with the message icon, 
	 * if any.
	 * 
	 * @param msg		The notification message.
	 * @param icon		The icon to display by the message.
	 * @return See above.
	 */
	private JPanel buildCommentPanel(String msg, Icon icon)
	{
		contentPanel.setDescription(msg);
		if (icon != null) {
			contentPanel.setIcon(icon);
			contentPanel.setIconPosition(IconPosition.LEFT);
		}
		
		return contentPanel;
	}
	
	/**
	 * Builds and lays out the {@link #controlsPanel}.
	 * The {@link #okButton} will be added to this panel.
	 * 
	 * @return See above.
	 */
	private JPanel buildControlPanel()
	{
		controlsPanel.setBorder(null);
		controlsPanel.add(cancelButton);
		controlsPanel.add(Box.createRigidArea(H_SPACER_SIZE));
		controlsPanel.add(okButton);
		controlsPanel.add(Box.createRigidArea(H_SPACER_SIZE));
		return UIUtilities.buildComponentPanelRight(controlsPanel);
	}
	
	/** 
	 * Formats the text as <code>HTML</code> text.
	 * 
	 * @param message The message to display.
	 * @return See above.
	 */
	private JEditorPane buildHTMLPane(String message)
	{
		JEditorPane htmlPane =UIUtilities.buildTextEditorPane(message);
		htmlPane.addHyperlinkListener(new HyperlinkListener() {
			public void hyperlinkUpdate(HyperlinkEvent e) {
				if (HyperlinkEvent.EventType.ACTIVATED.equals(
						e.getEventType())) {
					String url;
					if (e.getURL() == null) url = e.getDescription();
					else url = e.getURL().toString();
					firePropertyChange(HYPERLINK_OPEN_PROPERTY, null, url);
				}
					
			}
		});
		return htmlPane;
	}
	/**
	 * Builds and lays out the {@link #contentPanel}, then adds it to the
	 * content pane.
	 * 
	 * @param message		The notification message.
	 * @param messageIcon	The icon to display by the message.
	 */
	private void buildGUI(String message, Icon messageIcon, boolean html)
	{
		mainPanel.setBorder(BorderFactory.createEmptyBorder(10, 10, 10, 10));
		mainPanel.setLayout(new GridBagLayout());
		GridBagConstraints c = new GridBagConstraints();
		c.gridwidth = GridBagConstraints.REMAINDER;     //end row
		c.fill = GridBagConstraints.HORIZONTAL;
		c.weightx = 1.0;
		c.anchor = GridBagConstraints.WEST;
		c.gridy = 0;
		if (html) mainPanel.add(buildHTMLPane(message), c);
		else mainPanel.add(buildCommentPanel(message, messageIcon), c);
		c.gridy++;
		mainPanel.add(Box.createVerticalStrut(5), c);
		c.gridy++;
		mainPanel.add(buildControlPanel(), c);
		getContentPane().add(mainPanel, BorderLayout.CENTER);
	}
	
	/**
	 * Initializes the UI.
	 * 
	 * @param message		The message to display.
	 * @param messageIcon   The icon laid out next to the message.
	 * @param html Indicates to use an pane displaying <code>HTML</code> 
	 * content if <code>true</code>, <code>false</code> otherwise.
	 */
	private void initiliaze(String message, Icon messageIcon, boolean html)
	{
		this.message = message;
		createComponents();
		attachListeners();
		setAlwaysOnTop(true);
		setModal(true);
		buildGUI(message, messageIcon, html);
		pack();
	}
	
	/**
	 * Creates a new dialog.
	 * You have to call {@link #setVisible(boolean)} to actually display it
     * on screen.
	 * 
	 * @param owner			The parent window.
	 * @param title			The title to display on the title bar.
	 * @param message		The notification message.
	 * @param messageIcon	An optional icon to display by the message.
	 */
	public NotificationDialog(JFrame owner, String title, String message, 
															Icon messageIcon) 
	{
		super(owner, title);
		//setResizable(false);  
		//Believe it or not the icon from owner won't be displayed if the
		//dialog is not resizable. 
		initiliaze(message, messageIcon, false);
	}
	
	/**
	 * Creates a new dialog.
	 * You have to call {@link #setVisible(boolean)} to actually display it
     * on screen.
	 * 
	 * @param owner			The parent window.
	 * @param title			The title to display on the title bar.
	 * @param message		The notification message.
	 * @param messageIcon	An optional icon to display by the message.
	 */
	public NotificationDialog(JDialog owner, String title, String message, 
															Icon messageIcon) 
	{
		super(owner, title);
		initiliaze(message, messageIcon, false);
	}
	
	/**
	 * Creates a new dialog.
	 * You have to call {@link #setVisible(boolean)} to actually display it
     * on screen.
	 * 
	 * @param title			The title to display on the title bar.
	 * @param message		The notification message.
	 * @param messageIcon	An optional icon to display by the message.
	 */
	public NotificationDialog(String title, String message, Icon messageIcon) 
	{
		setTitle(title);
		initiliaze(message, messageIcon, false);
	}
	
	/**
	 * Creates a new dialog.
	 * You have to call {@link #setVisible(boolean)} to actually display it
     * on screen.
	 * 
	 * @param owner			The parent window.
	 * @param title			The title to display on the title bar.
	 * @param message		The notification message.
	 * @param html Indicates to use an pane displaying <code>HTML</code> 
	 * content if <code>true</code>, <code>false</code> otherwise.
	 */
	public NotificationDialog(JDialog owner, String title, String message,
			boolean html) 
	{
		super(owner, title);
		//setResizable(false);  
		//Believe it or not the icon from owner won't be displayed if the
		//dialog is not resizable. 
		initiliaze(message, null, html);
	}
	
	/**
	 * Creates a new dialog.
	 * You have to call {@link #setVisible(boolean)} to actually display it
     * on screen.
	 * 
	 * @param owner			The parent window.
	 * @param title			The title to display on the title bar.
	 * @param message		The notification message.
	 * @param html Indicates to use an pane displaying <code>HTML</code> 
	 * content if <code>true</code>, <code>false</code> otherwise.
	 */
	public NotificationDialog(JFrame owner, String title, String message,
			boolean html) 
	{
		super(owner, title);
		//setResizable(false);  
		//Believe it or not the icon from owner won't be displayed if the
		//dialog is not resizable. 
		initiliaze(message, null, html);
	}

}<|MERGE_RESOLUTION|>--- conflicted
+++ resolved
@@ -123,14 +123,10 @@
 	/** Component hosting the UI components. */
 	private JPanel mainPanel;
 	
-<<<<<<< HEAD
 	/** The original message displayed.*/
 	protected String message;
 	
 	/** Creates the various UI components that make up the dialog. */
-=======
-	/** Creates the various UI components that make up the dialog.*/
->>>>>>> 846e5462
 	private void createComponents()
 	{
 		mainPanel = new JPanel();
@@ -141,12 +137,8 @@
         messagePanel.setOpaque(true);
 		controlsPanel = new JPanel();
 		okButton = new JButton("OK");
-<<<<<<< HEAD
 		cancelButton = new JButton("Cancel");
 		cancelButton.setVisible(false);
-		//okButton.setBackground(UIUtilities.WINDOW_BACKGROUND_COLOR);
-=======
->>>>>>> 846e5462
 		getRootPane().setDefaultButton(okButton);
 	}
 	
