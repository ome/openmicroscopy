--- conflicted
+++ resolved
@@ -45,7 +45,6 @@
 import org.openmicroscopy.shoola.env.ui.TaskBar;
 
 import pojos.DataObject;
-import pojos.FileAnnotationData;
 
 /** 
  * Factory to create {@link Editor} component.
@@ -79,27 +78,6 @@
 	 * Returns the {@link Editor}.
 	 * 
 	 * @param ctx The security context.
-<<<<<<< HEAD
-=======
-	 * @param fileAnnotation  The annotation hosting the information about
-	 * 						  the file to edit.
-	 * @param master Pass <code>true</code> if the editor is used a
-	 * stand-alone application, <code>false</code> otherwise.
-	 * @return See above.
-	 */
-	public static Editor getEditor(SecurityContext ctx, 
-			FileAnnotationData fileAnnotation, boolean master)
-	{
-		EditorModel model = new EditorModel(ctx, fileAnnotation);
-		model.setMaster(master);
-		return singleton.getEditor(model);
-	}
-	
-	/**
-	 * Returns the {@link Editor}.
-	 * 
-	 * @param ctx The security context.
->>>>>>> 07e7c2c4
 	 * @param fileID The id of the file to edit.
 	 * @param master Pass <code>true</code> if the editor is used a
 	 * stand-alone application, <code>false</code> otherwise.
