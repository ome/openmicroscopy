/*
 * org.openmicroscopy.shoola.agents.treeviewer.util.UserManagerDialog 
 *
 *------------------------------------------------------------------------------
 *  Copyright (C) 2006-2007 University of Dundee. All rights reserved.
 *
 *
 * 	This program is free software; you can redistribute it and/or modify
 *  it under the terms of the GNU General Public License as published by
 *  the Free Software Foundation; either version 2 of the License, or
 *  (at your option) any later version.
 *  This program is distributed in the hope that it will be useful,
 *  but WITHOUT ANY WARRANTY; without even the implied warranty of
 *  MERCHANTABILITY or FITNESS FOR A PARTICULAR PURPOSE.  See the
 *  GNU General Public License for more details.
 *  
 *  You should have received a copy of the GNU General Public License along
 *  with this program; if not, write to the Free Software Foundation, Inc.,
 *  51 Franklin Street, Fifth Floor, Boston, MA 02110-1301 USA.
 *
 *------------------------------------------------------------------------------
 */
package org.openmicroscopy.shoola.agents.util.ui;


//Java imports
import java.awt.BorderLayout;
import java.awt.Container;
import java.awt.Dimension;
import java.awt.event.ActionEvent;
import java.awt.event.ActionListener;
import java.awt.event.WindowAdapter;
import java.awt.event.WindowEvent;
import java.util.ArrayList;
import java.util.HashMap;
<<<<<<< HEAD
import java.util.Iterator;
import java.util.LinkedHashMap;
import java.util.List;
=======
>>>>>>> 46de996f
import java.util.Map;
import java.util.Set;
import javax.swing.BorderFactory;
import javax.swing.Box;
import javax.swing.DefaultListModel;
import javax.swing.Icon;
import javax.swing.JButton;
import javax.swing.JDialog;
import javax.swing.JFrame;
import javax.swing.JList;
import javax.swing.JPanel;
import javax.swing.JScrollPane;
import javax.swing.ListSelectionModel;
import javax.swing.WindowConstants;

//Third-party libraries
import info.clearthought.layout.TableLayout; 


//Application-internal dependencies
import org.openmicroscopy.shoola.agents.util.ViewerSorter;
import org.openmicroscopy.shoola.util.ui.TitlePanel;
import org.openmicroscopy.shoola.util.ui.UIUtilities;
import pojos.ExperimenterData;
import pojos.GroupData;

/** 
* Modal dialog presenting the existing user groups and 
* and the experimenters in each group. The user can then select and 
* view other people data.
*
* @author  Jean-Marie Burel &nbsp;&nbsp;&nbsp;&nbsp;
* <a href="mailto:j.burel@dundee.ac.uk">j.burel@dundee.ac.uk</a>
* @author Donald MacDonald &nbsp;&nbsp;&nbsp;&nbsp;
* <a href="mailto:donald@lifesci.dundee.ac.uk">donald@lifesci.dundee.ac.uk</a>
* @version 3.0
* <small>
* (<b>Internal version:</b> $Revision: $Date: $)
* </small>
* @since OME3.0
*/
public class UserManagerDialog 
	extends JDialog
	implements ActionListener
{

	/** Bounds property indicating that a new user has been selected. */
	public static final String		USER_SWITCH_PROPERTY = "userSwitch";
	
	/** Bounds property indicating that no user selected. */
	public static final String		NO_USER_SWITCH_PROPERTY = "noUserSwitch";
	
	/** The default size of the window. */
	private static final Dimension	DEFAULT_SIZE = new Dimension(400, 400);
	
	/** The window's title. */
	private static final String		TITLE = "Experimenter Selection";
	
	/** The window's description. */
	private static final String		TEXT = "Select an experimenter.";
	
	/** The description of the {@link #cancel} button. */
	private static final String		CANCEL_DESCRIPTION = "Close the window.";
	
	/** The description of the {@link #apply} button. */
	private static final String		APPLY_DESCRIPTION = "View selected " +
			"user's data.";
	
	/** Action command ID indicating to close the window. */
	private static final int		CANCEL = 0;
	
	/** Action command ID indicating to apply the selection. */
	private static final int		APPLY = 1;
	
	/** Action command ID indicating to display content of a group. */
	private static final int		GROUPS = 2;
	
	/** 
	 * The size of the invisible components used to separate buttons
	 * horizontally.
	 */
	private static final Dimension  H_SPACER_SIZE = new Dimension(5, 10);
  
	/** Button to close without applying the selection. */
	private JButton cancel;
	
	/** Button to apply the selection. */
<<<<<<< HEAD
	private JButton apply;

	/** The box hosting the groups. */
	private JComboBox groupsBox;
=======
	private JButton						apply;
>>>>>>> 46de996f
	
	/** The component hosting the users for a given group. */
	private JList users;
	
<<<<<<< HEAD
	/** The current user. */
	private ExperimenterData loggedUser;
	
	/** Helper class uses to sort elements. */
	private ViewerSorter sorter;

=======
	/** Helper class uses to sort elements. */
	private ViewerSorter				sorter;
	
	/** The experimenter currently logged in.*/
	private ExperimenterData loggedUser;
	
	/** The group currently selected.*/
	private GroupData group;
	
>>>>>>> 46de996f
	/** Closes and disposes. */
	private void cancel()
	{
		setVisible(false);
		dispose();
	}
	
	/** Switches the user. */
	private void apply()
	{
		Map<Long, ExperimenterData> 
		r = new HashMap<Long, ExperimenterData>(1);
		Object user = users.getSelectedValue();
		if (user == null) {
			firePropertyChange(NO_USER_SWITCH_PROPERTY, Boolean.valueOf(false), 
					Boolean.valueOf(true));
			return;
		}
		r.put(group.getId(), (ExperimenterData) user);
		firePropertyChange(USER_SWITCH_PROPERTY, null, r);
		cancel();
	}
	
	/** Sets the properties of the window. */
	private void setProperties()
	{
		setModal(true);
		setTitle(TITLE);
	}
	
	/**
	 * Fills the users' list with the specified objects.
	 * 
	 * @param group The group to handle.
	 */
	private void fillList(GroupData group)
	{
		if (group == null) return;
		DefaultListModel model = (DefaultListModel) users.getModel();
		ExperimenterData d;
		int index = 0;
		List l = sorter.sort(group.getLeaders());
		Iterator i = l.iterator();
		ExperimenterData exp;
		List<Long> ids = new ArrayList<Long>();
		if (l.size() > 0) {
			model.add(index, "Group's owners");
			index++;
		}
		while (i.hasNext()) {
			exp = (ExperimenterData) i.next();
			if (exp.getId() != loggedUser.getId()) {
				model.add(index, exp);
				index++;
				ids.add(exp.getId());
			}
		}
		if (group.getLeaders().size() == group.getExperimenters().size())
			return;
		model.add(index, "Members");
		index++;
		l = sorter.sort(group.getExperimenters());
		i = l.iterator();
		while (i.hasNext()) {
			exp = (ExperimenterData) i.next();
			if (exp.getId() != loggedUser.getId() &&
				!ids.contains(exp.getId())) {
				model.add(index, exp);
				index++;
			}
		}
	}
	
	/** Adds listeners. */
	private void attachListeners()
	{
		setDefaultCloseOperation(WindowConstants.DO_NOTHING_ON_CLOSE);
		addWindowListener(new WindowAdapter() {
		
			/** 
			 * Cancels while closing the window.
			 * @see WindowAdapter#windowClosing(WindowEvent)
			 */
			public void windowClosing(WindowEvent e) {
				cancel();
			}
		});
		
		cancel.setActionCommand(""+CANCEL);
		cancel.addActionListener(this);
		apply.setActionCommand(""+APPLY);
		apply.addActionListener(this);
<<<<<<< HEAD
		groupsBox.setActionCommand(""+GROUPS);
		groupsBox.addActionListener(this);
		users.getSelectionModel().addListSelectionListener(
				new ListSelectionListener() {
		
			public void valueChanged(ListSelectionEvent e) {
				ListSelectionModel lsm = (ListSelectionModel) e.getSource();
				Object object = users.getSelectedValue();
				if (object instanceof ExperimenterData) {
					apply.setEnabled(!lsm.isSelectionEmpty());
				} else apply.setEnabled(false);
			}
		
		});
=======
>>>>>>> 46de996f
	}
	
	/** 
	 * Initializes the UI components. 
	 * 
	 * @param experimenters The experimenters to display
	 * @param userIcon	The icon used to represent an user.
	 */
	private void initComponents(Set experimenters, Icon userIcon)
	{
		sorter = new ViewerSorter();
		cancel = new JButton("Cancel");
		cancel.setToolTipText(
				UIUtilities.formatToolTipText(CANCEL_DESCRIPTION));
		apply = new JButton("Apply");
		apply.setEnabled(false);
		apply.setToolTipText(
				UIUtilities.formatToolTipText(APPLY_DESCRIPTION));
		getRootPane().setDefaultButton(apply);
<<<<<<< HEAD
		GroupData defaultGroup = loggedUser.getDefaultGroup();
		long groupID = defaultGroup.getId();
		//Build the array for box.
		//Iterator i = map.keySet().iterator();
		//Remove not visible group
		GroupData g;
		GroupData[] objects = new GroupData[groups.size()];
		int selectedIndex = 0;
		int index = 0;
		GroupData selectedGroup = defaultGroup;
		//sort
		
		Iterator i = sorter.sort(groups).iterator();
		while (i.hasNext()) {
			g = (GroupData) i.next();
			objects[index] = g;
			if (g.getId() == groupID) {
				selectedIndex = index;
				selectedGroup = g;
			}
			index++;
		}
		
		//sort by name
		groupsBox = new JComboBox(objects);
		groupsBox.setRenderer(new GroupsRenderer());
		
		
		users = new JList(new DefaultListModel());
		fillList(selectedGroup);
=======

		DefaultListModel model = new DefaultListModel();
		users = new JList(model);
		fillList(sorter.sortAsArray(experimenters));
>>>>>>> 46de996f
		users.setSelectionMode(ListSelectionModel.SINGLE_INTERVAL_SELECTION);
		users.setLayoutOrientation(JList.VERTICAL);
		users.setCellRenderer(new UserListRenderer(userIcon));	
		attachListeners();
	}
	
	/** 
	 * Builds the main component of this dialog.
	 * 
	 * @param group The selected group if any.
	 * @return See above.
	 */
	private JPanel buildContent(GroupData group)
	{
		double[][] tl = {{TableLayout.PREFERRED, TableLayout.FILL}, //columns
				{TableLayout.PREFERRED, 5, TableLayout.FILL}}; //rows
		JPanel content = new JPanel();
		content.setBorder(BorderFactory.createEmptyBorder(5, 10, 5, 10));
		content.setLayout(new TableLayout(tl));
		if (group != null) {
			content.add(UIUtilities.setTextFont(
				"Select from: "+group.getName()), "0, 0, 1, 0");
		}
		//content.add(UIUtilities.setTextFont("Experimenters "),
		//		"0, 2, LEFT, TOP");
		content.add(new JScrollPane(users), "0, 2, 1, 2");
		return content;
	}
	
	/**
	 * Builds the tool bar hosting the {@link #cancel} and {@link #apply}
	 * buttons.
	 * 
	 * @return See above;
	 */
	private JPanel buildToolBar()
	{
		JPanel bar = new JPanel();
		bar.setBorder(null);
		//bar.add(mySelf);
		//bar.add(Box.createRigidArea(H_SPACER_SIZE));
		bar.add(apply);
		bar.add(Box.createRigidArea(H_SPACER_SIZE));
		bar.add(cancel);
		JPanel p =  UIUtilities.buildComponentPanelRight(bar);
		return p;
	}
	
	/** 
	 * Builds and lays out the UI. 
	 * 
	 * @param group The selected group.
	 * @param icon The icon displayed in the title panel.
	 */
	private void buildGUI(GroupData group, Icon icon)
	{
		TitlePanel titlePanel = new TitlePanel(TITLE, TEXT, icon);
		Container c = getContentPane();
		c.setLayout(new BorderLayout(0, 0));
		c.add(titlePanel, BorderLayout.NORTH);
		c.add(buildContent(group), BorderLayout.CENTER);
		c.add(buildToolBar(), BorderLayout.SOUTH);
	}
	
	/**
	 * Creates a new instance.
	 * 
	 * @param parent The parent of this dialog.
	 * @param loggedUser The user currently logged in.
	 * @param groups The groups the user is a member of.
	 * @param selected The selected group.
	 * @param userIcon The icon representing an user.
	 * @param icon The icon displayed in the title panel.
	 */
	public UserManagerDialog(JFrame parent, ExperimenterData loggedUser, 
							Set groups, GroupData selected,
							Icon userIcon, Icon icon)
	{
		super(parent);
		setProperties();
		this.loggedUser = loggedUser;
		group = selected;
		initComponents(groups, userIcon);
		buildGUI(selected, icon);
	}

	
	/** Sets the default size of window. */
	public void setDefaultSize()
	{
		setSize(DEFAULT_SIZE);
	}
	
	/**
	 * Performs the actions.
	 * @see ActionListener#actionPerformed(ActionEvent)
	 */
	public void actionPerformed(ActionEvent e)
	{
		int id = Integer.parseInt(e.getActionCommand());
		switch (id) {
			case CANCEL:
				cancel();
				break;
			case APPLY:
				apply();
<<<<<<< HEAD
				break;
			case GROUPS:
				DefaultListModel model = (DefaultListModel) users.getModel();
				model.clear();
				fillList((GroupData) groupsBox.getSelectedItem());
=======
>>>>>>> 46de996f
		}
	}

}<|MERGE_RESOLUTION|>--- conflicted
+++ resolved
@@ -33,14 +33,9 @@
 import java.awt.event.WindowEvent;
 import java.util.ArrayList;
 import java.util.HashMap;
-<<<<<<< HEAD
 import java.util.Iterator;
-import java.util.LinkedHashMap;
 import java.util.List;
-=======
->>>>>>> 46de996f
 import java.util.Map;
-import java.util.Set;
 import javax.swing.BorderFactory;
 import javax.swing.Box;
 import javax.swing.DefaultListModel;
@@ -53,6 +48,8 @@
 import javax.swing.JScrollPane;
 import javax.swing.ListSelectionModel;
 import javax.swing.WindowConstants;
+import javax.swing.event.ListSelectionEvent;
+import javax.swing.event.ListSelectionListener;
 
 //Third-party libraries
 import info.clearthought.layout.TableLayout; 
@@ -126,36 +123,20 @@
 	private JButton cancel;
 	
 	/** Button to apply the selection. */
-<<<<<<< HEAD
 	private JButton apply;
 
-	/** The box hosting the groups. */
-	private JComboBox groupsBox;
-=======
-	private JButton						apply;
->>>>>>> 46de996f
-	
 	/** The component hosting the users for a given group. */
 	private JList users;
 	
-<<<<<<< HEAD
 	/** The current user. */
 	private ExperimenterData loggedUser;
 	
 	/** Helper class uses to sort elements. */
 	private ViewerSorter sorter;
 
-=======
-	/** Helper class uses to sort elements. */
-	private ViewerSorter				sorter;
-	
-	/** The experimenter currently logged in.*/
-	private ExperimenterData loggedUser;
-	
 	/** The group currently selected.*/
 	private GroupData group;
 	
->>>>>>> 46de996f
 	/** Closes and disposes. */
 	private void cancel()
 	{
@@ -202,7 +183,7 @@
 		ExperimenterData exp;
 		List<Long> ids = new ArrayList<Long>();
 		if (l.size() > 0) {
-			model.add(index, "Group's owners");
+			model.add(index, "Owners");
 			index++;
 		}
 		while (i.hasNext()) {
@@ -248,9 +229,6 @@
 		cancel.addActionListener(this);
 		apply.setActionCommand(""+APPLY);
 		apply.addActionListener(this);
-<<<<<<< HEAD
-		groupsBox.setActionCommand(""+GROUPS);
-		groupsBox.addActionListener(this);
 		users.getSelectionModel().addListSelectionListener(
 				new ListSelectionListener() {
 		
@@ -263,8 +241,6 @@
 			}
 		
 		});
-=======
->>>>>>> 46de996f
 	}
 	
 	/** 
@@ -273,7 +249,7 @@
 	 * @param experimenters The experimenters to display
 	 * @param userIcon	The icon used to represent an user.
 	 */
-	private void initComponents(Set experimenters, Icon userIcon)
+	private void initComponents(Icon userIcon)
 	{
 		sorter = new ViewerSorter();
 		cancel = new JButton("Cancel");
@@ -284,43 +260,8 @@
 		apply.setToolTipText(
 				UIUtilities.formatToolTipText(APPLY_DESCRIPTION));
 		getRootPane().setDefaultButton(apply);
-<<<<<<< HEAD
-		GroupData defaultGroup = loggedUser.getDefaultGroup();
-		long groupID = defaultGroup.getId();
-		//Build the array for box.
-		//Iterator i = map.keySet().iterator();
-		//Remove not visible group
-		GroupData g;
-		GroupData[] objects = new GroupData[groups.size()];
-		int selectedIndex = 0;
-		int index = 0;
-		GroupData selectedGroup = defaultGroup;
-		//sort
-		
-		Iterator i = sorter.sort(groups).iterator();
-		while (i.hasNext()) {
-			g = (GroupData) i.next();
-			objects[index] = g;
-			if (g.getId() == groupID) {
-				selectedIndex = index;
-				selectedGroup = g;
-			}
-			index++;
-		}
-		
-		//sort by name
-		groupsBox = new JComboBox(objects);
-		groupsBox.setRenderer(new GroupsRenderer());
-		
-		
 		users = new JList(new DefaultListModel());
-		fillList(selectedGroup);
-=======
-
-		DefaultListModel model = new DefaultListModel();
-		users = new JList(model);
-		fillList(sorter.sortAsArray(experimenters));
->>>>>>> 46de996f
+		fillList(group);
 		users.setSelectionMode(ListSelectionModel.SINGLE_INTERVAL_SELECTION);
 		users.setLayoutOrientation(JList.VERTICAL);
 		users.setCellRenderer(new UserListRenderer(userIcon));	
@@ -396,14 +337,13 @@
 	 * @param icon The icon displayed in the title panel.
 	 */
 	public UserManagerDialog(JFrame parent, ExperimenterData loggedUser, 
-							Set groups, GroupData selected,
-							Icon userIcon, Icon icon)
+			GroupData selected, Icon userIcon, Icon icon)
 	{
 		super(parent);
 		setProperties();
 		this.loggedUser = loggedUser;
 		group = selected;
-		initComponents(groups, userIcon);
+		initComponents(userIcon);
 		buildGUI(selected, icon);
 	}
 
@@ -427,14 +367,6 @@
 				break;
 			case APPLY:
 				apply();
-<<<<<<< HEAD
-				break;
-			case GROUPS:
-				DefaultListModel model = (DefaultListModel) users.getModel();
-				model.clear();
-				fillList((GroupData) groupsBox.getSelectedItem());
-=======
->>>>>>> 46de996f
 		}
 	}
 
