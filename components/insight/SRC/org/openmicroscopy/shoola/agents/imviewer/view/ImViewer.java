/* * org.openmicroscopy.shoola.agents.iviewer.view.ImViewer
 *
 *------------------------------------------------------------------------------
 *  Copyright (C) 2006 University of Dundee. All rights reserved.
 *
 *
 * 	This program is free software; you can redistribute it and/or modify
 *  it under the terms of the GNU General Public License as published by
 *  the Free Software Foundation; either version 2 of the License, or
 *  (at your option) any later version.
 *  This program is distributed in the hope that it will be useful,
 *  but WITHOUT ANY WARRANTY; without even the implied warranty of
 *  MERCHANTABILITY or FITNESS FOR A PARTICULAR PURPOSE.  See the
 *  GNU General Public License for more details.
 *  
 *  You should have received a copy of the GNU General Public License along
 *  with this program; if not, write to the Free Software Foundation, Inc.,
 *  51 Franklin Street, Fifth Floor, Boston, MA 02110-1301 USA.
 *
 *------------------------------------------------------------------------------
 */

package org.openmicroscopy.shoola.agents.imviewer.view;


//Java imports
import java.awt.Color;
import java.awt.Component;
import java.awt.Point;
import java.awt.Rectangle;
import java.awt.image.BufferedImage;
import java.io.File;
import java.util.Collection;
import java.util.List;
import java.util.Map;
import javax.swing.ImageIcon;
import javax.swing.JComponent;
import javax.swing.JFrame;

//Third-party libraries
import com.sun.opengl.util.texture.TextureData;

//Application-internal dependencies
import org.openmicroscopy.shoola.agents.imviewer.util.proj.ProjectionRef;
import org.openmicroscopy.shoola.agents.metadata.rnd.Renderer;
import org.openmicroscopy.shoola.env.data.util.SecurityContext;
import org.openmicroscopy.shoola.env.rnd.RenderingControl;
import org.openmicroscopy.shoola.env.rnd.RndProxyDef;
import org.openmicroscopy.shoola.env.rnd.data.Tile;
import org.openmicroscopy.shoola.util.ui.component.ObservableComponent;
import pojos.ChannelData;
import pojos.DataObject;
import pojos.ExperimenterData;
import pojos.FileAnnotationData;
import pojos.ImageData;

/** 
 * Defines the interface provided by the viewer component. 
 * The Viewer provides a top-level window hosting the rendered image.
 *
 * When the user quits the window, the {@link #discard() discard} method is
 * invoked and the object transitions to the {@link #DISCARDED} state.
 * At which point, all clients should de-reference the component to allow for
 * garbage collection.
 * 
 * @author Jean-Marie Burel &nbsp;&nbsp;&nbsp;&nbsp;
 * <a href="mailto:j.burel@dundee.ac.uk">j.burel@dundee.ac.uk</a>
 * @author Andrea Falconi &nbsp;&nbsp;&nbsp;&nbsp;
 * <a href="mailto:a.falconi@dundee.ac.uk">a.falconi@dundee.ac.uk</a>
 * @author Donald MacDonald &nbsp;&nbsp;&nbsp;&nbsp;
 * <a href="mailto:donald@lifesci.dundee.ac.uk">donald@lifesci.dundee.ac.uk</a>
 * @version 3.0
 * <small>
 * (<b>Internal version:</b> $Revision: $ $Date: $)
 * </small>
 * @since OME2.2
 */
public interface ImViewer
	extends ObservableComponent
{
	
	/** Flag to indicate that the image is not compressed. */
	public static final int 	UNCOMPRESSED = RenderingControl.UNCOMPRESSED;
	
	/** 
	 * Flag to indicate that the image is not compressed using a
	 * medium Level of compression. 
	 */
	public static final int 	MEDIUM = RenderingControl.MEDIUM;
	
	/** 
	 * Flag to indicate that the image is not compressed using a
	 * low Level of compression. 
	 */
	public static final int 	LOW = RenderingControl.LOW;
	
	/** The title of the <code>Image</code> view. */
	public static final String 	TITLE_VIEW_INDEX = "Image";
	
	/** The title of the <code>Grid</code> view. */
	public static final String 	TITLE_GRID_INDEX = "Split";
	
	/** The title of the <code>Projection</code> view. */
	public static final String 	TITLE_PROJECTION_INDEX = "Projection";
	
	/** 
	 * The maximum number of overlays before displaying them in a 
	 * Scroll Pane. 
	 */
    public static final int		MAX_OVERLAYS = 8;
    
    /** 
     * The maximum number of channels before displaying the channels 
     * buttons in a scroll pane.
     */
    public static final int		MAX_CHANNELS = Renderer.MAX_CHANNELS;
    
	/** The minimum size of an original image. */
	public static final int		MINIMUM_SIZE = 96;
	
	/** The maximum size of an original image. */
	public static final int		MAXIMUM_SIZE = 256;
	
	/** Flag to denote the <i>New</i> state. */
	public static final int     NEW = 1;

	/** Flag to denote the <i>Loading Rendering Settings</i> state. */
	//public static final int     LOADING_RENDERING_CONTROL = 2;

	/** Flag to denote the <i>Loading Image</i> state. */
	public static final int     LOADING_IMAGE = 3;

	/** Flag to denote the <i>Loading Image</i> state. */
	public static final int     LOADING_IMAGE_CANCELLED = 16;
	
	/** Flag to denote the <i>Loading Metadata</i> state. */
	public static final int     LOADING_METADATA = 4;

	/** Flag to denote the <i>Loading Plane Info</i> state. */
	public static final int     LOADING_PLANE_INFO = 5;

	/** Flag to denote the <i>Ready</i> state. */
	public static final int     READY = 6;

	/** Flag to denote the <i>Discarded</i> state. */
	public static final int     DISCARDED = 7;

	/** Flag to denote the <i>Channel Movie</i> state. */
	public static final int     CHANNEL_MOVIE = 8;

	/** Flag to denote the <i>Rendering control loaded</i> state. */
	//public static final int     RENDERING_CONTROL_LOADED = 9;
	
	/** Flag to denote the <i>Loading Image Data</i> state. */
	public static final int     LOADING_IMAGE_DATA = 10;

	/** Flag to denote the <i>Loading Projection data</i> state. */
	public static final int     LOADING_PROJECTION_DATA = 11;

	/** Flag to denote the <i>Projection preview</i> state. */
	public static final int     PROJECTION_PREVIEW = 12;
	
	/** Flag to denote the <i>projecting</i> state. */
	public static final int     PROJECTING = 13;
	
	/** Flag to denote the <i>Pasting settings</i> state. */
	public static final int     PASTING = 14;
	
	/** Flag to denote the <i>Loading The tiles</i> state. */
	public static final int     LOADING_TILES = 15;
	
	/** Flag to denote the <i>Loading the RE</i> state. */
	public static final int     LOADING_RND = 17;
	
	/** Flag to denote the <i>Loading the Bird eye view</i> state. */
	public static final int     LOADING_BIRD_EYE_VIEW = 18;
	
	/** Flag to denote the <i>Discarded</i> state. */
	public static final int     CANCELLED = 19;
	
	/** Bound property name indicating that a new z-section is selected. */
	public final static String  Z_SELECTED_PROPERTY = "zSelected";

	/** Bound property name indicating that a new timepoint is selected. */
	public final static String  T_SELECTED_PROPERTY = "tSelected";

	/** Bound property name indicating that a channel is activated. */
	public final static String  CHANNEL_ACTIVE_PROPERTY = "channelActive";

	/** Bound property indicating that the window state has changed. */
	public final static String  ICONIFIED_PROPERTY = "iconified";

	/** Identifies the grey scale color model. */
	public static final String  GREY_SCALE_MODEL = RenderingControl.GREY_SCALE;

	/** Identifies the RGB color model. */
	public static final String  RGB_MODEL = RenderingControl.RGB;

	/** Bound Property name indicating that a channel colour has changed. */
	public static final String	CHANNEL_COLOR_CHANGED_PROPERTY = 
									"channelColorChanged";

	/** Bound Property name indicating that the colour model has changed. */
	public static final String  COLOR_MODEL_CHANGED_PROPERTY = 
										"colorModelChanged";

	/** Bound Property name indicating rendering settings are set. */
	public static final String  RND_SETTINGS_PROPERTY = "rndSettings";
	
	/** Bound Property name indicating that the renderer is shown or hidden. */
	public static final String  HISTORY_VISIBLE_PROPERTY = "historyVisible";
	
	/** 
	 * Bound Property name indicating to keep track of an image recently
	 * viewed.
	 */
	public static final String  RECENT_VIEWER_PROPERTY = "reventViewer";
	
	/** 
	 * Bound Property name indicating that a new tabbed pane has been
	 * selected.
	 */
	public static final String  TAB_SELECTION_PROPERTY = "tabSelection";
	
	/** Bound Property name indicating to register the component.	 */
	public static final String  REGISTER_PROPERTY = "register";
	
	/** Identifies the <code>Color Picker</code> menu. */
	public static final int 	COLOR_PICKER_MENU = 0;

	/** Identifies the <code>Activity</code> menu. */
	public static final int 	ACTIVITY_MENU = 1;

	/** Identifies the index of the image viewer panel. */
	public static final int		VIEW_INDEX = 0;

	/** Identifies the index of the grid viewer panel. */
	public static final int		GRID_INDEX = 1;
	
	/** Identifies the index of the projection viewer panel. */
	public static final int		PROJECTION_INDEX = 2;
	
	/** Identifies the index of the renderer panel. */
	public static final int		RENDERER_INDEX = 3;
	
	/** Identifies the index of the metadata panel. */
	public static final int		METADATA_INDEX = 4;

	/** Shows or hides the lens. */
	public void showLens();

	/**
	 * Returns the zoomed image from the lens component. 
	 * 
	 * @return See above..
	 */
	public BufferedImage getZoomedLensImage();

	/**
	 * Iconified if the specified value is <code>true</code>, deiconified
	 * otherwise.
	 * 
	 * @param b Pass <code>true</code> to iconify, <code>false</code> otherwise.
	 */
	void iconified(boolean b);

	/**
	 * Starts the data loading process when the current state is {@link #NEW} 
	 * and puts the window on screen.
	 * If the state is not {@link #NEW}, then this method simply moves the
	 * window to front.
	 * 
	 * @param settings The settings set by another user.
	 * @param userID   The id of the user who set the settings.
	 * @throws IllegalStateException If the current state is {@link #DISCARDED}.  
	 */
	public void activate(RndProxyDef settings, long userID);

	/**
	 * Transitions the viewer to the {@link #DISCARDED} state.
	 * Any ongoing data loading is cancelled.
	 */
	public void discard();

	/**
	 * Queries the current state.
	 * 
	 * @return One of the state flags defined by this interface.
	 */
	public int getState();

	/**
	 * Call-back used by data loaders to provide the viewer with feedback about
	 * the data retrieval.
	 * 
	 * @param description   Textual description of the ongoing operation.
	 * @param perc          Percentage of the total work done. If negative, 
	 *                      it is interpreted as not available.
	 */
	public void setStatus(String description, int perc);

	/**
	 * Sets the zoom factor.
	 * 
	 * @param factor 	The value ot set.
	 * @param zoomIndex The index of the factor.
	 */
	public void setZoomFactor(double factor, int zoomIndex);

	/**
	 * Returns <code>true</code> if the zoom factor is set so that
	 * the image fit to the window size, <code>false</code> otherwise.
	 *  
	 * @return see above.
	 */
	public boolean isZoomFitToWindow();

	/**
	 * Sets the color model. 
	 * 
	 * @param m The index corresponding to the color model.
	 */
	public void setColorModel(int m);

	/**
	 * Sets the selected XY-plane. A new plane is then rendered.
	 * 
	 * @param z The selected z-section.
	 * @param t The selected timepoint.
	 * @param roi The ROI to display.
	 */
	public void setSelectedRegion(int z, int t, Rectangle roi);
	
	/**
	 * Sets the selected XY-plane. A new plane is then rendered.
	 * 
	 * @param z The selected z-section.
	 * @param t The selected timepoint.
	 */
	public void setSelectedXYPlane(int z, int t);

	/**
	 * Sets the selected XY-plane. A new plane is then rendered.
	 * 
	 * @param z The selected z-section.
	 * @param t The selected timepoint.
	 * @param bin The selected bin, only used for lifetime.
	 */
	public void setSelectedXYPlane(int z, int t, int bin);
	
	/**
	 * Sets the image to display.
	 * 
	 * @param image The image to display.
	 */
	public void setImage(Object image);

	/**
	 * Plays a movie across channel i.e. one channel is selected at a time.
	 * 
	 * @param play  Pass <code>true</code> to play the movie, 
	 *              <code>false</code> otherwise.
	 */
	public void playChannelMovie(boolean play);

	/**
	 * Sets the color of the specified channel depending on the current color
	 * model.
	 * 
	 * @param index The OME index of the channel.
	 * @param c     The color to set.
	 * @param preview Pass <code>true</code> to indicate that it is a color
	 * 					preview, <code>false</code> otherwise.
	 */
	public void setChannelColor(int index, Color c, boolean preview);

	/**
	 * Selects or deselects the specified channel.
	 * The selection process depends on the currently selected color model.
	 * 
	 * @param index    The index of the channel.
	 * @param selected Pass <code>true</code> to select the channel,
	 *                 <code>false</code> otherwise.
	 * @param render   Pass <code>true</code>
	 */
	public void setChannelSelection(int index, boolean selected);

	/** 
	 * Activates/desactivates the specified channel
	 * 
	 * @param index The index of the channel.
	 * @param b     Pass <code>true</code> to activate the channel, 
	 *              <code>false</code> otherwise.
	 */
	public void setChannelActive(int index, boolean b);

	/** Plays a movie across channels. */
	public void displayChannelMovie();

	/**
	 * Returns the number of channels.
	 * 
	 * @return See above.
	 */
	public int getMaxC();

	/**
	 * Returns the number of timepoints.
	 * 
	 * @return See above.
	 */
	public int getMaxT();

	/**
	 * Returns the number of z-sections.
	 * 
	 * @return See above.
	 */
	public int getMaxZ();

	/** Renders the current XY-plane. */
	public void renderXYPlane();

	/**
	 * Returned the name of the rendered image.
	 * 
	 * @return See above.
	 */
	public String getImageName();

	/**
	 * Returns the currently selected color model.
	 * 
	 * @return See above.
	 */
	public String getColorModel();

	/**
	 * Returns the {@link ImViewerUI View}.
	 * 
	 * @return See above.
	 */
	public JFrame getUI();

	/**
	 * Returns the default z-section.
	 * 
	 * @return See above.
	 */
	public int getDefaultZ();

	/** 
	 * Returns a list of {@link BufferedImage}s composing the displayed image.
	 * Returns <code>null</code> if the the color model is
	 * {@link #GREY_SCALE_MODEL} or if the image isn't the combination of at 
	 * least two channels.
	 * 
	 * @param colorModel The index of the color model either 
	 * 					 {@link #GREY_SCALE_MODEL} or {@link #RGB_MODEL}.
	 * @param includeROI Passed <code>true</code> to add ROI, 
	 * 					 <code>false</code> otherwise.
	 * @return See above.
	 */
	public List getImageComponents(String colorModel, boolean includROI);

	/**
	 * Returns the image currently displayed.
	 * 
	 * @param includeROI Passed <code>true</code> to add ROI, 
	 * 					 <code>false</code> otherwise.
	 * @return See above.
	 */
	public BufferedImage getDisplayedImage(boolean includeROI);

	/**
	 * Returns the default timepoint.
	 * 
	 * @return See above.
	 */
	public int getDefaultT();

	/**
	 * Returns the size in microns of a pixel along the X-axis.
	 * 
	 * @return See above.
	 */
	public double getPixelsSizeX();

	/**
	 * Returns the size in microns of a pixel along the Y-axis.
	 * 
	 * @return See above.
	 */
	public double getPixelsSizeY();

	/**
	 * Returns the size in microns of a pixel along the X-axis.
	 * 
	 * @return See above.
	 */
	public double getPixelsSizeZ();

	/**
	 * Returns the title of the viewer.
	 * 
	 * @return See above.
	 */
	public String getViewTitle();

	/**
	 * Returns a list with the index of the active channels. Returns
	 * <code>null</code> if no active channel.
	 * 
	 * @return See above.
	 */
	public List getActiveChannels();

	/**
	 * Returns the channel metadata.
	 * 
	 * @param index The index of the channel.
	 * @return See above.
	 */
	ChannelData getChannelMetadata(int index);

	/**
	 * Returns <code>true</code> if the unit bar is painted on top of 
	 * the displayed image, <code>false</code> otherwise.
	 * 
	 * @return See above.
	 */
	public boolean isUnitBar();

	/**
	 * Sets the value of the flag controlling if the unit bar is painted or not.
	 * 
	 * @param b Pass <code>true</code> to paint the unit bar, 
	 *          <code>false</code> otherwise.
	 */
	public void setUnitBar(boolean b);

	/**
	 * Returns the previous state of the component
	 * 
	 * @return See above.
	 * @see #getState()
	 */
	public int getHistoryState();

	/**
	 * Returns the color of the channel.
	 * 
	 * @param index The index of the channel.
	 * @return See above.
	 */
	public Color getChannelColor(int index);

	/**
	 * Sets the size of the unit bar in microns.
	 * 
	 * @param size The size of the unit bar in microns.
	 */
	public void setUnitBarSize(double size);

	/** Brings up on screen the unit bar selection widget. */
	public void showUnitBarSelection();

	/** Resets the defaults settings. */
	public void resetDefaults();

	/**
	 * Returns the value (with two decimals) of the unit bar or 
	 * <code>null</code> if the actual value is <i>negative</i>.
	 * 
	 * @return See above.
	 */
	public String getUnitBarValue();

	/**
	 * Returns the size of the unit bar.
	 * 
	 * @return See above.
	 */
	public double getUnitBarSize();

	/**
	 * Returns the color of the unit bar.
	 * 
	 * @return See above.
	 */
	public Color getUnitBarColor();

	/**
	 * Returns an iconified version of the viewed image.
	 * 
	 * @return See above.
	 */
	public ImageIcon getImageIcon();

	/**
	 * Brings up the menu on top of the specified component at 
	 * the specified location.
	 * 
	 * @param menuID    The id of the menu. One out of the following constants:
	 *                  {@link #COLOR_PICKER_MENU}.
	 * @param source	The component that requested the popup menu.
	 * @param location	The point at which to display the menu, relative to the
	 *                  <code>component</code>'s coordinates.
	 */
	public void showMenu(int menuID, Component source, Point location);

	/**
	 * Returns the number of pixels along the X-axis.
	 * 
	 * @return See above.
	 */
	public int getMaxX();

	/**
	 * Returns the number of pixels along the X-axis.
	 * 
	 * @return See above.
	 */
	public int getMaxY();

	/**
	 * Returns the index of the selected tabbed pane.
	 * One out of the following list: {@link #VIEW_INDEX}, 
	 * {@link #ANNOTATOR_INDEX} or {@link #GRID_INDEX}.
	 * 
	 * @return See above.
	 */
	public int getSelectedIndex();

	/**
	 * Plays or stops playing the movie. The movie player may not be visible
	 * depending on the specified parameter.
	 * Indicates that the movie player is visible if the passed value is
	 * <code>true</code>, is hidden if the passed value is <code>false</code>.
	 * 
	 * @param play 		Pass <code>true</code> to play the movie, 
	 * 					<code>false</code> to stop.
	 * @param visible 	Pass <code>true</code> to display the movie player,
	 * 					<code>false</code> to hide it. If the movie player
	 * 					was visible, the movie stops regardless of the 
	 * 					first specified parameter.
	 * @param index		
	 */
	public void playMovie(boolean play, boolean visible, int index);

	/**
	 * Returns the collection of images composing the grid.
	 * 
	 * @return See above.
	 */
	public List getGridImages();
	
	/**
	 * Returns the image in color when the channels are in grey scale.
	 * This method should only be invoked when the color model 
	 * is <code>GreyScale</code>.
	 * 
	 * @return See above.
	 */
	public BufferedImage getCombinedGridImage();

	/**
	 * Returns the image displayed in the Grid Panel.
	 * 
	 * @return See above.
	 */
	public BufferedImage getGridImage();
	
	/**
	 * Returns a projected version of the image (preview).
	 * 
	 * @return See above.
	 */
	public BufferedImage getDisplayedProjectedImage();

	/** 
	 * Returns a list of {@link BufferedImage}s composing the lens' image.
	 * Returns <code>null</code> if the the color model is
	 * {@link #GREY_SCALE_MODEL} or if the lens' image isn't the combination of 
	 * at least two channels.
	 * 
	 * @param colorModel 	The index of the color model either 
	 * 						{@link #GREY_SCALE_MODEL} or {@link #RGB_MODEL}.
	 * @return See above.
	 */
	public List getLensImageComponents(String colorModel);

	/**
	 * Returns <code>true</code> if the textual information is painted on 
	 * top of the grid image, <code>false</code> otherwise.
	 * 
	 * @return See above.
	 */
	public boolean isTextVisible();

	/**
	 * Returns to <code>true</code> if the textual information is painted on 
	 * top of the grid image, to <code>false</code> otherwise.
	 * 
	 * @param b The value to set.
	 */
	public void setTextVisible(boolean b);

	/** 
	 * Brings up on screen the Measurement Tool.
	 * 
	 * 
	 * @param loc The point at which to display the dialog.
	 */
	public void showMeasurementTool(Point loc);
	
	/**
	 * Adds the passed component to the viewer.
	 * 
	 * @param view The component to add.
	 */
	public void addToView(JComponent view);

	/**
	 * Removes the passed component from the viewer.
	 * 
	 * @param view The component to remove.
	 */
	public void removeFromView(JComponent view);

	/**
	 * Returns <code>true</code> if the user used the lens for this,
	 * <code>false</code> otherwise.
	 *
	 * @return See above.
	 */
	public boolean hasLens();

	/**
	 * Returns the zoom factor.
	 * 
	 * @return See above.
	 */
	public double getZoomFactor();

	/**
	 * Returns <code>true</code> if the playing a movie, <code>false</code>
	 * otherwise.
	 * 
	 * @return See above.
	 */
	public boolean isPlayingMovie();

	/**
	 * Returns <code>true</code> if the channel is mapped
	 * to <code>RED</code>, <code>false</code> otherwise.
	 * 
	 * @param index The index of the channel.
	 * @return See above.
	 */
	public boolean isChannelRed(int index);

	/**
	 * Returns <code>true</code> if the channel is mapped
	 * to <code>GREEN</code>, <code>false</code> otherwise.
	 * 
	 * @param index The index of the channel.
	 * @return See above.
	 */
	public boolean isChannelGreen(int index);

	/**
	 * Returns <code>true</code> if the channel is mapped
	 * to <code>BLUE</code>, <code>false</code> otherwise.
	 * 
	 * @param index The index of the channel.
	 * @return See above.
	 */
	public boolean isChannelBlue(int index);

	/**
	 * Returns <code>true</code> if the specified channel is active,
	 * <code>false</code> otherwise.
	 * 
	 * @param index The index of the channel.
	 * @return See above.
	 */
	public boolean isChannelActive(int index);

	/**
	 * Returns the image displaying only the passed channel
	 * for the grid view when the channel is not 
	 * mapped to <code>RED</code>, <code>GREEN</code> or <code>BLUE</code>.
	 * 
	 * @param index The index of the channel.
	 * @return See above.
	 */
	//public BufferedImage getImageForGrid(int index);

	/** Copies the rendering settings. */
	public void copyRenderingSettings();

	/** Pastes the rendering settings. */
	public void pasteRenderingSettings();

	/**
	 * Returns <code>true</code> if there is some rendering settings to save,
	 * <code>false</code> otherwise.
	 * 
	 * @return See above.
	 */
	public boolean hasSettingsToPaste();

	/**
	 * Returns <code>true</code> if the history is displayed, 
	 * <code>false</code> otherwise.
	 * 
	 * @return See above.
	 */
	public boolean isHistoryShown();
	
	/** 
	 * Shows or hides the local history.
	 * 
	 * @param b Pass <code>true</code> to display the history,
	 * 			<code>false</code> otherwise.
	 */
	public void showHistory(boolean b); 
	
	/** Resets the default settings. */
    public void resetDefaultRndSettings();
    
    /** Saves the rendering settings. */
    public void saveRndSettings();
    
    /** Moves the window to the front. */
    public void toFront();
    
    /**
     * Returns the index if the movie is playing.
     * 
     * @return See above.
     */
    public int getMovieIndex();
    
    /**
     * Returns the list of channels turned on in the <code>GridView</code>.
     * 
     * @return See above.
     */
    public List getActiveChannelsInGrid();

    /** Brings up the preferences widget. */
	public void showPreferences();

	/**
	 * Sets the rendering settings set by other users.
	 * 
	 * @param map The map with the value to set.
	 * @param userID The identifier of the user or <code>-1</code>.
	 */
	public void setRenderingSettings(Map map, long userID);

	/** 
	 * Retrieves the rendering settings set by other users. 
	 * 
	 * @param source	The component that requested the pop-up menu.
	 * @param location	The point at which to display the menu, relative to the
	 *                  <code>component</code>'s coordinates.
	 */
	public void retrieveRelatedSettings(Component source, Point location);
	
	/**
	 * Sets the magnification factor of the grid image.
	 * 
	 * @param factor The value to set.
	 */
	public void setGridMagnificationFactor(double factor);
    
	/**
	 * Convenience method returning details about the currently logged in
	 * user.
	 * 
	 * @return See above.
	 */
	public ExperimenterData getUserDetails();

	/**
	 * Sets the rendering settings set by the passed user.
	 * 
	 * @param exp The user to handle.
	 */
	public void setUserRndSettings(ExperimenterData exp);

	/**
	 * Adds the view identified by the index.
	 * 
	 * @param index The index identifying the view.
	 */
	public void showView(int index);

	/** Sets the original rendering settings. */
	public void setOriginalRndSettings();

	/**
	 * Projects the whole image according the projection parameters.
	 * 
	 * @param ref Object containing the projection parameters.
	 */
	public void projectImage(ProjectionRef ref);

	/**
	 * Sets the containers where the projected image could be saved.
	 * 
	 * @param containers The collection to set.
	 */
	public void setContainers(Collection containers);

	/** Loads the containers containing the image. */
	public void loadContainers();
	
	/**
	 * Sets the projected preview image.
	 * 
	 * @param image The value to display.
	 */
	public void setProjectionPreview(Object image);
	
	/**
	 * Sets the newly created projected image.
	 * 
	 * @param image 		The projected image.
	 * @param indexes 		The channel's indexes projected.
	 * @param containers    The containers where the projected image has been 
	 * 						added.
	 * @param applySettings Pass <code>true</code> to set the rendering settings
	 * 						of the original image to the new pixels set,
	 * 						<code>false</code> otherwise.
	 */
	public void setProjectedImage(ImageData image, List<Integer> indexes, 
			List<DataObject> containers, boolean applySettings);

	/**
	 * Sets the settings created for the projected image.
	 * 
	 * @param result	The value to set.
	 * @param image 	The projected image.
	 */
	public void setProjectedRenderingSettings(Boolean result, ImageData image);
	
	/**
     * Sets the context of the node.
     * 
     * @param parent		The parent of the image or <code>null</code> 
     * 						if no context specified.
     * @param grandParent   The grandparent of the image or <code>null</code> 
     * 						if no context specified.
     */
    public void setContext(DataObject parent, DataObject grandParent);

    /**
     * Sets the plane information related to the image.
     * 
     * @param collection The collection of plane info objects.
     */
	public void setPlaneInfo(Collection collection);

	/**
	 * Sets the image data.
	 * 
	 * @param data The image to set.
	 */
	public void setImageData(ImageData data);

	/**
	 * Sets the index of the selected tabbed pane.
	 * 
	 * @param index The selected index.
	 */
	public void setSelectedPane(int index);

	/** Loads the metadata. */
	public void loadMetadata();

	/** Indicates that the compression level has been modified. */
	public void setCompressionLevel();

	/** Clears the history. */
	public void clearHistory();

	/**
	 * Returns <code>true</code> if the rendering settings used to render 
	 * the image are the original ones, <code>false</code> otherwise.
	 * 
	 * @return See above.
	 */
	public boolean isOriginalSettings();

	/**
	 * Sets the rendering settings to paste.
	 * 
	 * @param rndProxyDef The settings to paste.
	 */
	public void setSettingsToPaste(RndProxyDef rndProxyDef);

	/**
	 * Returns the collection of <code>ChannelData</code> sorted by emission 
	 * wavelength.
	 * 
	 * @return See above.
	 */
	public List<ChannelData> getSortedChannelData();
	
	/**
	 * Brings up the color picker.
	 * 
	 * @param index The index of the channel.
	 */
	public void showColorPicker(int index);

	/** Loads all the datasets available. */
	public void loadAllContainers();
	
	/**
	 * Returns the unit in microns.
	 * 
	 * @return See above.
	 */
	public double getUnitInMicrons();

	/** Makes a movie. */
	public void makeMovie();
	
	/**
	 * Returns <code>true</code> if it is an image with a lot of channels.
	 * <code>false</code> otherwise.
	 * 
	 * @return See above.
	 */
	boolean isNumerousChannel();

	/**
	 * Notifies the component that the rendering control is loaded.
	 * 
	 * @param reload Pass <code>true</code> if the rendering control has been
	 * 				 reloaded following an exception, <code>false</code> if 
	 * 				 it is an initial load.
	 */
	public void onRndLoaded(boolean reload);

	/**
	 * Invokes when a channel is selected.
	 * 
	 * @param index The index of the channel.
	 */
	void onChannelSelection(int index);

	/**
	 * Returns <code>true</code> if the split view is allowed,
	 * <code>false</code> otherwise.
	 * 
	 * @return See above.
	 */
	boolean allowSplitView();

	/**
	 * Turns all channels on or off depending on the passed value.
	 * 
	 * @param selection Pass <code>true</code> to select, <code>false</code>
	 * 					otherwise.
	 */
	void selectAllChannels(boolean selection);

	/**
	 * Sets the measurements associated to either the image or the plate.
	 * 
	 * @param result The collection to set.
	 */
	void setMeasurements(Collection result);

	/**
	 * Scrolls to viewport.
	 * 
	 * @param bounds The rectangle to display if possible.
	 */
	public void scrollToViewport(Rectangle bounds);

	/**
	 * Returns the images composing the grid. This should be invoked
	 * only if the main image is not an RGB image.
	 * 
	 * @return See above.
	 */
	public Map<Integer, TextureData> getGridImagesAsTexture();

	/**
	 * Creates an image from the texture
	 * 
	 * @param type 		 The selected view.
	 * @param includeROI Passed <code>true</code> to add ROI, 
	 * 					 <code>false</code> otherwise.
	 */
	public BufferedImage createImageFromTexture(int type, boolean includeROI);

    /**
     * Returns <code>true</code> if the passed channels compose an RGB image, 
     * <code>false</code> otherwise.
     * 
     * @param channels The collection of channels to handle.
     * @return See above.
     */
	public boolean isMappedImageRGB(List channels);
	
	/**
	 * Renders the overlays. 
	 * 
	 * @param index    The index of the selected channel or <code>-1</code>.
	 * @param selected Pass <code>true</code> if the channel is selected,
	 * 				   <code>false</code> otherwise.
	 */
	public void renderOverlays(int index, boolean selected);
	
	/**
	 * Indicates that the color of the channel has changed.
	 * 
	 * @param index The index of the channel.
	 */
	public void onChannelColorChanged(int index);
	
	/**
	 * Returns <code>true</code> if the image is a large image,
	 * <code>false</code> otherwise.
	 * 
	 * @return See above.
	 */
	public boolean isBigImage();

	/** Refreshes the view. */
	public void refresh();

	/** 
	 * Closes the viewer. 
	 * 
	 * @param notifyUser Pass <code>true</code> to notify the user, 
	 * 					<code>false</code> otherwise.
	 */
	public void close(boolean notifyUser);

	/** Detaches the viewer. */
	public void detach();
	
	/**
	 * Returns <code>true</code> if the permissions of the group only
	 * allow to view the image but not save the rendering settings, 
	 * <code>false</code> otherwise.
	 * 
	 * @return See above.
	 */
	public boolean isReadOnly();
	
	/**
	 * Returns <code>true</code> if the user currently logged in is the
	 * owner of the image, <code>false</code> otherwise.
	 * 
	 * @return See above.
	 */
	boolean isUserOwner();
	
	/** 
	 * Sets the maximum range for channels.
	 * 
	 *  @param absolute Pass <code>true</code> to set it to the absolute value,
	 *  				<code>false</code> to the minimum and maximum.
	 */
	void setRangeAllChannels(boolean absolute);
	
	/** Uses the rendering settings of the owner. */
	void setOwnerSettings();

	/**
	 * Returns <code>true</code> to include the ROI in the saving option,
	 * <code>false</code> otherwise.
	 * 
	 * @return See above.
	 */
	boolean includeROI();
	
	/** 
	 * Displays the results of a FLIM analysis. 
	 * 
	 * @param results The results to display.
	 */
	void displayFLIMResults(Map<FileAnnotationData, File> results);

	/**
	 * Sets the image displayed in the bird eye view.
	 * 
	 * @param result The value to set.
	 */
	void setBirdEyeView(BufferedImage result);
	
    /**
     * Returns the number of rows, default is <code>1</code>.
     * 
     * @return See above.
     */
    int getRows();
    
    /**
     * Returns the number of columns, default is <code>1</code>.
     * 
     * @return See above.
     */
    int getColumns();
    
    /**
     * Returns the tiles to display.
     * 
     * @return See above.
     */
    Map<Integer, Tile> getTiles();

    /**
     * Indicates that all the tiles have been loaded.
     * 
     * @param tile The tile.
     * @param done Passed <code>true</code> if the tile is loaded,
     * 				<code>false</code>
     */
	public void setTile(Tile tile, boolean done);
    
	/**
	 * Loads the tiles corresponding to the specified region.
	 * 
	 * @param region The selected region.
	 */
	public void loadTiles(Rectangle region);
	
	/**
	 * Returns the size of the tiled image along the X-axis i.e.
	 * the size of a tile along the X-axis multiplied by the number of columns.
	 * 
	 * @return See above.
	 */
	int getTiledImageSizeX();
	
	/**
	 * Returns the size of the tiled image along the Y-axis i.e.
	 * the size of a tile along the Y-axis multiplied by the number of rows.
	 * 
	 * @return See above.
	 */
	int getTiledImageSizeY();
	
	/** Cancels the rendering of the image.*/
<<<<<<< HEAD
	void cancelInit();
	
	/**
	 * Returns <code>true</code> if the image is compressed,
	 * <code>false</code> otherwise.
	 * 
	 * @return See above.
	 */
	boolean isCompressed();
=======
	void cancelRendering();

	/**
	 * Returns the security context.
	 * 
	 * @return See above.
	 */
	SecurityContext getSecurityContext();
>>>>>>> 46de996f

}<|MERGE_RESOLUTION|>--- conflicted
+++ resolved
@@ -1253,7 +1253,6 @@
 	int getTiledImageSizeY();
 	
 	/** Cancels the rendering of the image.*/
-<<<<<<< HEAD
 	void cancelInit();
 	
 	/**
@@ -1263,8 +1262,6 @@
 	 * @return See above.
 	 */
 	boolean isCompressed();
-=======
-	void cancelRendering();
 
 	/**
 	 * Returns the security context.
@@ -1272,6 +1269,5 @@
 	 * @return See above.
 	 */
 	SecurityContext getSecurityContext();
->>>>>>> 46de996f
 
 }