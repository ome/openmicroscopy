/*
 * org.openmicroscopy.shoola.agents.treeviewer.view.TreeViewer
 *
 *------------------------------------------------------------------------------
 *  Copyright (C) 2006 University of Dundee. All rights reserved.
 *
 *
 * 	This program is free software; you can redistribute it and/or modify
 *  it under the terms of the GNU General Public License as published by
 *  the Free Software Foundation; either version 2 of the License, or
 *  (at your option) any later version.
 *  This program is distributed in the hope that it will be useful,
 *  but WITHOUT ANY WARRANTY; without even the implied warranty of
 *  MERCHANTABILITY or FITNESS FOR A PARTICULAR PURPOSE.  See the
 *  GNU General Public License for more details.
 *  
 *  You should have received a copy of the GNU General Public License along
 *  with this program; if not, write to the Free Software Foundation, Inc.,
 *  51 Franklin Street, Fifth Floor, Boston, MA 02110-1301 USA.
 *
 *------------------------------------------------------------------------------
 */

package org.openmicroscopy.shoola.agents.treeviewer.view;


//Java imports
import java.awt.Component;
import java.awt.Point;
import java.io.File;
import java.util.Collection;
import java.util.List;
import java.util.Map;
import java.util.Set;
import javax.swing.JFrame;

//Third-party libraries

//Application-internal dependencies
import org.openmicroscopy.shoola.agents.treeviewer.browser.Browser;
import org.openmicroscopy.shoola.agents.util.DataObjectRegistration;
import org.openmicroscopy.shoola.agents.util.browser.TreeImageDisplay;
import org.openmicroscopy.shoola.agents.util.browser.TreeImageSet;
import org.openmicroscopy.shoola.agents.util.browser.TreeImageTimeSet;
import org.openmicroscopy.shoola.env.data.events.ViewInPluginEvent;
import org.openmicroscopy.shoola.env.data.model.AdminObject;
import org.openmicroscopy.shoola.env.data.model.ApplicationData;
import org.openmicroscopy.shoola.env.data.model.ScriptObject;
import org.openmicroscopy.shoola.env.data.model.TimeRefObject;
import org.openmicroscopy.shoola.env.ui.ActivityComponent;
import org.openmicroscopy.shoola.util.ui.component.ObservableComponent;
import pojos.DataObject;
import pojos.ExperimenterData;
import pojos.GroupData;
import pojos.ImageData;


/** 
* Defines the interface provided by the tree viewer component.
* The tree viewer provides a top-level window to host different types of
* hierarchy display and let the user interact with it.
* A display is a view with a visualization tree. A visualization tree
* is a graphical tree that represents objects in a given  <i>OME</i> hierarchy,
* like Project/Dataset/Image, Screen/Plate/Wells or simply Images.
* The component follows the <code>Lazy loading rule</code> i.e. the leaves 
* of a given hierarchy are only retrieved if the parent is selected.
* In practice, this means that we only display a Project/Dataset hierarchy
* if a given Dataset is selected,  then the images in this Dataset are 
* retrieved.
* <p>The typical life-cycle of a tree viewer is as follows. The object
* is first created using the {@link TreeViewerFactory}, the
* {@link Browser}s hosting a hierarchy view are created. After
* creation the object is in the {@link #NEW} state and is waiting for the
* {@link #activate() activate} method to be called.
* The data retrieval happens in the {@link Browser}.
* 
* When the user quits the window, the {@link #discard() discard} method is
* invoked and the object transitions to the {@link #DISCARDED} state.
* At which point, all clients should de-reference the component to allow for
* garbage collection.
* 
* </p>
*
* @see Browser
* 
* @author  Jean-Marie Burel &nbsp;&nbsp;&nbsp;&nbsp;
* 				<a href="mailto:j.burel@dundee.ac.uk">j.burel@dundee.ac.uk</a>
* @version 2.2
* <small>
* (<b>Internal version:</b> $Revision$ $Date$)
* </small>
* @since OME2.2
*/
public interface TreeViewer
	extends ObservableComponent
{

	/** Indicates to run the application as an <code>ImageJ</code> plugin.*/
	public static final int		IMAGE_J = ViewInPluginEvent.IMAGE_J;
	
	/** Indicates to open the editor without selection. */
	public static final int		NO_SELECTION = 0;
	
	/** Indicates to open the editor with a selected file. */
	public static final int		WITH_SELECTION = 1;
	
	/** Indicates to launch a new editor with a data object to link to. */
	public static final int		NEW_WITH_SELECTION = 2;
	
	/** 
	 * Indicates that the {@link TreeViewer} displayed the various explorers.
	 */
	public static final int			EXPLORER_MODE = 100;
	
	/** 
	 * Indicates that the {@link TreeViewer} displayed the various explorers.
	 */
	public static final int			SEARCH_MODE = 101;
	
	/** Flag to denote the <i>New</i> state. */
	public static final int         NEW = 1;

	/** Flag to denote the <i>Discarded</i> state. */
	public static final int         DISCARDED = 2;

	/** Flag to denote the <i>Save Edition</i> state. */
	public static final int         SAVE = 3;

	/** Flag to denote the <i>Loading Thumbnail</i> state. */
	public static final int         LOADING_THUMBNAIL = 4;

	/** Flag to denote the <i>Loading Data</i> state. */
	public static final int         LOADING_DATA = 5;

	/** Flag to denote the <i>Loading Selection</i> state. */
	public static final int         LOADING_SELECTION = 6;

	/** Flag to denote the <i>Ready</i> state. */
	public static final int         READY = 7;

	/** Flag to denote the <i>Settings rendering</i> state. */
	public static final int         SETTINGS_RND = 8;
	
	/** Flag to denote the <i>Settings rendering</i> state. */
	public static final int         RND_SET = 9;
	
	/** Identifies the <code>Create</code> type for the editor. */
	public static final int         CREATE_EDITOR = 100;

	/** Identifies the <code>Edit</code> type for the editor. */
	public static final int         PROPERTIES_EDITOR = 101;

	/** Identifies the <code>No Editor</code> type for the editor. */
	public static final int         NO_EDITOR = 102;

	/** Identifies the <code>Delete Object</code> operation. */
	public static final int         REMOVE_OBJECT = 302;

	/** Identifies the <code>Manager</code> menu. */
	public static final int         MANAGER_MENU = 0;

	/** Identifies the <code>Full popUp menu</code> menu. */
	public static final int         FULL_POP_UP_MENU = 1;

	/** Identifies the <code>Partial popUp menu</code> menu. */
	public static final int         PARTIAL_POP_UP_MENU = 2;

	/** Identifies the <code>Create popUp menu</code> menu. */
	public static final int         CREATE_MENU_CONTAINERS = 3;

	/** Identifies the <code>Create popUp menu</code> menu. */
	public static final int         CREATE_MENU_TAGS = 4;

	/** Identifies the <code>Personal</code> menu. */
	public static final int         PERSONAL_MENU = 5;
	
	/** Identifies the <code>Create popUp menu</code> menu. */
	public static final int         CREATE_MENU_ADMIN = 6;
	
	/** Identifies the <code>Create popUp menu</code> menu. */
	public static final int         ADMIN_MENU = 7;
	
	/** Identifies the <code>Create popUp menu</code> menu. */
	public static final int         CREATE_MENU_SCREENS = 8;

<<<<<<< HEAD
	/** Identifies the <code>View pop-up menu</code> menu. */
	public static final int         VIEW_MENU = 9;
=======
	/** Identifies the <code>Available Scripts</code> menu. */
	public static final int         AVAILABLE_SCRIPTS_MENU = 9;
>>>>>>> 796354d3
	
	/** Identifies the <code>Copy and Paste</code> action. */
	public static final int         COPY_AND_PASTE = 400;

	/** Identifies the <code>Cut and Paste</code> action. */
	public static final int         CUT_AND_PASTE = 401;

	/** Bounds property to indicate that the data retrieval is cancelled. */
	public static final String      CANCEL_LOADING_PROPERTY = "cancelLoading";

	/** Bounds property to indicate to load a thumbnail for a given image. */
	public static final String      THUMBNAIL_LOADING_PROPERTY = 
		"thumbnailLoading";

	/** 
	 * Bound properties indicating that {@link Browser} is selected or 
	 * <code>null</code> if no there is no {@link Browser} currently selected.
	 * 
	 */
	public static final String		SELECTED_BROWSER_PROPERTY = 
		"selectedBrowser";
	
	/**
	 * Bound properties to indicate to remove the currently displayed editor.
	 */
	public static final String      REMOVE_EDITOR_PROPERTY = "removeEditor";

	/** Bound property name indicating to set the filters nodes.  */
	public static final String      FILTER_NODES_PROPERTY = "filterNodes";

	/** 
	 * Bound property name indicating to show/hide the component from the
	 * display.
	 */
	public static final String      FINDER_VISIBLE_PROPERTY = "finderVisible";

	/** Bound property indicating to change the root of the hierarchy. */
	public static final String      HIERARCHY_ROOT_PROPERTY = "hierarchyRoot";

	/** Bound property indicating to state of the components has changed. */
	public static final String      ON_COMPONENT_STATE_CHANGED_PROPERTY = 
									"onComponentStateChanged";
	
	/** Bound property indicating to the group has been modified. */
	public static final String      GROUP_CHANGED_PROPERTY = "groupChanged";
	
	/** Bound property indicating that the mode. */
	public static final String		DISPLAY_MODE_PROPERTY = "searchMode";
	
	/** Bound property indicating to import data. */
	public static final String		IMPORT_PROPERTY = "importImages";
	
	/** Bound property indicating that the images have been imported. */
	public static final String		IMPORTED_PROPERTY = "imported";
	
	/** 
	 * Bound property indicating that the nodes have been selected
	 * automatically.
	 */
	public static final String      SELECTION_PROPERTY = "selection";
	
	/** 
	 * Bound property indicating the start of the available scripts loading.
	 */
	public static final String      SCRIPTS_LOADING_PROPERTY = "scriptsLoading";
	
	/** 
	 * Bound property indicating the start of the available scripts are loaded.
	 */
	public static final String      SCRIPTS_LOADED_PROPERTY = "scriptsLoaded";
	
	/** 
	 * The title displayed in the {@link LoadingWindow} during the saving 
	 * process.
	 */
	public static final String      SAVING_TITLE = "Saving Data";

	/** 
	 * The title displayed in the {@link LoadingWindow} during the saving 
	 * process.
	 */
	public static final String      LOADING_TITLE = "Loading Data...";

	/** Identifies the <code>Create Object</code> operation. */
	public static final int         CREATE_OBJECT = 300;

	/** Identifies the <code>Update Object</code> operation. */
	public static final int         UPDATE_OBJECT = 301;

	/** Identifies the <code>Update Object</code> operation. */
	public static final int         DELETE_OBJECT = 302;

	/**
	 * Returns the currently selected {@link Browser} or <code>null</code>
	 * if no {@link Browser} is selected.
	 * 
	 * @return See above.
	 */
	Browser getSelectedBrowser();

	/**
	 * Returns the {@link Browser} displayed when the application is first
	 * launched. This should not be <code>null</code>.
	 * 
	 * @return See above.
	 */
	Browser getDefaultBrowser();
	
	/**
	 * Sets the currently selected {@link Browser} or <code>null</code>
	 * if no {@link Browser} is selected.
	 * 
	 * @param browser 	The selected {@link Browser}.
	 * @param activate 	Passed <code>true</code> to activate the browser,
	 * 					<code>false</code> otherwise.
	 */
	void setSelectedBrowser(Browser browser, boolean activate);

	/**
	 * Queries the current state.
	 * 
	 * @return One of the state flags defined by this interface.
	 */
	public int getState();

	/**
	 * Starts the initialization sequence when the current state is {@link #NEW} 
	 * and puts the window on screen.
	 * If the state is not {@link #NEW}, then this method simply moves the
	 * window to front.
	 * 
	 * @throws IllegalStateException If the current state is {@link #DISCARDED}.  
	 */
	public void activate();

	/**
	 * Returns the available {@link Browser}s.
	 * 
	 * @return See above.
	 */
	public Map getBrowsers();

	/**
	 * Transitions the viewer to the {@link #DISCARDED} state.
	 * Any ongoing data loading is cancelled.
	 */
	public void discard();

	/** 
	 * Adds or removes the {@link Browser} corresponding to the specified type
	 * to the display depending on the actual status of the browser.
	 * 
	 * @param browserType The browser's type.
	 */
	public void displayBrowser(int browserType);

	/**
	 * Brings up the editor to create a data object.
	 * 
	 * @param object 		The {@link DataObject} to create.
	 * @param withParent	Sets to <code>true</code> if the object will 
	 * 						have a parent, <code>false</code> otherwise.
	 */
	public void createDataObject(DataObject object, boolean withParent);

	/** Cancels any ongoing data loading. */
	public void cancel();

	/** Removes the displayed editor from the panel. */
	public void removeEditor();

	/**
	 * Returns the user's details. Helper method
	 * 
	 * @return See above.
	 */
	public ExperimenterData getUserDetails();

	/**
	 * Shows if the passed parameter is <code>true</code>, hides
	 * otherwise.
	 * 
	 * @param b <code>true</code> to show the component, <code>false</code>
	 * 			to hide.
	 */
	public void showFinder(boolean b);

	/** Hides the window and cancels any on-going data loading. */
	public void closeWindow();

	/**
	 * Reacts to a node selection in the currently selected {@link Browser}.
	 */
	public void onSelectedDisplay();

	/**
	 * Updates the views when the data object is saved.
	 * The method only supports map of size one. 
	 * The key is one the following constants: 
	 * <code>CREATE_OBJECT</code>, <code>UPDATE_OBJECT</code> or
	 * <code>REMOVE_OBJECT</code>.
	 * The value is the <code>DataObject</code> created, removed or updated.
	 * 
	 * @param data      The save <code>DataObject</code>. Mustn't be 
	 *                  <code>null</code>.
	 * @param operation The type of operation.
	 */
	public void onDataObjectSave(DataObject data, int operation);
	
	/**
	 * Updates the views when the data object is saved.
	 * The method only supports map of size one. 
	 * The key is one the following constants: 
	 * <code>CREATE_OBJECT</code>, <code>UPDATE_OBJECT</code> or
	 * <code>REMOVE_OBJECT</code>.
	 * The value is the <code>DataObject</code> created, removed or updated.
	 * 
	 * @param data      The save <code>DataObject</code>. Mustn't be 
	 *                  <code>null</code>.
	 * @param parent	The parent of the <code>DataObject</code>.
	 * @param op 		The type of operation.
	 */
	public void onDataObjectSave(DataObject data, DataObject parent, int op);
	
	/**
	 * Updates the views when the data object is saved.
	 * The method only supports map of size one. 
	 * The key is one the following constants: 
	 * <code>CREATE_OBJECT</code>, <code>UPDATE_OBJECT</code> or
	 * <code>REMOVE_OBJECT</code>.
	 * The value is the <code>DataObject</code> created, removed or updated.
	 * 
	 * @param data      The save <code>DataObject</code>. Mustn't be 
	 *                  <code>null</code>.
	 * @param operation The type of operation.
	 */
	public void onDataObjectSave(List data, int operation);

	/** Clears the result of a previous find action. */
	public void clearFoundResults();

	/**
	 * Moves the window to the back.
	 * @throws IllegalStateException If the current state is not
	 *                               {@link #DISCARDED}.
	 */
	public void moveToBack();

	/**
	 * Moves the window to the front.
	 * @throws IllegalStateException If the current state is not
	 *                               {@link #DISCARDED}.
	 */
	public void moveToFront();

	/**
	 * Sets the root of the retrieved hierarchies. 
	 * 
	 * @param rootID    	The Id of the root.
	 * @param experimenter	The experimenter or <code>null</code> if 
	 * 						the level is {@link #GROUP_ROOT}.
	 */
	public void setHierarchyRoot(long rootID, ExperimenterData experimenter);

	/**
	 * Returns <code>true</code> if the specified object is writable,
	 * <code>false</code> otherwise, depending on the permission.
	 * 
	 * @param ho    The data object to check.
	 * @return See above.
	 */
	public boolean isObjectWritable(Object ho);

	/**
	 * Returns <code>true</code> if the user currently logged in is the
	 * owner of the object, <code>false</code> otherwise.
	 * 
	 * @param ho The data object to check.
	 * @return See above.
	 */
	public boolean isUserOwner(Object ho);
	
	/**
	 * Returns <code>true</code> if the user currently logged in can
	 * delete the passed object.
	 * 
	 * @param ho The data object to check.
	 * @return See above.
	 */
	public boolean canDeleteObject(Object ho);
	
	/** 
	 * Adds existing objects to the currently selected node. 
	 * 
	 * @param ho The node the objects are added to.
	 */
	public void addExistingObjects(DataObject ho);

	/**
	 * Displays the collection of existing o.
	 * 
	 * @param nodes The nodes to display.
	 */
	public void setExistingObjects(List nodes);

	/**
	 * Adds the specified notes to the tree.
	 * 
	 * @param set The nodes to add.
	 */
	public void addExistingObjects(Set set);

	/**
	 * Brings up the menu on top of the specified component at 
	 * the specified location.
	 * 
	 * @param menuID    The id of the menu.
	 * @param invoker   The component that requested the pop-up menu.
	 * @param loc       The point at which to display the menu, relative to the
	 *                  <code>component</code>'s coordinates.
	 */
	public void showMenu(int menuID, Component invoker, Point loc);

	/**
	 * Sets the text in the status bar and modifies display.
	 * 
	 * @param enable    Pass <code>true</code> to allow cancellation, 
	 *                  <code>false</code> otherwise.
	 * @param text      The text to display.
	 * @param hide      Pass <code>true</code> to hide the progress bar.
	 *                  <code>false</code> otherwise.
	 */
	public void setStatus(boolean enable, String text, boolean hide);

	/**
	 * Enables the components composing the display depending on the specified
	 * parameter.
	 * 
	 * @param b Pass <code>true</code> to enable the component, 
	 *          <code>false</code> otherwise.
	 */
	public void onComponentStateChange(boolean b);

	/**
	 * Sets the nodes to copy or cut depending on the passed index.
	 * 
	 * @param nodes The nodes to copy or paste.
	 * @param index One of the following constants:
	 *              {@link #CUT_AND_PASTE} or {@link #COPY_AND_PASTE}.
	 */
	public void setNodesToCopy(TreeImageDisplay[] nodes, int index);

	/**
	 * Pastes the nodes to copy into the specified parents.
	 * 
	 * @param parents The parents of the nodes to copy.
	 * @see #setNodesToCopy(TreeImageDisplay[], int)
	 */
	public void paste(TreeImageDisplay[] parents);

	/**
	 * Returns the {@link TreeViewer} view.
	 * 
	 * @return See above.
	 */
	public JFrame getUI();

	/**
	 * Returns <code>true</code> if some data has to be saved before 
	 * selecting a new node, <code>false</code> otherwise.
	 * 
	 * @return See above.
	 */
	public boolean hasDataToSave();

	/**
	 * Brings up a dialog to save or not the data before switching to a 
	 * another object.
	 */
	public void showPreSavingDialog();

	/** 
	 * Retrieves the user groups. 
	 * 
	 * @param location The location of the mouse pressed.
	 */
	public void retrieveUserGroups(Point location);

	/**
	 * Returns the first name and the last name of the currently 
	 * selected experimenter as a String.
	 * 
	 * @return See above.
	 */
	public String getExperimenterNames();

	/**
	 * Returns the currently selected experimenter.
	 * 
	 * @return See above.
	 */
	public ExperimenterData getSelectedExperimenter();

	/**
	 * Returns <code>true</code> if the viewer is recycled, <code>false</code>
	 * otherwise.
	 * 
	 * @return See above.
	 */
	public boolean isRecycled();

	/**
	 * Returns <code>true</code> if the editor is updated when the user mouses
	 * over a node in the tree, <code>false</code> otherwise.
	 * 
	 * @return See above.
	 */
	public boolean isRollOver();

	/**
	 * Sets to <code>true</code> if the editor is updated when the user mouses
	 * over a node in the tree, to <code>false</code> otherwise.
	 * 
	 * @param rollOver The value to set.
	 */
	public void setRollOver(boolean rollOver);

	/** Removes the experimenter from the display. */
	public void removeExperimenterData();

	/**
	 * Returns <code>true</code> if we can paste some rendering settings,
	 * <code>false</code> otherwise.
	 * 
	 * @return See above.
	 */
	public boolean hasRndSettings();

	/** 
	 * Pastes the stored rendering settings across the selected images. 
	 * 
	 * @param ids Collection of node ids.
	 * @param klass Either dataset, image or category.
	 */
	public void pasteRndSettings(List<Long> ids, Class klass);

	/** 
	 * Pastes the stored rendering settings across the selected images. 
	 * 
	 * @param ref The time reference object.
	 */
	public void pasteRndSettings(TimeRefObject ref);
	
	/** 
	 * Resets the rendering settings across the selected images. 
	 * 
	 * @param ids Collection of node ids.
	 * @param klass Either dataset, image or category.
	 */
	public void resetRndSettings(List<Long> ids, Class klass);

	/** 
	 * Resets the rendering settings across the selected images. 
	 * 
	 * @param ref The time reference object.
	 */
	public void resetRndSettings(TimeRefObject ref);

	/** 
	 * Notifies the user that the save is done.
	 * 
	 * @param map The value to set.
	 */
	public void rndSettingsPasted(Map map);

	/**
	 * Creates the passed object.
	 * 
	 * @param object 		The object to create.
	 * @param withParent	Sets to <code>true</code> if the object will 
	 * 						have a parent, <code>false</code> otherwise.
	 */
	public void createObject(DataObject object, boolean withParent);

	/**
	 * Sets the leaves linked to the specified parent.
	 * 
	 * @param parent 	The node the leaves are related to.
	 * @param leaves	The leaves to convert and add to the node.
	 */
	public void setLeaves(TreeImageSet parent, Collection leaves);
	
	/**
	 * Sets the selected node.
	 * 
	 * @param node The value to set.
	 */
	public void setSelectedNode(Object node);
	
	/**
	 * Browses the passed hierarchy.
	 * 
	 * @param parent The parent of the node.
	 * @param nodes  The value to set.
	 */
    public void browseHierarchyRoots(Object parent, Collection nodes);
    
    /** 
     * Adds a dataset without project.
     * 
     * @param data The object to add.
     */
    public void onOrphanDataObjectCreated(DataObject data);

    /**
     * Unselects the passed node.
     * 
     * @param node The node to deselect.
     */
	public void setUnselectedNode(Object node);

	/** 
	 * Copies the rendering settings. 
	 * 
	 * @param image The image to copy the rendering settings from 
	 * 				or <code>null</code>.
	 */
	public void copyRndSettings(ImageData image);

	/**
	 * Sets the original rendering settings for the images identified by 
	 * the specified parameters.
	 * 
	 * @param ids		The collection of objects id.
	 * @param klass		The class identifying the object.
	 */
	public void setMinMax(List<Long> ids, Class klass);
	
	/**
	 * Sets the original rendering settings for images 
	 * imported during the specified period of time.
	 * 
	 * @param ref The object storing the time interval information.
	 */
	public void setOriginalRndSettings(TimeRefObject ref);

	/**
	 * Sets the rendering settings used by the owner, 
	 * for the images identified by the specified parameters.
	 * 
	 * @param ids		The collection of objects id.
	 * @param klass		The class identifying the object.
	 */
	public void setOwnerRndSettings(List<Long> ids, Class klass);

	/**
	 * Sets the original rendering settings used by the owner, for images 
	 * imported during the specified period of time.
	 * 
	 * @param ref The object storing the time interval information.
	 */
	public void setOwnerRndSettings(TimeRefObject ref);
	
	/** Shows or hides the searching component. */
	public void showSearch();
    
	/**
	 * Sets the result of the search.
	 * 
	 * @param result 	Either a collection of objects or
	 * 					or an integer with the maximum number of results
	 */
	public void setSearchResult(Object result);

	/** 
	 * Brings up the dialog used to add metadata to a collection of 
	 * images selected either by the user or as linked to a dataset
	 * or tag.
	 */
	public void addMetadata();

	/** Refreshes the selected tree. */
	public void refreshTree();

	/**
	 * Browses the images acquired during the passed time interval.
	 * 
	 * @param node The node holding the time information.
	 * @param set  The elements to add.
	 */
	public void browseTimeInterval(TreeImageTimeSet node, Set set);

	/**
	 * Sets the wells linked to the specified plates.
	 * 
	 * @param plates The parents to handle.
	 * @param withThumbnails Pass <code>true</code> to load the thumbnails,
     * 						 <code>false</code> otherwise.
	 */
	public void setPlates(Map<TreeImageSet, Set> plates, boolean withThumbnails);

	/**
	 * Browses the passed node.
	 * 
	 * @param node The reference node to browse.
	 * @param data The object to browse.
	 * @param withThumbnails Pass <code>true</code> to load the thumbnails,
     * 						 <code>false</code> otherwise.
	 */
	public void browse(TreeImageDisplay node, DataObject data, 
			boolean withThumbnails);
	
	/**
	 * Deletes the {@link DataObject}s hosted by the passed nodes.
	 * 
	 * @param nodes The nodes hosting the {@link DataObject}s to delete.
	 */
	public void deleteObjects(List nodes);

	/**
	 * Returns the objects to copy or <code>null</code>.
	 * 
	 * @return See above.
	 */
	public List<DataObject> getDataToCopy();

	/** 
	 * Refreshes the view when nodes have been deleted. A collection of nodes
	 * that could not be deleted is passed. If the collection is 
	 * <code>null</code> or of size <code>0</code> all the nodes have been
	 * deleted.
	 * 
	 * @param nodes The collection of nodes that couldn't be deleted.
	 */
	public void onNodesDeleted(Collection<DataObject> notDeleted);
	
	/** 
	 * Refreshes the view when nodes have been <code>Cut/Paste</code> or
	 * <code>Copy/Paste</code>. 
	 */
	public void onNodesMoved();

	/** 
	 * Opens the editor without file if no file selected.
	 * or opens the currently selected file.
	 * 
	 * @param index   One of the constants for the editor.
	 */
	public void openEditorFile(int index);

	/** Displays the tag wizard. */
	public void showTagWizard();
	
	/** 
	 * Sets the selected field of a well.
	 * 
	 * @param node The selected field.
	 */
	public void setSelectedField(Object node);

	/** Shows or hides the Tree Viewer. */
	public void setInspectorVisibility();
	
	/**
	 * Returns all the images currently displayed in the 
	 * <code>data browser</code>.
	 * 
	 * @return See above.
	 */
	public Collection getDisplayedImages();

	/**
	 * Indicates that an activity has just terminated.
	 * 
	 * @param activity The activity to handle.
	 * @param finished Pass <code>true</code> to indicate the activity is 
	 * 				   finished, <code>false</code> otherwise.
	 */
	void onActivityProcessed(ActivityComponent activity, boolean finished);

	/**
	 * Downloads the currently selected files to the specified folder.
	 * 
	 * @param folder The folder where to download the files.
	 */
	void download(File folder);

	/**
	 * Sets the collection of archived files.
	 * 
	 * @param folder The folder where to save the files.
	 * @param files  The collection of files to handle.
	 * @param data	 The third party application or <code>null</code>.
	 */
	void setDownloadedFiles(File folder, ApplicationData data, Collection o);

	/**
	 * Indicates to view the image with another application. 
	 * This will only possible if the image has been archived.
	 * 
	 * @param data The application to use to open the file.
	 */
	void openWith(ApplicationData data);

	/**
	 * Adds the group to the display if not already displayed
	 * 
	 * @param group The group to set.
	 * @param add Pass <code>true</code> to add, <code>false</code> otherwise.
	 */
	void setUserGroup(GroupData group, boolean add);

	/** Opens the image in a separate window or in the main viewer. */
	void setFullScreen();

	/** Shows or hides the Metadata View. */
	void setMetadataVisibility();
	
	/**
	 * Returns all the scripts currently stored into the system.
	 * 
	 * @return See above.
	 */
	public Map<Long, String> getScriptsAsString();

	/**
	 * Returns <code>true</code> if the currently logged in user is 
	 * a leader of the specified group, <code>false</code> otherwise.
	 * 
	 * @return See above.
	 */
	public boolean isLeaderOfGroup(GroupData group);
	
	/** 
	 * Manages the passed object.
	 * 
	 * @param object The object to handle.
	 */
	void administrate(AdminObject object);

	/** 
	 * Registers the passed file and updates the annotation.
	 * 
	 * @param file The file to register..
	 */
	void register(DataObjectRegistration file);
	
	/**
	 * Returns the permission level of the selected group. One of the constants
	 * defined by the <code>AdminObject</code> class.
	 * 
	 * @param group The group to handle.
	 * @return See above.
	 */
	int getGroupPermissions(GroupData group);

	/**
	 * Resets the password of the selected experimenters.
	 * 
	 * @param value The new password.
	 */
	void resetPassword(String value);

	/** 
	 * Indicates that the group has been successfully switched if 
	 * <code>true</code>, unsuccessfully if <code>false</code>.
	 * 
	 * @param success 	Pass <code>true</code> if successful, 
	 * 					<code>false</code> otherwise.
	 */
	void onGroupSwitched(boolean success);
	
	/**
	 * Finds the specified object.
	 * 
	 * @param type The type of data object to find.
	 * @param id   The identifier of the data object.
	 * @param selectTab Pass <code>true</code> to select the tab corresponding 
	 * to the passed type, <code>false</code> otherwise.
	 */
	void findDataObject(Class type, long id, boolean selectTab);

	/**
	 * Returns <code>true</code> if there is an on-going import,
	 * <code>false</code> otherwise.
	 * 
	 * @return See above.
	 */
	boolean isImporting();
	
	/**
	 * Sets the flag indicating of any on-going imports.
	 * 
	 * @param importing The value to set.
	 * @param containers The containers that need to be refreshed.
	 * @param refresh Pass <code>true</code> to mark the node to refresh,
	 * <code>false</code> otherwise.
	 */
	void setImporting(boolean importing, List<DataObject> containers, boolean
			refresh);

	/**
	 * Marks the passed nodes.
	 * 
	 * @param containers The containers that need to be refreshed.
	 * @param refresh Pass <code>true</code> to mark the node to refresh,
	 * <code>false</code> otherwise.
	 */
	void indicateToRefresh(List<DataObject> containers, boolean refresh);
	
	/**
	 * Browses the specified container.
	 * 
	 * @param data The data object to browse.
	 * @param node The node hosting the object to browse or <code>null</code>.
	 */
	void browseContainer(Object data, Object node);

	/**
	 * Activates the user or de-activates the user.
	 * 
	 * @param exp The experimenter to handle.
	 */
	void activateUser(ExperimenterData exp);

	/** 
	 * Creates the specified data object and links the selected children
	 * to it.
	 * 
	 * @param data The object to create.
	 */
	void createDataObjectWithChildren(DataObject data);

	/**
	 * Sets the collection of available scripts.
	 * 
	 * @param scripts The available scripts.
	 * @param location The location of the mouse click.
	 */
	void setAvailableScripts(List result, Point location);

	/**
	 * Loads the specified script.
	 * 
	 * @param scriptID The identifier of the script to load.
	 */
	void loadScript(long scriptID);

	/**
	 * Sets the script.
	 * 
	 * @param object The object hosting the script.
	 */
	void setScript(ScriptObject object);

	/** Transfers the nodes.
	 * 
	 * @param target The target.
	 * @param nodes The nodes to transfer.
	 * @param transferAction The transfer action.
	 */
	void transfer(TreeImageDisplay target, List<TreeImageDisplay> nodes, int
			transferAction);
	
	/**
	 * Sets the selected nodes, the nodes selected from middle panel.
	 * 
	 * @param nodes The value to set.
	 */
	void setSelectedNodes(Object nodes);

	/**
	 * Returns the selected group.
	 * 
	 * @return See above.
	 */
	GroupData getSelectedGroup();

	/** Remove group.*/
	void removeGroup();

	/** 
	 * Move the selected data to the specified group.
	 * 
	 * @param group The data to move.
	 */
	void moveTo(GroupData group, List<DataObject> nodes);

}<|MERGE_RESOLUTION|>--- conflicted
+++ resolved
@@ -183,13 +183,11 @@
 	/** Identifies the <code>Create popUp menu</code> menu. */
 	public static final int         CREATE_MENU_SCREENS = 8;
 
-<<<<<<< HEAD
 	/** Identifies the <code>View pop-up menu</code> menu. */
 	public static final int         VIEW_MENU = 9;
-=======
+	
 	/** Identifies the <code>Available Scripts</code> menu. */
-	public static final int         AVAILABLE_SCRIPTS_MENU = 9;
->>>>>>> 796354d3
+	public static final int         AVAILABLE_SCRIPTS_MENU = 10;
 	
 	/** Identifies the <code>Copy and Paste</code> action. */
 	public static final int         COPY_AND_PASTE = 400;
