/*
 * org.openmicroscopy.shoola.agents.treeviewer.browser.BrowserComponent
 *
 *------------------------------------------------------------------------------
 *  Copyright (C) 2006 University of Dundee. All rights reserved.
 *
 *
 * 	This program is free software; you can redistribute it and/or modify
 *  it under the terms of the GNU General Public License as published by
 *  the Free Software Foundation; either version 2 of the License, or
 *  (at your option) any later version.
 *  This program is distributed in the hope that it will be useful,
 *  but WITHOUT ANY WARRANTY; without even the implied warranty of
 *  MERCHANTABILITY or FITNESS FOR A PARTICULAR PURPOSE.  See the
 *  GNU General Public License for more details.
 *  
 *  You should have received a copy of the GNU General Public License along
 *  with this program; if not, write to the Free Software Foundation, Inc.,
 *  51 Franklin Street, Fifth Floor, Boston, MA 02110-1301 USA.
 *
 *------------------------------------------------------------------------------
 */

package org.openmicroscopy.shoola.agents.treeviewer.browser;

//Java imports
import java.awt.Component;
import java.awt.Cursor;
import java.awt.Point;
import java.util.ArrayList;
import java.util.Arrays;
import java.util.Collection;
import java.util.Collections;
import java.util.Comparator;
import java.util.HashMap;
import java.util.Iterator;
import java.util.List;
import java.util.Map;
import java.util.Set;
import java.util.Map.Entry;

import javax.swing.Icon;
import javax.swing.JComponent;
import javax.swing.JTree;
import javax.swing.tree.TreePath;

//Third-party libraries

//Application-internal dependencies
import org.openmicroscopy.shoola.agents.events.treeviewer.ExperimenterLoadedDataEvent;
import org.openmicroscopy.shoola.agents.treeviewer.IconManager;
import org.openmicroscopy.shoola.agents.treeviewer.RefreshExperimenterDef;
import org.openmicroscopy.shoola.agents.treeviewer.TreeViewerAgent;
import org.openmicroscopy.shoola.agents.treeviewer.cmd.EditVisitor;
import org.openmicroscopy.shoola.agents.treeviewer.cmd.ExperimenterVisitor;
import org.openmicroscopy.shoola.agents.treeviewer.cmd.ParentVisitor;
import org.openmicroscopy.shoola.agents.treeviewer.cmd.RefreshVisitor;
import org.openmicroscopy.shoola.agents.treeviewer.view.TreeViewer;
import org.openmicroscopy.shoola.agents.util.browser.ContainerFinder;
import org.openmicroscopy.shoola.agents.util.browser.NodeSelectionVisitor;
import org.openmicroscopy.shoola.agents.util.browser.NodesFinder;
import org.openmicroscopy.shoola.agents.util.browser.PartialNameVisitor;
import org.openmicroscopy.shoola.agents.util.browser.SimilarNodesVisitor;
import org.openmicroscopy.shoola.agents.util.browser.TreeFileSet;
import org.openmicroscopy.shoola.agents.util.browser.TreeImageDisplay;
import org.openmicroscopy.shoola.agents.util.browser.TreeImageDisplayVisitor;
import org.openmicroscopy.shoola.agents.util.browser.TreeImageSet;
import org.openmicroscopy.shoola.agents.util.browser.TreeImageTimeSet;
import org.openmicroscopy.shoola.agents.util.browser.TreeViewerTranslator;
import org.openmicroscopy.shoola.agents.util.dnd.DnDTree;
import org.openmicroscopy.shoola.env.data.FSAccessException;
import org.openmicroscopy.shoola.env.data.FSFileSystemView;
import org.openmicroscopy.shoola.env.data.util.SecurityContext;
import org.openmicroscopy.shoola.env.event.EventBus;
import org.openmicroscopy.shoola.env.log.LogMessage;
import org.openmicroscopy.shoola.util.ui.component.AbstractComponent;
import pojos.DataObject;
import pojos.DatasetData;
import pojos.ExperimenterData;
import pojos.FileData;
import pojos.GroupData;
import pojos.ImageData;
import pojos.MultiImageData;
import pojos.PlateData;
import pojos.ProjectData;
import pojos.ScreenData;
import pojos.TagAnnotationData;

/** 
 * Implements the {@link Browser} interface to provide the functionality
 * required of the tree viewer component.
 * This class is the component hub and embeds the component's MVC triad.
 * It manages the component's state machine and fires state change 
 * notifications as appropriate, but delegates actual functionality to the
 * MVC sub-components.
 *
 * @author  Jean-Marie Burel &nbsp;&nbsp;&nbsp;&nbsp;
 * 				<a href="mailto:j.burel@dundee.ac.uk">j.burel@dundee.ac.uk</a>
 * @version 2.2
 * <small>
 * (<b>Internal version:</b> $Revision$ $Date$)
 * </small>
 * @since OME2.2
 */
class BrowserComponent
    extends AbstractComponent
    implements Browser
{

	/** The Model sub-component. */
    private BrowserModel    	model;
    
    /** The View sub-component. */
    private BrowserUI       	view;
    
    /** The Controller sub-component. */
    private BrowserControl  	controller;
    
    /** The node to select after saving data. */
    private TreeImageDisplay	toSelectAfterSave;
  
    /**
	 * Reloads the data for the specified experimenters.
	 * 
	 * @param ids The id of the experimenters.
	 */
	private void refreshExperimenterData(List<Long> ids)
	{
		RefreshExperimenterDef def;
	    RefreshVisitor v = new RefreshVisitor(this);
	    TreeImageDisplay root = view.getTreeRoot();
	    //root.setToRefresh(false);
	    int n = root.getChildCount();
	    Map<SecurityContext, RefreshExperimenterDef> 
	    	m = new HashMap<SecurityContext, RefreshExperimenterDef>(n);
	    Collection foundNodes;
	    Map topNodes;
	    int type = model.getBrowserType();
	    Iterator j;
	    TreeImageSet expNode, groupNode;
	    List children;
	    long gid;
	    SecurityContext ctx;
	    if (model.isSingleGroup()) {
	    	gid = model.getUserDetails().getDefaultGroup().getId();
	    	for (int i = 0; i < n; i++) {
	    		expNode = (TreeImageSet) root.getChildAt(i);
		    	if (expNode.isExpanded() && expNode.isChildrenLoaded()) {
		    		expNode.accept(v, 
							TreeImageDisplayVisitor.TREEIMAGE_SET_ONLY);
			    	foundNodes = v.getFoundNodes();
			    	topNodes = v.getExpandedTopNodes();
			    	//reset the flag 
			    	if (type == Browser.IMAGES_EXPLORER)
			    		countExperimenterImages(expNode);
			    	def = new RefreshExperimenterDef(expNode, 
			    			v.getFoundNodes(),
							v.getExpandedTopNodes());
			    	ctx = new SecurityContext(gid);
					ctx.setExperimenter(expNode.getUserObjectId());
					m.put(ctx, def);
		    	}
			}
	    } else {
	    	for (int i = 0; i < n; i++) {
		    	groupNode = (TreeImageSet) root.getChildAt(i);
		    	if (groupNode.isExpanded()) {
		    		gid = groupNode.getUserObjectId();
			    	children = groupNode.getChildrenDisplay();
			    	j = children.iterator();
			    	while (j.hasNext()) {
						expNode = (TreeImageSet) j.next();
						if (expNode.isChildrenLoaded() && 
								ids.contains(expNode.getUserObjectId())) {
							expNode.accept(v, 
									TreeImageDisplayVisitor.TREEIMAGE_SET_ONLY);
					    	foundNodes = v.getFoundNodes();
					    	topNodes = v.getExpandedTopNodes();
					    	//reset the flag 
					    	if (type == Browser.IMAGES_EXPLORER)
					    		countExperimenterImages(expNode);
					    	def = new RefreshExperimenterDef(expNode, 
					    			v.getFoundNodes(),
									v.getExpandedTopNodes());
					    	ctx = new SecurityContext(gid);
							ctx.setExperimenter(expNode.getUserObjectId());
							m.put(ctx, def);
						}
					}
		    	}
			}
	    }
	    model.loadRefreshExperimenterData(m, null, -1, null, null);
		fireStateChange();
	}
	
    /**
     * Helper method to remove the collection of the specified nodes.
     * 
     * @param nodes The collection of node to remove.
     */
    private void removeNodes(List nodes)
    {
        TreeImageDisplay parentDisplay;
        if (getLastSelectedDisplay() == null) 
            parentDisplay = view.getTreeRoot();
        else {
            parentDisplay = getLastSelectedDisplay().getParentDisplay();
        }   
        if (parentDisplay == null) parentDisplay = view.getTreeRoot();
        setSelectedDisplay(parentDisplay);
        view.removeNodes(nodes, parentDisplay);
    }
    
    /**
     * Helper method to create the specified nodes.
     * 
     * @param nodes         The list of nodes to add the specified 
     *                      <code>display</code> node to.
     * @param display       The node to add to.
     * @param parentDisplay The parent of the node.
     */
    private void createNodes(List nodes, TreeImageDisplay display, 
                            TreeImageDisplay parentDisplay)
    {
        setSelectedDisplay(display);
        Object ho = display.getUserObject();
        if ((ho instanceof ProjectData) || (ho instanceof ScreenData))
        	display.setChildrenLoaded(Boolean.valueOf(true));
        else if (ho instanceof TagAnnotationData) { 
        	TagAnnotationData tag = (TagAnnotationData) ho;
        	if (TagAnnotationData.INSIGHT_TAGSET_NS.equals(tag.getNameSpace()))
        		display.setChildrenLoaded(Boolean.valueOf(true));
        	else display.setChildrenLoaded(Boolean.valueOf(false));
        } else {
        	display.setChildrenLoaded(Boolean.valueOf(false));
        }
        view.createNodes(nodes, display, parentDisplay);
        //Object o = display.getUserObject();
        countItems(null, display);
    }
    
    /**
     * Handles the node selection when the user clicks on find next or find 
     * previous.
     * 
     * @param node The newly selected node.
     */ 
    private void handleNodeDisplay(TreeImageDisplay node)
    {
        view.selectFoundNode(node);
    }
    
    /**
     * Controls if the passed node has to be saved before selecting a new node.
     * 
     * @param node The node to check.
     * @return <code>true</code> if we need to save data, <code>false</code>
     * 			otherwise.
     */
    private boolean hasDataToSave(TreeImageDisplay node)
    {
        if (model.getParentModel().hasDataToSave()) {
        	//toSelectAfterSave = node;
        	model.getParentModel().showPreSavingDialog();
        	return false;
        }
        return false;
    }

    /** Counts the tags used but not owned by the user. */
    private void countExperimenterDataInFolders()
    {
    	ContainerFinder finder = new ContainerFinder(ExperimenterData.class);
		accept(finder, TreeImageDisplayVisitor.TREEIMAGE_SET_ONLY);
		Set<TreeImageSet> nodes = finder.getContainerNodes();
		Iterator<TreeImageSet> i = nodes.iterator();
		TreeImageSet node;
		while (i.hasNext()) {
			node = i.next();
			if (node.getUserObject() instanceof ExperimenterData)
				countExperimenterImages(node);
		}
    }
    
	/** 
	 * Retrieves the nodes to count the value for.
	 *
	 * @param rootType The type of node to track.
	 * @param node The node to visit.
	 */
	private void countItems(List<Class> rootType, TreeImageDisplay node)
	{
		if (rootType == null) {
			int type = model.getBrowserType();
			if (type == PROJECTS_EXPLORER) {
				rootType = new ArrayList<Class>();
				rootType.add(DatasetData.class);
			} else if (type == TAGS_EXPLORER) {
				rootType = new ArrayList<Class>();
				rootType.add(TagAnnotationData.class);
			} else if (type == ADMIN_EXPLORER) {
				rootType = new ArrayList<Class>();
				rootType.add(GroupData.class);
			}
		} 
		if (rootType == null) {
			countExperimenterDataInFolders();
			return;
		}
		ContainerFinder finder = new ContainerFinder(rootType);
		Set<DataObject> items;
		Set<TreeImageSet> nodes;
		if (node != null) {
			node.accept(finder, TreeImageDisplayVisitor.TREEIMAGE_SET_ONLY);
			items = finder.getContainers();
			nodes = finder.getContainerNodes();
			if (items.size() == 0 && nodes.size() == 0) return;
			model.fireContainerCountLoading(items, nodes, node);
		} else {
			//
			TreeImageDisplay root = view.getTreeRoot();
			List l = root.getChildrenDisplay();
			Iterator i = l.iterator();
			while (i.hasNext()) {
				countItems(rootType, (TreeImageDisplay) i.next());
			}
		}
	}
	
	/** 
	 * Counts the nodes linked to the specified annotation.
	 *
	 * @param node The node of reference.
	 */
	private void countItemsInAnnotation(TreeImageSet node)
	{
		if (node == null) return;
		Object ho = node.getUserObject();
		List<Class> types = new ArrayList<Class>();
		if (ho instanceof TagAnnotationData) {
			types.add(DatasetData.class);
		}
		if (types.size() == 0) return;
		ContainerFinder finder = new ContainerFinder(types);
		node.accept(finder, TreeImageDisplayVisitor.TREEIMAGE_SET_ONLY);
		Set<DataObject> items = finder.getContainers();
		Set<TreeImageSet> nodes = finder.getContainerNodes();
		if (items.size() == 0 && nodes.size() == 0) return;
		model.fireContainerCountLoading(items, nodes, node);
	}

	/**
	 * Sets the selected node.
	 * 
	 * @param display The selected value.
	 * @param single  Pass <code>true</code> if the method is invoked for
	 *                single selection, <code>false</code> for multi-selection.
	 */
	private void setSelectedDisplay(TreeImageDisplay display, boolean single)
    {
    	switch (model.getState()) {
	    	//case LOADING_DATA:
	    	//case LOADING_LEAVES:
	    	case DISCARDED:
	    		throw new IllegalStateException(
	    				"This method cannot be invoked in the "+
	    		"DISCARDED state.");
    	}
    	hasDataToSave(display);
    	//if (hasDataToSave(display)) return;
    	TreeImageDisplay oldDisplay = model.getLastSelectedDisplay();
    	//if (oldDisplay != null && oldDisplay.equals(display)) return; 
    	TreeImageDisplay exp = null;
    	Object ho;
    	if (display != null) {
    		ho = display.getUserObject();
    		if (ho instanceof ExperimenterData) {
    			if (getBrowserType() != ADMIN_EXPLORER) {
    				exp = display;
        			display = null;
    			}
    		}
    	}
    	addComponent(null);
    	if (exp != null) model.setSelectedDisplay(exp, single);
    	else model.setSelectedDisplay(display, single);
    	//if (display == null) view.setNullSelectedNode();
    	if (oldDisplay != null && oldDisplay.equals(display)) {
    		ho = oldDisplay.getUserObject();
    		if (ho instanceof PlateData)
    			firePropertyChange(SELECTED_TREE_NODE_DISPLAY_PROPERTY, null, 
            			display);
    	} else {
    		firePropertyChange(SELECTED_TREE_NODE_DISPLAY_PROPERTY, oldDisplay, 
    				display);
    	}
    }
	
    /**
     * Creates a new instance.
     * The {@link #initialize() initialize} method should be called straight 
     * after to complete the MVC set up.
     * 
     * @param model The Model sub-component.
     */
    BrowserComponent(BrowserModel model)
    {
        if (model == null) throw new NullPointerException("No model.");
        this.model = model;
        controller = new BrowserControl(this);
        view = new BrowserUI();
    }
    
    /** 
     * Links up the MVC triad. 
     * 
     * @param exp The logged in experimenter.
     */
    void initialize(ExperimenterData exp)
    {
        model.initialize(this);
        controller.initialize(view);
        view.initialize(controller, model, exp);
    }
    
    /**
     * Returns the Model sub-component.
     * 
     * @return See above.
     */
    BrowserModel getModel() { return model; }
    
    /**
     * Implemented as specified by the {@link Browser} interface.
     * @see Browser#getState()
     */
    public int getState() { return model.getState(); }

    /**
     * Implemented as specified by the {@link Browser} interface.
     * @see Browser#activate()
     */
    public void activate()
    {
        int state = model.getState();
        switch (state) {
            case NEW:
            	if (model.getBrowserType() == ADMIN_EXPLORER) {
            		model.fireExperimenterDataLoading(null);
            		return;
            	}
            	TreeImageDisplay node = getLoggedExperimenterNode();
            	if (model.isSingleGroup()) node.setExpanded(true);
            	else node.getParentDisplay().setExpanded(true);
            	view.expandNode(node, true);
                break;
            case READY:
            	refreshBrowser(); //do we want to automatically refresh?
            	break;
            case DISCARDED:
                throw new IllegalStateException(
                        "This method can't be invoked in the DISCARDED state.");
            default:
                break;
        }
    }

    /**
     * Implemented as specified by the {@link Browser} interface.
     * @see Browser#discard()
     */
    public void discard()
    {
        if (model.getState() != DISCARDED) {
            model.discard();
            fireStateChange();
        }
    }

    /**
     * Implemented as specified by the {@link Browser} interface.
     * @see Browser#getUI()
     */
    public JComponent getUI()
    { 
        if (model.getState() == DISCARDED)
            throw new IllegalStateException(
                    "This method cannot be invoked in the DISCARDED state.");
        return view;
    }

    /**
     * Implemented as specified by the {@link Browser} interface.
     * @see Browser#getBrowserType()
     */
    public int getBrowserType() { return model.getBrowserType(); }

    /**
     * Implemented as specified by the {@link Browser} interface.
     * @see Browser#cancel()
     */
    public void cancel()
    { 
        int state = model.getState();
        if ((state == LOADING_DATA) || (state == LOADING_LEAVES)) {
            model.cancel();
            view.cancel(model.getLastSelectedDisplay()); 
            fireStateChange();
        }
    }
   
    /**
     * Implemented as specified by the {@link Browser} interface.
     * @see Browser#loadFilteredImagesForHierarchy()
     */
    public void loadFilteredImagesForHierarchy()
    {
        int state = model.getState();
        if ((state == DISCARDED) || (state == LOADING_LEAVES))
            throw new IllegalStateException(
                    "This method cannot be invoked in the DISCARDED or" +
                    "LOADING_LEAVES state.");
        //Check the filterType and editorType.
        if (model.getBrowserType() != Browser.IMAGES_EXPLORER)
            throw new IllegalArgumentException("Method should only be invoked" +
                    " by the Images Explorer.");
        //if (model.getFilterType() == NO_IMAGES_FILTER) 
        view.loadAction(view.getTreeRoot());
        //model.fireFilterDataLoading();
        model.getParentModel().setStatus(true, TreeViewer.LOADING_TITLE, false);
        fireStateChange();
    }

    /**
     * Implemented as specified by the {@link Browser} interface.
     * @see Browser#setLeaves(Set, TreeImageSet, TreeImageSet)
     */
    public void setLeaves(Collection leaves, TreeImageSet parent, 
    						TreeImageSet expNode)
    {
        if (model.getState() != LOADING_LEAVES) return;
        /*
            throw new IllegalStateException(
                    "This method can only be invoked in the LOADING_LEAVES "+
                    "state.");
        */
        if (leaves == null) throw new NullPointerException("No leaves.");
        Object ho = expNode.getUserObject();
        if (!(ho instanceof ExperimenterData))
        	throw new IllegalArgumentException("Experimenter not valid");
        if (model.getBrowserType() == FILE_SYSTEM_EXPLORER) {
        	model.getParentModel().setLeaves(parent, leaves);
        	model.setState(READY);
        	fireStateChange();
            return;
        }
        ExperimenterData exp = (ExperimenterData) ho;
        long userID = exp.getId();
       
        Set visLeaves = TreeViewerTranslator.transformHierarchy(leaves, userID, 
                                                                -1);
        view.setLeavesViews(visLeaves, parent);
        
        model.setState(READY);
        if (parent != null && 
        		parent.getUserObject() instanceof TagAnnotationData)
        	//countItems(TagAnnotationData.class);
        	countItemsInAnnotation(parent);
        if (model.getBrowserType() == TAGS_EXPLORER && 
        		parent instanceof TreeFileSet) {
        	List<Class> types = new ArrayList<Class>();
        	types.add(TagAnnotationData.class);
        	countItems(types, expNode);
        }
        Object p = null;
        if (parent != null && 
        		parent.getUserObject() instanceof PlateData) {
        	p = parent.getUserObject();
        }
        if (!(p instanceof PlateData))
        	model.getParentModel().setLeaves(parent, leaves);
        model.getParentModel().setStatus(false, "", true);
        fireStateChange();
    }
    
    /**
     * Implemented as specified by the {@link Browser} interface.
     * @see Browser#setSelectedDisplay(TreeImageDisplay)
     */
    public void setSelectedDisplay(TreeImageDisplay display)
    {
        setSelectedDisplay(display, true);
    }

    /**
     * Implemented as specified by the {@link Browser} interface.
     * @see Browser#showPopupMenu(int)
     */
    public void showPopupMenu(int index)
    {
        switch (model.getState()) {
            case LOADING_DATA:
            case LOADING_LEAVES:
            case DISCARDED:
            	return;
            	/*
                throw new IllegalStateException(
                        "This method cannot be invoked in the LOADING_DATA, "+
                        " LOADING_LEAVES or DISCARDED state.");
                        */
        }
        switch (index) {
        	case TreeViewer.FULL_POP_UP_MENU:
        	case TreeViewer.PARTIAL_POP_UP_MENU:
        	case TreeViewer.ADMIN_MENU:
        	case TreeViewer.CREATE_MENU_ADMIN:
        		break;
        	default:
        		throw new IllegalArgumentException("Menu not supported:" +
        											" "+index);
		}
        firePropertyChange(POPUP_MENU_PROPERTY, Integer.valueOf(-1), 
        		Integer.valueOf(index));
    }

    /**
     * Implemented as specified by the {@link Browser} interface.
     * @see Browser#getClickPoint()
     */
    public Point getClickPoint() { return model.getClickPoint(); }

    /**
     * Implemented as specified by the {@link Browser} interface.
     * @see Browser#getLastSelectedDisplay()
     */
    public TreeImageDisplay getLastSelectedDisplay()
    {
        return model.getLastSelectedDisplay();
    }
	
    /**
     * Implemented as specified by the {@link Browser} interface.
     * @see Browser#close()
     */
    public void close()
    {
        switch (model.getState()) {
            case LOADING_DATA:
            case LOADING_LEAVES:
            case DISCARDED:
                throw new IllegalStateException(
                        "This method can only be invoked in the LOADING_DATA, "+
                        " LOADING_LEAVES or DISCARDED state.");
        }
        firePropertyChange(CLOSE_PROPERTY, null, this);
    }

    /**
     * Implemented as specified by the {@link Browser} interface.
     * @see Browser#collapse(TreeImageDisplay)
     */
    public void collapse(TreeImageDisplay node)
    {
        if (node == null) return;
        view.collapsePath(node);
    }

    /**
     * Implemented as specified by the {@link Browser} interface.
     * @see Browser#expand(TreeImageDisplay)
     */
    public void expand(TreeImageDisplay node)
    {
        if (node == null) return;
        view.expandNode(node);
    }

    
    /**
     * Implemented as specified by the {@link Browser} interface.
     * @see Browser#accept(TreeImageDisplayVisitor)
     */
    public void accept(TreeImageDisplayVisitor visitor)
    {
        accept(visitor, TreeImageDisplayVisitor.ALL_NODES);
    }

    /**
     * Implemented as specified by the {@link Browser} interface.
     * @see Browser#accept(TreeImageDisplayVisitor, int)
     */
    public void accept(TreeImageDisplayVisitor visitor, int algoType)
    {
        view.setCursor(Cursor.getPredefinedCursor(Cursor.WAIT_CURSOR));
        view.getTreeRoot().accept(visitor, algoType);
        view.setCursor(Cursor.getPredefinedCursor(Cursor.DEFAULT_CURSOR));
    }

    /**
     * Implemented as specified by the {@link Browser} interface.
     * @see Browser#getTitle()
     */
    public String getTitle() { return view.getBrowserTitle(); }

    /**
     * Implemented as specified by the {@link Browser} interface.
     * @see Browser#getIcon()
     */
    public Icon getIcon()
    {
        IconManager im = IconManager.getInstance();
        switch (model.getBrowserType()) {
            case PROJECTS_EXPLORER:
                return im.getIcon(IconManager.PROJECT);//HIERARCHY_EXPLORER);
            case TAGS_EXPLORER:
                return im.getIcon(IconManager.TAG);//TAGS_EXPLORER);
            case IMAGES_EXPLORER:
                return im.getIcon(IconManager.DATE);//IMAGES_EXPLORER);
            case SCREENS_EXPLORER:
            	return im.getIcon(IconManager.SCREEN);//SCREENS_EXPLORER);
            case FILES_EXPLORER:
                return im.getIcon(IconManager.FILES_EXPLORER);
            case FILE_SYSTEM_EXPLORER:
                return im.getIcon(IconManager.FILE_SYSTEM_EXPLORER);
            case ADMIN_EXPLORER:
                return im.getIcon(IconManager.ADMIN);
        }
        return null;
    }

    /**
     * Implemented as specified by the {@link Browser} interface.
     * @see Browser#sortTreeNodes(int)
     */
    public void sortTreeNodes(int sortType)
    {
        switch (model.getState()) {
        	//case COUNTING_ITEMS:
            case LOADING_DATA:
            case LOADING_LEAVES:
            case DISCARDED:
                throw new IllegalStateException(
                        "This method cannot be invoked in the LOADING_DATA, "+
                        " LOADING_LEAVES or DISCARDED state.");
        }
        switch (sortType) {
            case SORT_NODES_BY_DATE:
            case SORT_NODES_BY_NAME:
                break;
            default:
                throw new IllegalArgumentException("SortType not supported.");
        }
        view.setCursor(Cursor.getPredefinedCursor(Cursor.WAIT_CURSOR));
        view.sortNodes(sortType);
        view.setCursor(Cursor.getPredefinedCursor(Cursor.DEFAULT_CURSOR));
    }
<<<<<<< HEAD
    
    /**
     * Implemented as specified by the {@link Browser} interface.
     * @see Browser#getRootID()
     */
    public long getRootID()
    {
        if (model.getState() == DISCARDED) return -1;
        	/*
		    throw new IllegalStateException(
                    "This method can't be invoked in the DISCARDED " +
                    "state.");*/
        return model.getRootID();
    }
=======
>>>>>>> 796354d3

    /**
     * Implemented as specified by the {@link Browser} interface.
     * @see Browser#setContainerCountValue(int, long, Set)
     */
    public void setContainerCountValue(long containerID, long value, 
    		Set<TreeImageSet> nodes)
    {
        //int state = model.getState();
        boolean b = model.setContainerCountValue(view.getTreeDisplay(), 
									containerID, value, nodes);
        if (b) 
        	view.getTreeDisplay().repaint();
        
        model.getParentModel().setStatus(false, "", true);
    }
    
    /**
     * Implemented as specified by the {@link Browser} interface.
     * @see Browser#setFoundInBrowser(Set)
     */
    public void setFoundInBrowser(Set nodes)
    {
        if (nodes == null || nodes.size() == 0) {
            model.setFoundNodes(null); // reset default value.
            model.setFoundNodeIndex(-1); // reset default value.
            view.getTreeDisplay().repaint();
            return;
        }
        List<Object> list = new ArrayList<Object>(nodes.size());
        Iterator i = nodes.iterator();
        
        final JTree tree = view.getTreeDisplay();
        while (i.hasNext()) 
            list.add(i.next());
        Comparator c = new Comparator() {
            public int compare(Object o1, Object o2)
            {
                TreeImageDisplay node1 = (TreeImageDisplay) o1;
                TreeImageDisplay node2 = (TreeImageDisplay) o2;
                int i1 = tree.getRowForPath(new TreePath(node1.getPath()));
                int i2 = tree.getRowForPath(new TreePath(node2.getPath()));
                return (i1-i2);
            }
        };
        Collections.sort(list, c);
        model.setFoundNodes(list);
        model.setFoundNodeIndex(0);
        handleNodeDisplay((TreeImageDisplay) list.get(0));
        tree.repaint();
    }

    /**
     * Implemented as specified by the {@link Browser} interface.
     * @see Browser#findNext()
     */
    public void findNext()
    {
        List l = model.getFoundNodes();
        if (l == null || l.size() == 0) return;
        int index = model.getFoundNodeIndex();
        int n = l.size()-1;
        if (index < n) index++; //not last element
        else if (index == n) index = 0;
        model.setFoundNodeIndex(index);
        handleNodeDisplay((TreeImageDisplay) l.get(index));
    }

    /**
     * Implemented as specified by the {@link Browser} interface.
     * @see Browser#findPrevious()
     */
    public void findPrevious()
    {
    	List l = model.getFoundNodes();
        if (l == null || l.size() == 0) return;
        int index = model.getFoundNodeIndex();
        if (index > 0)  index--; //not last element
        else if (index == 0)  index = l.size()-1;
        model.setFoundNodeIndex(index);
        handleNodeDisplay((TreeImageDisplay) l.get(index));
    }

    /**
     * Implemented as specified by the {@link Browser} interface.
     * @see Browser#setSelected(boolean)
     */
    public void setSelected(boolean b)
    {
        switch (model.getState()) {
	        //case LOADING_DATA:
	        //case LOADING_LEAVES:
	        //case COUNTING_ITEMS:
            //    return;
	        case DISCARDED:
	            throw new IllegalStateException(
	                    "This method can only be invoked in the " +
	                    "NEW or READY state.");
        }
        boolean old = model.isSelected();
        if (old == b) return;
        TreeImageDisplay[] nodes = model.getSelectedDisplays();
        //setSelectedDisplay(null); 24/03
        if (nodes != null && nodes.length == 1) {
        	TreeImageDisplay n = nodes[0];
        	if (!(n.getUserObject() instanceof ExperimenterData)) {
        		setSelectedDisplays(nodes, false);
        	}
        } else {
        	 setSelectedDisplays(nodes, false);
        }
        model.setSelected(b);
    }

    /**
     * Implemented as specified by the {@link Browser} interface.
     * @see Browser#refreshEdition(DataObject, int)
     */
    public void refreshEdition(DataObject object, DataObject parent, int op)
    {
        switch (model.getState()) {
            case NEW:
            case READY:   
                break;
            default:
            	throw new IllegalStateException("This method can only " +
            			"be invoked in the NEW or READY state.");
        }
        Object o = object;
        List nodes = null;
        TreeImageDisplay parentDisplay = null;
        TreeImageDisplay loggedUser = getLoggedExperimenterNode();
        if (op == TreeViewer.CREATE_OBJECT) {
            TreeImageDisplay node = getLastSelectedDisplay();
            if ((object instanceof ProjectData) ||
                (object instanceof ScreenData) ||
                ((object instanceof DatasetData) && parent == null) ||
                ((object instanceof TagAnnotationData) && parent == null)) {
                nodes = new ArrayList(1);
                nodes.add(loggedUser);
                parentDisplay = loggedUser;
                //nodes.add(view.getTreeRoot());
                //parentDisplay = view.getTreeRoot();
            } else if (parent != null)
                o = node.getUserObject();
        }
        if (nodes == null && parent == null) {
            EditVisitor visitor = new EditVisitor(this, o, null);
            //accept(visitor, TreeImageDisplayVisitor.ALL_NODES);
            loggedUser.accept(visitor, TreeImageDisplayVisitor.ALL_NODES);
            nodes = visitor.getFoundNodes();
        }
        if (parent != null) {
        	EditVisitor visitor = new EditVisitor(this, null, parent);
            loggedUser.accept(visitor, TreeImageDisplayVisitor.ALL_NODES);
            nodes = visitor.getParentNodes();
        }
        
        if (op == TreeViewer.UPDATE_OBJECT) view.updateNodes(nodes, object);
        else if (op == TreeViewer.REMOVE_OBJECT) removeNodes(nodes);
        else if (op == TreeViewer.CREATE_OBJECT) {
            long userID = model.getUserID();
            //Get the user node.
            if (parentDisplay == null)
            	parentDisplay = getLastSelectedDisplay();
            TreeImageDisplay newNode = 
            		TreeViewerTranslator.transformDataObject(object, userID, 
            								-1);
           
            createNodes(nodes, newNode, parentDisplay);
        }     
        setSelectedNode();
    }

    /**
     * Implemented as specified by the {@link Browser} interface.
     * @see Browser#onOrphanDataObjectCreated(DataObject)
     */
	public void onOrphanDataObjectCreated(DataObject data) 
	{
		int type = model.getBrowserType();
		if (data instanceof DatasetData) {
			if (type != PROJECTS_EXPLORER) return;
		} else if (data instanceof TagAnnotationData) {
			if (type != TAGS_EXPLORER) return;
		}
		TreeImageDisplay loggedUser = getLoggedExperimenterNode();
		List<TreeImageDisplay> nodes = new ArrayList<TreeImageDisplay>(1);
        nodes.add(loggedUser);
        long userID = model.getUserID();
        //long model.get
        createNodes(nodes, 
                TreeViewerTranslator.transformDataObject(data, userID, 
                        -1), loggedUser);
        setSelectedNode();
	}
	
    /**
     * Implemented as specified by the {@link Browser} interface.
     * @see Browser#getSelectedDisplays()
     */
    public TreeImageDisplay[] getSelectedDisplays()
    {
        return model.getSelectedDisplays();
    }

    /**
     * Implemented as specified by the {@link Browser} interface.
     * @see Browser#getSelectedDataObjects()
     */
    public List getSelectedDataObjects()
    {
    	TreeImageDisplay[] nodes = getSelectedDisplays();
    	if (nodes == null || nodes.length == 0) return null;
    	List<DataObject> objects = new ArrayList<DataObject>();
    	Object uo;
    	for (int i = 0; i < nodes.length; i++) {
			uo = nodes[i].getUserObject();
			if (uo instanceof DataObject) {
				objects.add((DataObject) uo);
			}
		}
    	return objects;
    }
    
    /**
     * Implemented as specified by the {@link Browser} interface.
     * @see Browser#setSelectedDisplays(TreeImageDisplay[], boolean)
     */
    public void setSelectedDisplays(TreeImageDisplay[] nodes, 
    		boolean expandParent)
    {
        if (nodes.length == 0) return;
        TreeImageDisplay[] oldNodes = model.getSelectedDisplays();
        boolean b = true;
        if (oldNodes != null && oldNodes.length > 1) b = false;
        if (nodes.length == 1 && b) {
        	setSelectedDisplay(nodes[0], true);
        	if (expandParent) {
        		TreeImageDisplay parent = nodes[0].getParentDisplay();
        		if (parent.getUserObject() instanceof ExperimenterData)
        			parent = nodes[0];
        		view.expandNode(parent);
        		view.setFoundNode(nodes);
        	}
        	return;
        }
        //TreeImageDisplay[] oldNodes = model.getSelectedDisplays();
        boolean flush = false;
        if (oldNodes.length >= nodes.length) flush = true;
        int n = nodes.length;
        TreeImageDisplay parent = null;
        for (int i = 0; i < n; i++) {
        	if (nodes[i] != null) {
        		parent = nodes[i].getParentDisplay();
        		if (parent != null && 
        			parent.getUserObject() instanceof ExperimenterData)
        			parent = nodes[i];
            	if (i == 0) model.setSelectedDisplay(nodes[i], flush);
            	else model.setSelectedDisplay(nodes[i], false);
        	}
		}
        if (parent != null && expandParent) {
        	view.setFoundNode(nodes);
        	view.expandNode(parent);
        }
        firePropertyChange(SELECTED_TREE_NODE_DISPLAY_PROPERTY, null, 
        		nodes[n-1]);
    }

    /**
     * Implemented as specified by the {@link Browser} interface.
     * @see Browser#onComponentStateChange(boolean)
     */
    public void onComponentStateChange(boolean b)
    {
        view.onComponentStateChange(b);
    }

    /**
     * Implemented as specified by the {@link Browser} interface.
     * @see Browser#isDisplayed()
     */
    public boolean isDisplayed() { return model.isDisplayed(); }

    /**
     * Implemented as specified by the {@link Browser} interface.
     * @see Browser#setDisplayed(boolean)
     */
    public void setDisplayed(boolean displayed)
    {
        if (model.getState() == DISCARDED)
            throw new IllegalStateException("This method cannot be invoked "+
                    "in the DISCARDED state.");
        model.setDisplayed(displayed);
    }

    /**
     * Implemented as specified by the {@link Browser} interface.
     * @see Browser#setRefreshedHierarchy(Map, Map)
     */
    public void setRefreshedHierarchy(Map nodes, Map expandedTopNodes)
    {
        if (model.getState() != LOADING_DATA)
            throw new IllegalStateException("This method cannot be invoked "+
                "in the LOADING_DATA state.");
        //long userID = model.getUserID();
        //long groupID = model.getUserGroupID();
        //view.setViews(TreeViewerTranslator.refreshHierarchy(nodes,
        //            expandedTopNodes, userID, groupID)); 
        countItems(null, null);
        model.getParentModel().setStatus(false, "", true);
        PartialNameVisitor v = new PartialNameVisitor(view.isPartialName());
		accept(v, TreeImageDisplayVisitor.TREEIMAGE_NODE_ONLY);
        fireStateChange(); 
    }
    
    /**
     * Implemented as specified by the {@link Browser} interface.
     * @see Browser#displaysImagesName()
     */
	public void displaysImagesName()
	{
		 if (model.getState() == DISCARDED)
			 throw new IllegalStateException("This method cannot be invoked "+
	                "in the DISCARDED state.");
		 PartialNameVisitor v = new PartialNameVisitor(view.isPartialName());
		 accept(v, TreeImageDisplayVisitor.TREEIMAGE_NODE_ONLY);
		 view.repaint();
	}

	/**
     * Implemented as specified by the {@link Browser} interface.
     * @see Browser#loadExperimenterData(TreeImageDisplay, TreeImageDisplay)
     */
	public void loadExperimenterData(TreeImageDisplay exp, TreeImageDisplay n)
	{
		if (exp == null)
			throw new IllegalArgumentException("Node not valid.");
		Object uo = exp.getUserObject();
		if (!(uo instanceof ExperimenterData || uo instanceof GroupData))
			throw new IllegalArgumentException("Node not valid.");
		switch (model.getState()) {
			case DISCARDED:
			case LOADING_LEAVES:
				return;
		}   
        if (n == null) model.fireExperimenterDataLoading((TreeImageSet) exp);
        else {
        	n.setToRefresh(false);
        	if (model.getBrowserType() == FILE_SYSTEM_EXPLORER) {
        		uo = n.getUserObject();
        		TreeImageDisplay expNode = BrowserFactory.getDataOwner(n);
				if (expNode == null) return;  
				Object ho = expNode.getUserObject();
				if (!(ho instanceof ExperimenterData)) return;
        		if (uo instanceof MultiImageData) {
        			MultiImageData mi = (MultiImageData) uo;
        			model.setState(LOADING_LEAVES);
					setLeaves(mi.getComponents(), (TreeImageSet) n, 
							(TreeImageSet) exp);
        		} else if (uo instanceof FileData) {
        			FileData dir = (FileData) uo;
        			if (dir.isHidden()) return;
        			if (dir.isDirectory()) {
        				//Check if data loaded
        				List<DataObject> list = new ArrayList<DataObject>();
        				if (n.isChildrenLoaded()) {
        					List children = n.getChildrenDisplay();
        					Iterator k = children.iterator();
        					TreeImageDisplay d;
        					Object o;
        					while (k.hasNext()) {
								d = (TreeImageDisplay) k.next();
								o = d.getUserObject();
								if (o instanceof DataObject) {
									list.add((DataObject) o);
								}
							}
        				} else {
        					long expID = ((ExperimenterData) ho).getId();
            				DataObject[] files = model.getFilesData(expID, dir);
            				if (files != null) {
            					for (int i = 0; i < files.length; i++) 
    								list.add(files[i]);
            				}
        				}
        				if (list.size() > 0) {
        					model.setState(LOADING_LEAVES);
        					setLeaves(list, (TreeImageSet) n, 
        							(TreeImageSet) exp);
        				}
        			}
        			return;
        		}
        	} else model.fireLeavesLoading(exp, n);
        }
        model.getParentModel().setStatus(true, TreeViewer.LOADING_TITLE, false);
        fireStateChange();
	}
	
	/**
     * Implemented as specified by the {@link Browser} interface.
     * @see Browser#setExperimenterData(TreeImageDisplay, Collection)
     */
	public void setExperimenterData(TreeImageDisplay expNode, Collection nodes)
	{
		int state = model.getState();
        if (state != LOADING_DATA)
            throw new IllegalStateException(
                    "This method can only be invoked in the LOADING_DATA "+
                    "state.");
        if (nodes == null) throw new NullPointerException("No nodes.");
      
        if (expNode == null)
        	throw new IllegalArgumentException("Experimenter node not valid.");
        Object uo = expNode.getUserObject();
        if (!(uo instanceof ExperimenterData))
        	throw new IllegalArgumentException("Experimenter node not valid.");
        ExperimenterData exp = (ExperimenterData) uo;
        Set convertedNodes = TreeViewerTranslator.transformHierarchy(nodes, 
					exp.getId(), -1);//exp.getDefaultGroup().getId());
        view.setExperimenterData(convertedNodes, expNode);
        model.setState(READY);
        
        countItems(null, expNode);
        countExperimenterDataInFolders();
        model.getParentModel().setStatus(false, "", true);
        //Visit the tree and
        switch(model.getBrowserType()) {
        	case Browser.PROJECTS_EXPLORER:
        	case Browser.SCREENS_EXPLORER:
        		//TODO: review that code to indicate the context.
        		ParentVisitor visitor = new ParentVisitor();
        		accept(visitor, ParentVisitor.TREEIMAGE_SET_ONLY);
        		EventBus bus = TreeViewerAgent.getRegistry().getEventBus();
        		bus.post(new ExperimenterLoadedDataEvent(visitor.getData()));
        }
        fireStateChange();
	}
	
	/**
     * Implemented as specified by the {@link Browser} interface.
     * @see Browser#addExperimenter(ExperimenterData, long)
     */
	public void addExperimenter(ExperimenterData experimenter, long groupID)
	{
		if (experimenter == null)
			throw new IllegalArgumentException("Experimenter cannot be null.");
		if (model.getBrowserType() == ADMIN_EXPLORER) return;
		TreeImageDisplay node = model.getLastSelectedDisplay();
		if (model.isSingleGroup()) {
			node = view.getTreeRoot();
		} else {
			//Find the group
			System.err.println("group:"+groupID);
			ExperimenterVisitor v = new ExperimenterVisitor(this, groupID);
			accept(v, TreeImageDisplayVisitor.TREEIMAGE_SET_ONLY);
			List<TreeImageDisplay> list = v.getNodes();
			if (list.size() == 0) return;
			node = list.get(0);
		}
		
		//Make sure the user is not already display
		List<TreeImageDisplay> nodes = new ArrayList<TreeImageDisplay>(1);
		nodes.add(new TreeImageSet(experimenter));
		SimilarNodesVisitor visitor = new SimilarNodesVisitor(nodes);
		node.accept(visitor, TreeImageDisplayVisitor.TREEIMAGE_SET_ONLY);
		
		if (visitor.getFoundNodes().size() > 0) return;
		setSelectedDisplay(null);
		view.addExperimenter(experimenter, node);
	}

	/**
     * Implemented as specified by the {@link Browser} interface.
     * @see Browser#removeExperimenter(ExperimenterData)
     */
	public void removeExperimenter(ExperimenterData exp)
	{
		if (exp == null)
			throw new IllegalArgumentException("Experimenter cannot be null.");
		view.removeExperimenter(exp);
	}

	/**
     * Implemented as specified by the {@link Browser} interface.
     * @see Browser#refreshExperimenterData()
     */
	public void refreshExperimenterData()
	{
		switch (model.getState()) {
	        case LOADING_DATA:
	        case LOADING_LEAVES:
	        	model.cancel();
	        	break;
	        case DISCARDED:
	        	//ignore
        	return;
		}
		TreeImageDisplay display;
		long id;
		RefreshVisitor v = new RefreshVisitor(this);
		if (model.getBrowserType() == ADMIN_EXPLORER) {
			display = view.getTreeRoot();
			id = TreeViewerAgent.getUserDetails().getId();
			//review for admin.
			display.accept(v, TreeImageDisplayVisitor.TREEIMAGE_SET_ONLY);
			RefreshExperimenterDef def = new RefreshExperimenterDef(
				(TreeImageSet) display, v.getFoundNodes(), 
				v.getExpandedTopNodes());
			Map<Long, RefreshExperimenterDef> 
				m = new HashMap<Long, RefreshExperimenterDef>(1);
			m.put(id, def);
			fireStateChange();
			//model.loadRefreshExperimenterData(m, null, -1, null, null);
			
		} else {
			display = model.getLastSelectedDisplay();
			if (display == null) return;
			Object ho = display.getUserObject();
			if (!(ho instanceof ExperimenterData)) return;
			refreshExperimenterData(Arrays.asList(display.getUserObjectId()));
		}
	}
	
	/**
     * Implemented as specified by the {@link Browser} interface.
     * @see Browser#getLoggedExperimenterNode()
     */
	public TreeImageDisplay getLoggedExperimenterNode()
	{
		SecurityContext ctx = model.getSecurityContext(null);
		long id = ctx.getGroupID();
		if (model.isSingleGroup()) id = -1;
		ExperimenterVisitor visitor = new ExperimenterVisitor(this, 
				model.getUserID(), id);
		accept(visitor, TreeImageDisplayVisitor.TREEIMAGE_SET_ONLY);
		List<TreeImageDisplay> nodes = visitor.getNodes();
		if (nodes.size() != 1) return null;
		return nodes.get(0);
	}
	
	
	/**
     * Implemented as specified by the {@link Browser} interface.
     * @see Browser#refreshLoggedExperimenterData()
     */
	public void refreshLoggedExperimenterData()
	{
		switch (model.getState()) {
	        case LOADING_DATA:
	        case LOADING_LEAVES:
	        	model.cancel();
	        	break;
	        case DISCARDED:
	        	//ignore
	    	return;
		}
		TreeImageDisplay node = getLoggedExperimenterNode();
		if (node == null) return;
		Object ho = node.getUserObject();
		if (!(ho instanceof ExperimenterData)) return;
		refreshExperimenterData(Arrays.asList(node.getUserObjectId()));
		fireStateChange();
	}
	
	/**
     * Implemented as specified by the {@link Browser} interface.
     * @see Browser#refreshTree(Object, DataObject)
     */
    public void refreshTree(Object refNode, DataObject toBrowse)
    { 
    	switch (model.getState()) {
	        case LOADING_DATA:
	        case LOADING_LEAVES:
	        	model.cancel();
	        	break;
	        case DISCARDED:
	        	//ignore
	        	return;
    	}

    	if (model.getBrowserType() == FILE_SYSTEM_EXPLORER) {
    		//view.loadFileSystem(true);
    		return;
    	}
    	if (model.getBrowserType() == ADMIN_EXPLORER) {
    		refreshExperimenterData();
    		return;
    	}

	    TreeImageDisplay root = view.getTreeRoot();
	    //root.setToRefresh(false);
	    
	    RefreshExperimenterDef def;
	    RefreshVisitor v = new RefreshVisitor(this);
	    int n = root.getChildCount();
	    Map<SecurityContext, RefreshExperimenterDef> 
	    	m = new HashMap<SecurityContext, RefreshExperimenterDef>(n);
	    Collection foundNodes;
	    Map topNodes;
	    int type = model.getBrowserType();
	    Iterator j;
	    TreeImageSet expNode, groupNode;
	    List children;
	    long gid;
	    SecurityContext ctx;
	    if (model.isSingleGroup()) {
	    	gid = model.getUserDetails().getDefaultGroup().getId();
	    	for (int i = 0; i < n; i++) {
	    		expNode = (TreeImageSet) root.getChildAt(i);
		    	if (expNode.isExpanded() && expNode.isChildrenLoaded()) {
		    		expNode.accept(v, 
							TreeImageDisplayVisitor.TREEIMAGE_SET_ONLY);
			    	foundNodes = v.getFoundNodes();
			    	topNodes = v.getExpandedTopNodes();
			    	//reset the flag 
			    	if (type == Browser.IMAGES_EXPLORER)
			    		countExperimenterImages(expNode);
			    	def = new RefreshExperimenterDef(expNode, 
			    			v.getFoundNodes(),
							v.getExpandedTopNodes());
			    	ctx = new SecurityContext(gid);
					ctx.setExperimenter(expNode.getUserObjectId());
					m.put(ctx, def);
		    	}
			}
	    } else {
	    	for (int i = 0; i < n; i++) {
		    	groupNode = (TreeImageSet) root.getChildAt(i);
		    	if (groupNode.isExpanded()) {
		    		gid = groupNode.getUserObjectId();
			    	children = groupNode.getChildrenDisplay();
			    	j = children.iterator();
			    	while (j.hasNext()) {
						expNode = (TreeImageSet) j.next();
						if (expNode.isChildrenLoaded()) {
							expNode.accept(v, 
									TreeImageDisplayVisitor.TREEIMAGE_SET_ONLY);
					    	foundNodes = v.getFoundNodes();
					    	topNodes = v.getExpandedTopNodes();
					    	//reset the flag 
					    	if (type == Browser.IMAGES_EXPLORER)
					    		countExperimenterImages(expNode);
					    	def = new RefreshExperimenterDef(expNode, 
					    			v.getFoundNodes(),
									v.getExpandedTopNodes());
					    	ctx = new SecurityContext(gid);
							ctx.setExperimenter(expNode.getUserObjectId());
							m.put(ctx, def);
						}
					}
		    	}
			}
	    }
	    
	    if (m.size() == 0) return;
	    model.loadRefreshExperimenterData(m, null, -1, refNode, toBrowse);
		fireStateChange();
    }

    /**
     * Implemented as specified by the {@link Browser} interface.
     * @see Browser#setRefreshExperimenterData(Map, Class, long)
     */
	public void setRefreshExperimenterData(
			Map<SecurityContext, RefreshExperimenterDef> 
		nodes, Class type, long id)
	{
		//TODO: Should reselect the node previously selected.
		if (nodes == null || nodes.size() == 0) {
			model.setSelectedDisplay(null, true);
			model.setState(READY);
			countItems(null, null);
			if (model.getBrowserType() == TAGS_EXPLORER)
				countExperimenterDataInFolders();
			model.getParentModel().setStatus(false, "", true);
			return;
		}
		Iterator i = nodes.entrySet().iterator();
		RefreshExperimenterDef node;
		TreeImageSet expNode;
		ExperimenterData exp;
		Set convertedNodes;
		long userId;
		Entry entry;
		int browserType = model.getBrowserType();
		Map<Integer, Set> results;
		SecurityContext ctx;
		while (i.hasNext()) {
			entry = (Entry) i.next();
			ctx = (SecurityContext) entry.getKey();
			//userId = (Long)
			node = (RefreshExperimenterDef) entry.getValue();
			expNode = node.getExperimenterNode();
			exp = (ExperimenterData) expNode.getUserObject();
			if (browserType == IMAGES_EXPLORER || browserType == FILES_EXPLORER)
			{
				results = TreeViewerTranslator.refreshFolderHierarchy(
							(Map) node.getResults(), exp.getId(), -1);
				view.refreshFolder(expNode, results);
			} else {
				convertedNodes = TreeViewerTranslator.refreshHierarchy(
						(Map) node.getResults(), node.getExpandedTopNodes(), 
						exp.getId(), -1);
				view.setExperimenterData(convertedNodes, expNode);
			}
		}
		//expand the nodes.
		i = nodes.entrySet().iterator();
		Map m;
		Iterator j;
		Entry e;
		NodesFinder finder;
		if (type == null) {
			List l;
			Iterator k;
			Set<TreeImageDisplay> found;
			while (i.hasNext()) {
				//userId = (Long) i.next();
				//node = nodes.get(userId);
				entry = (Entry) i.next();
				//userId = (Long)
				node = (RefreshExperimenterDef) entry.getValue();
				expNode = node.getExperimenterNode();
				if (expNode.isExpanded()) {
					m = node.getExpandedTopNodes();
					if (m != null && m.size() > 0 && 
							node.getExpandedNodes().size() == 0) {
						j = m.entrySet().iterator();
						while (j.hasNext()) {
							e = (Entry) j.next();
							finder = new NodesFinder((Class) e.getKey(), 
									(List) e.getValue());
							accept(finder);
							found = finder.getNodes();
							if (found.size() > 0) {
								k = found.iterator();
								while (k.hasNext()) {
									view.expandNode((TreeImageDisplay) k.next());
								}
							}
						}
					} else view.expandNode(expNode);
				}
			}
		}
		
		model.setSelectedDisplay(null, true);
		model.setState(READY);
		switch (model.getBrowserType()) {
			case TAGS_EXPLORER:
				List<Class> types = new ArrayList<Class>();
				types.add(TagAnnotationData.class);
				types.add(DatasetData.class);
				countItems(types, null);
				countExperimenterDataInFolders();
				break;
			case ADMIN_EXPLORER:
				countItems(null, null);
				break;
			default:
				TreeImageDisplay root = view.getTreeRoot();
				TreeImageSet groupNode;
				for (int k = 0; k < root.getChildCount(); k++) {
					groupNode = (TreeImageSet) root.getChildAt(k);
					if (groupNode.isExpanded()) {
						countItems(null, groupNode);
					}
				}
		}	
		model.getParentModel().setStatus(false, "", true);
		PartialNameVisitor v = new PartialNameVisitor(view.isPartialName());
		accept(v, TreeImageDisplayVisitor.TREEIMAGE_NODE_ONLY);
		if (ProjectData.class.equals(type) || DatasetData.class.equals(type) ||
        		ScreenData.class.equals(type)) {
        	finder = new NodesFinder(type, id);
			accept(finder);
			Set<TreeImageDisplay> found = finder.getNodes();
			if (found.size() > 0) {
				Iterator<TreeImageDisplay> n = found.iterator();
				TreeImageDisplay display;
				if (DatasetData.class.equals(type)) {
					while (n.hasNext()) {
						display = n.next();
						setSelectedDisplay(display);
						view.expandNode(display, true);
					}
				} else {
					while (n.hasNext()) {
						setSelectedDisplay(n.next());
					}
				}	
			}
        }
		switch(model.getBrowserType()) {
	    	case Browser.PROJECTS_EXPLORER:
	    	case Browser.SCREENS_EXPLORER:
	    		ParentVisitor visitor = new ParentVisitor();
	    		accept(visitor, ParentVisitor.TREEIMAGE_SET_ONLY);
	    		EventBus bus = TreeViewerAgent.getRegistry().getEventBus();
	    		bus.post(new ExperimenterLoadedDataEvent(visitor.getData()));
    	}
		fireStateChange(); 
	}

    /**
     * Implemented as specified by the {@link Browser} interface.
     * @see Browser#countExperimenterImages(TreeImageDisplay)
     */
	public void countExperimenterImages(TreeImageDisplay expNode)
	{
		if (expNode == null || 
			!(expNode.getUserObject() instanceof ExperimenterData))
			throw new IllegalArgumentException("Node not valid.");
		switch (model.getState()) {
			case DISCARDED:
			case LOADING_LEAVES:
				throw new IllegalStateException(
	                    "This method cannot be invoked in the DISCARDED or" +
	                    "LOADING_LEAVES state.");
		}  
		int browserType = model.getBrowserType();
		if (!(browserType == IMAGES_EXPLORER || browserType == FILES_EXPLORER
			|| browserType == TAGS_EXPLORER))
			return;
        model.fireCountExperimenterImages((TreeImageSet) expNode);
        model.getParentModel().setStatus(true, TreeViewer.LOADING_TITLE, false);
        fireStateChange();
	}

    /**
     * Implemented as specified by the {@link Browser} interface.
     * @see Browser#setExperimenterCount(TreeImageSet, int, int)
     */
	public void setExperimenterCount(TreeImageSet expNode, int index, Object v)
	{
		if (expNode == null || 
				!(expNode.getUserObject() instanceof ExperimenterData))
				throw new IllegalArgumentException("Node not valid.");
		int browserType = model.getBrowserType();
		if (!(browserType == IMAGES_EXPLORER || browserType == FILES_EXPLORER
				|| browserType == TAGS_EXPLORER))
			return;
		boolean b = model.setExperimenterCount(expNode, index);
		if (index != -1 && v != null) {
			view.setCountValues(expNode, index, v);
		}
		if (b) view.getTreeDisplay().repaint();
	    model.getParentModel().setStatus(false, "", true);
	    fireStateChange();
	}

	/**
	 * Implemented as specified by the {@link Browser} interface.
	 * @see Browser#getNodeOwner(TreeImageDisplay)
	 */
	public ExperimenterData getNodeOwner(TreeImageDisplay node)
	{
		if (node == null) 
			throw new IllegalArgumentException("No node specified.");
		TreeImageDisplay n = BrowserFactory.getDataOwner(node);
		if (n == null) return model.getUserDetails();
		return (ExperimenterData) n.getUserObject();
	}
	
	/**
	 * Implemented as specified by the {@link Browser} interface.
	 * @see Browser#getSecurityContext(TreeImageDisplay)
	 */
	public SecurityContext getSecurityContext(TreeImageDisplay node)
	{
		return model.getSecurityContext(node);
	}
	
	/**
	 * Implemented as specified by the {@link Browser} interface.
	 * @see Browser#getClickComponent()
	 */
	public JComponent getClickComponent()
	{
		if (model.getState() == DISCARDED)
			throw new IllegalStateException("This method cannot be invoked " +
					"in the DISCARDED state.");
		return view.getTreeDisplay();
	}
	
	/**
	 * Implemented as specified by the {@link Browser} interface.
	 * @see Browser#setSelected(boolean)
	 */
    public void setSelectedNode()
    {
    	if (toSelectAfterSave == null) return;
    	setSelectedDisplay(toSelectAfterSave);
    	toSelectAfterSave = null;
    }

    /**
	 * Implemented as specified by the {@link Browser} interface.
	 * @see Browser#refreshAdmin(Object)
	 */
	public void refreshAdmin(Object data)
	{
		if (model.getState() == DISCARDED) return;
		if (model.getBrowserType() == ADMIN_EXPLORER) {
			//visit the browser
			TreeImageDisplay node = model.getLastSelectedDisplay();
			refreshBrowser();
			setSelectedDisplay(node, true);
		} else {
			if (data instanceof ExperimenterData) {
				ExperimenterData exp = (ExperimenterData) data;
				ExperimenterVisitor v = new ExperimenterVisitor(this,
						exp.getId(), -1);
				accept(v, TreeImageDisplayVisitor.TREEIMAGE_SET_ONLY);
				List<TreeImageDisplay> l = v.getNodes();
				Iterator<TreeImageDisplay> i = l.iterator();
				TreeImageDisplay n;
				while (i.hasNext()) {
					n = i.next();
					n.setUserObject(model.getUserDetails());
					view.reloadNode(n);
				}
			}
		}
	}

	/**
	 * Implemented as specified by the {@link Browser} interface.
	 * @see Browser#browse(TreeImageDisplay, DataObject, boolean)
	 */
	public void browse(TreeImageDisplay node, DataObject data, 
			boolean withThumbnails)
	{
		//if (node == null) return;
		model.getParentModel().browse(node, data, withThumbnails);
	}

	/**
	 * Implemented as specified by the {@link Browser} interface.
	 * @see Browser#onSelectedNode(Object, Object, Boolean)
	 */
	public void onSelectedNode(Object parent, Object selected, 
					Boolean multiSelection)
	{
		TreeImageDisplay foundNode;
		if (selected instanceof DataObject) {
			NodeSelectionVisitor visitor = new NodeSelectionVisitor(parent, 
													(DataObject) selected);
			accept(visitor);
			foundNode = visitor.getSelectedNode();
			if (foundNode != null) {		
				if (multiSelection) model.addFoundNode(foundNode);
				else model.setSelectedDisplay(foundNode, true);
				view.setFoundNode(model.getSelectedDisplays());
			} else 
				view.setFoundNode(null);
		} else if (selected instanceof TreeImageDisplay) {
			foundNode = (TreeImageDisplay) selected;
			if (multiSelection) model.addFoundNode(foundNode);
			else model.setSelectedDisplay(foundNode, true);
			view.setFoundNode(model.getSelectedDisplays());
		} else if (selected instanceof List) {
			NodeSelectionVisitor visitor = new NodeSelectionVisitor(parent, 
					(List<DataObject>) selected);
			accept(visitor);
			List<TreeImageDisplay> nodes = visitor.getSelectedNodes();
			if (nodes.size() == 0) {
				view.setFoundNode(null);
			} else if (nodes.size() == 1) {
				model.setSelectedDisplay(nodes.get(0), true);
				view.setFoundNode(model.getSelectedDisplays());
			} else {
				model.setSelectedDisplay(null, true);
				Iterator<TreeImageDisplay> i = nodes.iterator();
				while (i.hasNext())
					model.addFoundNode(i.next());
				view.setFoundNode(model.getSelectedDisplays());
			}
		}
	}
	
	/**
	 * Implemented as specified by the {@link Browser} interface.
	 * @see Browser#onDeselectedNode(Object, Object, Boolean)
	 */
	public void onDeselectedNode(Object parent, Object selected, 
			Boolean multiSelection)
	{
		if (selected instanceof DataObject) {
			NodeSelectionVisitor visitor = new NodeSelectionVisitor(parent, 
													(DataObject) selected);
			accept(visitor);
			TreeImageDisplay foundNode = visitor.getSelectedNode();
			if (foundNode != null) {
				model.removeDisplay(foundNode);
				view.setFoundNode(model.getSelectedDisplays());
			} else 
				view.setFoundNode(null);
		}
		
	}

	/**
	 * Implemented as specified by the {@link Browser} interface.
	 * @see Browser#setTimeIntervalImages(Set, TreeImageTimeSet)
	 */
	public void setTimeIntervalImages(Set set, TreeImageTimeSet node)
	{
		model.getParentModel().browseTimeInterval(node, set);
	}
	
	/**
	 * Implemented as specified by the {@link Browser} interface.
	 * @see Browser#onImportFinished(List)
	 */
	public void onImportFinished(List<TreeImageDisplay> nodes)
	{
		if (model.getState() == DISCARDED) return;
		if (nodes == null) return;
		//reload the node.
		
		Iterator<TreeImageDisplay> i;
		TreeImageDisplay n;
		Object ho;
		
		switch (model.getBrowserType()) {
			case PROJECTS_EXPLORER:
				SimilarNodesVisitor v = new SimilarNodesVisitor(nodes);
				accept(v, TreeImageDisplayVisitor.TREEIMAGE_SET_ONLY);
				nodes = v.getFoundNodes();
				i = nodes.iterator();
				while (i.hasNext()) {
					n = i.next();
					ho = n.getUserObject();
					if (ho instanceof DatasetData) {
						view.reloadContainer(n);
					}
				}
				break;
		}
	}
	
	/**
	 * Implemented as specified by the {@link Browser} interface.
	 * @see Browser#setImportedFile(ImageData)
	 */
	public void setImportedFile(ImageData image)
	{
		if (model.getState() == DISCARDED) return;
		if (image == null) return;
		model.addImportedImage(image);
	}
	
	/**
	 * Implemented as specified by the {@link Browser} interface.
	 * @see Browser#isFileImported(String)
	 */
	public boolean isFileImported(String path)
	{
		if (model.getState() == DISCARDED) return false;
		return model.isFileImported(path);
	}

	/**
	 * Implemented as specified by the {@link Browser} interface.
	 * @see Browser#deleteObjects(List)
	 */
	public void deleteObjects(List nodes)
	{
		model.getParentModel().deleteObjects(nodes);
	}

	/**
	 * Implemented as specified by the {@link Browser} interface.
	 * @see Browser#showMenu(int, Component, Point)
	 */
	public void showMenu(int index, Component invoker, Point loc)
	{
		model.getParentModel().showMenu(index, invoker, loc);
	}

	/**
	 * Implemented as specified by the {@link Browser} interface.
	 * @see Browser#refreshBrowser()
	 */
	public void refreshBrowser()
	{
		model.getParentModel().refreshTree();
	}
	
	/**
	 * Implemented as specified by the {@link Browser} interface.
	 * @see Browser#removeTreeNodes(Collection)
	 */
	public void removeTreeNodes(Collection<TreeImageDisplay> nodes)
	{
		if (nodes == null) return;
		Iterator<TreeImageDisplay> i = nodes.iterator();
		TreeImageDisplay node;
		TreeImageDisplay parent;
		while (i.hasNext()) {
			node = i.next();
			parent = node.getParentDisplay();
			if (parent != null) {
				parent.removeChildDisplay(node);
				node.removeFromParent();
				view.reloadNode(parent);
			}
		}
	}

	/**
	 * Implemented as specified by the {@link Browser} interface.
	 * @see Browser#reActivate()
	 */
	public void reActivate()
	{
		view.reActivate();
		if (!model.isSelected()) return;
		//Reload data.
		//TreeImageDisplay node = getLoggedExperimenterNode();
    	//view.expandNode(node, true);
	}

	/**
	 * Implemented as specified by the {@link Browser} interface.
	 * @see Browser#setRepositories(TreeImageDisplay, FSFileSystemView)
	 */
	public void setRepositories(TreeImageDisplay expNode,
			FSFileSystemView systemView)
	{
		int state = model.getState();
        if (state != LOADING_DATA)
            throw new IllegalStateException(
                    "This method can only be invoked in the LOADING_DATA "+
                    "state.");
        if (model.getBrowserType() != FILE_SYSTEM_EXPLORER) return;
        if (systemView == null) 
        	throw new NullPointerException("No File System.");
      
        if (expNode == null)
        	throw new IllegalArgumentException("Experimenter node not valid.");
        Object uo = expNode.getUserObject();
        if (!(uo instanceof ExperimenterData))
        	throw new IllegalArgumentException("Experimenter node not valid.");
        model.setRepositories(systemView);
    	view.loadFileSystem(expNode);
        countItems(null, expNode);
        model.getParentModel().setStatus(false, "", true);
        fireStateChange();
	}

	/**
	 * Implemented as specified by the {@link Browser} interface.
	 * @see Browser#setGroups(Set, List)
	 */
	public void setGroups(Collection groups, List expanded)
	{
		int state = model.getState();
        if (state != LOADING_DATA) return;
        /*
            throw new IllegalStateException(
                    "This method can only be invoked in the LOADING_DATA "+
                    "state.");
                    */
        if (model.getBrowserType() != ADMIN_EXPLORER) return;
		Set nodes = TreeViewerTranslator.transformGroups(groups);
		view.setGroups(nodes, expanded);
		model.setState(READY);
		countItems(null, null);
        model.getParentModel().setStatus(false, "", true);
        fireStateChange();
	}

	/**
	 * Implemented as specified by the {@link Browser} interface.
	 * @see Browser#register(DataObject)
	 */
	public boolean register(DataObject file)
	{
		if (file == null)
			throw new IllegalArgumentException("No file to register.");
		if (model.getBrowserType() != FILE_SYSTEM_EXPLORER) return false;
		if (!(file instanceof FileData || file instanceof ImageData))
			return false;
		if (file.getId() > 0) return false;
		try {
			TreeImageDisplay d = model.getLastSelectedDisplay();
			TreeImageDisplay exp = BrowserFactory.getDataOwner(d);
			if (exp == null) return false;
			Object ho  = exp.getUserObject();
			if (!(ho instanceof ExperimenterData)) return false;
			long id = ((ExperimenterData) ho).getId();
			if (file instanceof ImageData) {
				ImageData img = (ImageData) file;
				if (img.getIndex() >= 0) {
					TreeImageDisplay pd = d.getParentDisplay();
					if (pd == null) return false;
					if (!(pd.getUserObject() instanceof MultiImageData))
						return false;
					file = (DataObject) pd.getUserObject();
				}
			}
			DataObject o = model.getRepositories(id).register(file);
			if (o == null) return false;
		} catch (FSAccessException e) {
			LogMessage msg = new LogMessage();
			msg.print("Cannot register the object.");
			msg.print(e);
			TreeViewerAgent.getRegistry().getLogger().error(this, msg);
			return false;
		}
		view.repaint();
		return true;
	}

	/**
	 * Implemented as specified by the {@link Browser} interface.
	 * @see Browser#setExperimenters(TreeImageSet, Collection)
	 */
	public void setExperimenters(TreeImageSet node, List result)
	{
		if (result.size() != 1) return;
		Object ho = result.get(0);
		node.setUserObject(ho);
		GroupData g = (GroupData) ho;
		Set nodes = TreeViewerTranslator.transformExperimenters(
				g.getExperimenters());
		view.setLeavesViews(nodes, node);
		model.setState(READY);
		model.getParentModel().setLeaves(node, g.getExperimenters());
		model.getParentModel().setStatus(false, "", true);
		fireStateChange();
	}

	/**
	 * Implemented as specified by the {@link Browser} interface.
	 * @see Browser#isObjectWritable(Object)
	 */
	public boolean isUserOwner(Object ho)
	{
		return model.getParentModel().isUserOwner(ho);
	}

	/**
	 * Implemented as specified by the {@link TreeViewer} interface.
	 * @see Browser#canDeleteObject(Object)
	 */
	public boolean canDeleteObject(Object ho)
	{
		return model.getParentModel().canDeleteObject(ho);
	}
	
	/**
	 * Implemented as specified by the {@link Browser} interface.
	 * @see Browser#expandUser()
	 */
	public void expandUser()
	{
		if (model.getState() == DISCARDED) return;
		SecurityContext ctx = model.getSecurityContext(
				model.getLastSelectedDisplay());
		long id = model.getUserID();
		ExperimenterVisitor v = new ExperimenterVisitor(this, id,
				ctx.getGroupID());
		accept(v, TreeImageDisplayVisitor.TREEIMAGE_SET_ONLY);
		List<TreeImageDisplay> values = v.getNodes();
		if (values.size() != 1) return;
		TreeImageDisplay n = values.get(0);
		if (!n.isExpanded()) view.expandNode(n);
	}

	/**
	 * Implemented as specified by the {@link Browser} interface.
	 * @see Browser#expandUser()
	 */
	public void resetPassword(String value)
	{
		if (model.getState() == DISCARDED) return;
		model.getParentModel().resetPassword(value);
	}
	
	/**
	 * Implemented as specified by the {@link Browser} interface.
	 * @see Browser#refreshBrowser(Class, long)
	 */
	public void refreshBrowser(Class type, long id)
	{
		if (ProjectData.class.equals(type) || 
				DatasetData.class.equals(type) || 
				ScreenData.class.equals(type)) {
		    ExperimenterVisitor visitor = new ExperimenterVisitor(this, -1, -1);
		    accept(visitor, TreeImageDisplayVisitor.TREEIMAGE_SET_ONLY);
		    List<TreeImageDisplay> nodes = visitor.getNodes();
		    if (nodes.size() == 0) return;
		    Iterator<TreeImageDisplay> i = nodes.iterator();
		    List<Long> ids = new ArrayList<Long>(nodes.size());
		    while (i.hasNext()) {
		    	ids.add(i.next().getUserObjectId());
			}
		    refreshExperimenterData(ids);
		}
	}

	/**
	 * Implemented as specified by the {@link Browser} interface.
	 * @see Browser#addComponent(JComponent)
	 */
	public void addComponent(JComponent component)
	{
		if (getBrowserType() != SCREENS_EXPLORER) return;
		view.addComponent(component);
	}
	
	/**
	 * Implemented as specified by the {@link Browser} interface.
	 * @see Browser#loadDirectory(TreeImageDisplay)
	 */
	public void loadDirectory(TreeImageDisplay display)
	{
		if (display == null) return;
		Object ho = display.getUserObject();
		if (!(ho instanceof FileData)) return;
		FileData f = (FileData) ho;
		if (f.isDirectory()) {
			if (!display.isChildrenLoaded())
				view.loadFile(display);
			//model.getParentModel().browse(display, true);
		}
	}

	/**
	 * Implemented as specified by the {@link Browser} interface.
	 * @see Browser#getNodesForUser(long, TreeImageDisplay)
	 */
	public List<TreeImageDisplay> getNodesForUser(long userID, TreeImageDisplay
			node)
	{
		if (model.getState() == DISCARDED) return null;
		if (userID < 0) return null;
		SecurityContext context = model.getSecurityContext(node);
		ExperimenterVisitor v = new ExperimenterVisitor(this, userID, 
				context.getGroupID());
		accept(v, TreeImageDisplayVisitor.TREEIMAGE_SET_ONLY);
		List<TreeImageDisplay> nodes = v.getNodes();
		if (nodes .size() != 1) return new ArrayList<TreeImageDisplay>();
		TreeImageDisplay n = nodes.get(0);
		return n.getChildrenDisplay();
	}

	/**
	 * Implemented as specified by the {@link Browser} interface.
	 * @see Browser#rejectTransfer()
	 */
	public void rejectTransfer()
	{
		JTree tree = view.getTreeDisplay();
		if (tree instanceof DnDTree) {
			((DnDTree) tree).reset();
		}
	}

	/**
     * Implemented as specified by the {@link Browser} interface.
     * @see Browser#setUserGroup(GroupData, boolean)
     */
	public void setUserGroup(GroupData group, boolean add)
	{
		if (group == null)
			throw new IllegalArgumentException("Group cannot be null.");
		view.setUserGroup(group, add);
	}

	/**
     * Implemented as specified by the {@link Browser} interface.
     * @see Browser#removeGroup(GroupData)
     */
	public void removeGroup(GroupData group)
	{
		if (group == null) return;
		view.removeGroup(group);
	}

}<|MERGE_RESOLUTION|>--- conflicted
+++ resolved
@@ -755,23 +755,6 @@
         view.sortNodes(sortType);
         view.setCursor(Cursor.getPredefinedCursor(Cursor.DEFAULT_CURSOR));
     }
-<<<<<<< HEAD
-    
-    /**
-     * Implemented as specified by the {@link Browser} interface.
-     * @see Browser#getRootID()
-     */
-    public long getRootID()
-    {
-        if (model.getState() == DISCARDED) return -1;
-        	/*
-		    throw new IllegalStateException(
-                    "This method can't be invoked in the DISCARDED " +
-                    "state.");*/
-        return model.getRootID();
-    }
-=======
->>>>>>> 796354d3
 
     /**
      * Implemented as specified by the {@link Browser} interface.
