--- conflicted
+++ resolved
@@ -60,12 +60,7 @@
 import org.openmicroscopy.shoola.agents.measurement.ServerSideROILoader;
 import org.openmicroscopy.shoola.agents.measurement.util.FileMap;
 import org.openmicroscopy.shoola.agents.util.EditorUtil;
-<<<<<<< HEAD
-=======
 import org.openmicroscopy.shoola.agents.util.ViewerSorter;
-import org.openmicroscopy.shoola.env.data.DSAccessException;
-import org.openmicroscopy.shoola.env.data.DSOutOfServiceException;
->>>>>>> 48edaf03
 import org.openmicroscopy.shoola.env.data.OmeroImageService;
 import org.openmicroscopy.shoola.env.data.OmeroMetadataService;
 import org.openmicroscopy.shoola.env.data.model.DeletableObject;
@@ -205,36 +200,11 @@
     /** The security context.*/
     private SecurityContext ctx;
     
-<<<<<<< HEAD
     /** The enumerations to save.*/
     private Map<Integer, List<EnumerationObject>> enumerations;
-    
-    /** 
-	 * Sorts the passed nodes by row.
-	 * 
-	 * @param nodes The nodes to sort.
-	 * @return See above.
-	 */
-	private List sortROIShape(List nodes)
-	{
-		Comparator c = new Comparator() {
-            public int compare(Object o1, Object o2)
-            {
-            	long i1 = ((ROIShape) o1).getID();
-            	long i2 = ((ROIShape) o2).getID();
-                int v = 0;
-                if (i1 < i2) v = -1;
-                else if (i1 > i2) v = 1;
-                return v;
-            }
-        };
-        Collections.sort(nodes, c);
-		return nodes;
-	}
-=======
+	
     /** The sorter to order shapes.*/
     private ViewerSorter sorter;
->>>>>>> 48edaf03
 	
 	/**
 	 * Map figure attributes to ROI and ROIShape annotations where necessary. 
