--- conflicted
+++ resolved
@@ -52,15 +52,10 @@
 import org.openmicroscopy.shoola.agents.util.SelectionWizard;
 import org.openmicroscopy.shoola.env.config.Registry;
 import org.openmicroscopy.shoola.env.data.model.DeletableObject;
-<<<<<<< HEAD
-import org.openmicroscopy.shoola.env.data.model.ROIResult;
-import org.openmicroscopy.shoola.env.data.util.SecurityContext;
-=======
 
 import omero.gateway.SecurityContext;
 import omero.gateway.model.ROIResult;
 
->>>>>>> b2091d5a
 import org.openmicroscopy.shoola.env.data.util.StructuredDataResults;
 import org.openmicroscopy.shoola.env.event.EventBus;
 
@@ -1160,7 +1155,6 @@
                 f.setAttribute(AnnotationKeys.TAG, sd);
                 shapes.add(f.getROIShape());
             }
-<<<<<<< HEAD
         }
 	    if (CollectionUtils.isNotEmpty(shapes)) {
 	        view.displayAnnotations(shapes);
@@ -1224,71 +1218,6 @@
                 }
             }
         }
-=======
-        }
-	    if (CollectionUtils.isNotEmpty(shapes)) {
-	        view.displayAnnotations(shapes);
-	    }
-	}
-
-	/**
-	 * Converts the results map.
-	 *
-	 * @param result The map to handle
-	 * @param type The type of object to look for or <code>null</code>.
-	 * @return See above.
-	 */
-	private Map<Long, StructuredDataResults> convertMap(
-	        Map<DataObject, StructuredDataResults> result, Class<?> type) {
-	    Map<Long, StructuredDataResults> r = new HashMap<Long, StructuredDataResults>();
-	    Entry<DataObject, StructuredDataResults> e;
-	    Iterator<Entry<DataObject, StructuredDataResults>>
-	    i = result.entrySet().iterator();
-	    while (i.hasNext()) {
-            e = i.next();
-            if (type == null) {
-                r.put(e.getKey().getId(), e.getValue());
-            } else {
-                if (e.getKey().getClass().equals(type)) {
-                    r.put(e.getKey().getId(), e.getValue());
-                }
-            }
-        }
-	    return r;
-	}
-    /**
-     * Implemented as specified by the {@link MeasurementViewer} interface.
-     * @see MeasurementViewer#setExistingTags(Collection)
-     */
-    public void setExistingTags(Collection tags) {
-        model.setExistingTags(tags);
-        //Display the UI.
-        Collection<Figure> shapes = model.getSelectedFigures();
-        if (CollectionUtils.isEmpty(shapes)) return;
-        Iterator<Figure> i = shapes.iterator();
-        ROIFigure shape;
-        StructuredDataResults data;
-        List<Object> l = new ArrayList<Object>();
-        List<Long> ids = new ArrayList<Long>();
-        boolean valid = tags != null && CollectionUtils.isNotEmpty(tags);
-        TagAnnotationData d;
-        while (i.hasNext()) {
-            shape = (ROIFigure) i.next();
-            data = (StructuredDataResults) shape.getAttribute(AnnotationKeys.TAG);
-            if (data != null && CollectionUtils.isNotEmpty(data.getTags())) {
-                if (valid) {
-                    Iterator<TagAnnotationData> j = data.getTags().iterator();
-                    while (j.hasNext()) {
-                        d = j.next();
-                        ids.add(d.getId());
-                        l.add(d);
-                    }
-                } else {
-                    l.addAll(data.getTags());
-                }
-            }
-        }
->>>>>>> b2091d5a
         //if tags not empty.
         List<Object> available = new ArrayList<Object>();
         if (valid) {
