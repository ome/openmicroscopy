--- conflicted
+++ resolved
@@ -56,11 +56,7 @@
 	public static final String NAME = "View...";
 	
 	/** The description of the action. */
-<<<<<<< HEAD
-	public static final String DESCRIPTION = "Launch the viewer.";
-=======
-	private static final String DESCRIPTION = "Open the viewer.";
->>>>>>> 796354d3
+	public static final String DESCRIPTION = "Open the viewer.";
 	
 	/** Name of the action. */
 	public static final String NAME_IJ = "View in ImageJ...";
