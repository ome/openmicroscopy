--- conflicted
+++ resolved
@@ -417,22 +417,18 @@
     
     /** The 16x16 <code>Viewer</code> icon. */
     public static final int         VIEWER = 120;
-<<<<<<< HEAD
 
     /** The <code>Edit 12x12</code> icon. */
     public static final int         VIEW_DOC_12 = 121;
 
-=======
-    
     /** The <code>View</code> icon. */
-    public static final int         VIEWER_IJ = 121;
-    
->>>>>>> a05ead99
+    public static final int         VIEWER_IJ = 122;
+
     /** 
 	 * The maximum ID used for the icon IDs.
 	 * Allows to correctly build arrays for direct indexing. 
 	 */
-	private static final int          MAX_ID = 121;
+	private static final int          MAX_ID = 122;
 
 	/** Paths of the icon files. */
 	private static String[]     relPaths = new String[MAX_ID+1];
@@ -559,11 +555,8 @@
         relPaths[SAVE_AS_48] = "download_image48.png";
         relPaths[SAVE_AS_22] = "download_image22.png";
         relPaths[VIEWER] = "viewer16.png";
-<<<<<<< HEAD
         relPaths[VIEW_DOC_12] = "nuvola_editcopy12.png";
-=======
         relPaths[VIEWER_IJ] = "imageJ16.png";
->>>>>>> a05ead99
 	}
    
 	/** The sole instance. */
