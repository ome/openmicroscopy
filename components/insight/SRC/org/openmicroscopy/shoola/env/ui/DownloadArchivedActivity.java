/*
 * org.openmicroscopy.shoola.env.ui.DownloadArchivedActivity 
 *
 *------------------------------------------------------------------------------
 *  Copyright (C) 2006-2010 University of Dundee. All rights reserved.
 *
 *
 * 	This program is free software; you can redistribute it and/or modify
 *  it under the terms of the GNU General Public License as published by
 *  the Free Software Foundation; either version 2 of the License, or
 *  (at your option) any later version.
 *  This program is distributed in the hope that it will be useful,
 *  but WITHOUT ANY WARRANTY; without even the implied warranty of
 *  MERCHANTABILITY or FITNESS FOR A PARTICULAR PURPOSE. See the
 *  GNU General Public License for more details.
 *  
 *  You should have received a copy of the GNU General Public License along
 *  with this program; if not, write to the Free Software Foundation, Inc.,
 *  51 Franklin Street, Fifth Floor, Boston, MA 02110-1301 USA.
 *
 *------------------------------------------------------------------------------
 */
package org.openmicroscopy.shoola.env.ui;



//Java imports

//Third-party libraries

//Application-internal dependencies
import java.io.File;
import java.util.Iterator;
import java.util.List;

import org.apache.commons.io.FileUtils;
import org.apache.commons.io.FilenameUtils;
import org.openmicroscopy.shoola.env.config.Registry;
import org.openmicroscopy.shoola.env.data.model.DownloadArchivedActivityParam;
import org.openmicroscopy.shoola.env.data.util.SecurityContext;
import org.openmicroscopy.shoola.util.file.IOUtil;

/** 
 * Downloads the archived image.
 *
 * @author  Jean-Marie Burel &nbsp;&nbsp;&nbsp;&nbsp;
 * <a href="mailto:j.burel@dundee.ac.uk">j.burel@dundee.ac.uk</a>
 * @author Donald MacDonald &nbsp;&nbsp;&nbsp;&nbsp;
 * <a href="mailto:donald@lifesci.dundee.ac.uk">donald@lifesci.dundee.ac.uk</a>
 * @version 3.0
 * <small>
 * (<b>Internal version:</b> $Revision: $Date: $)
 * </small>
 * @since 3.0-Beta4
 */
public class DownloadArchivedActivity
	extends ActivityComponent
{

	/** The description of the activity when finished. */
	private static final String DESCRIPTION_CREATED = "Archived Image " +
			"downloaded";
	
	/** The description of the activity when cancelled. */
	private static final String DESCRIPTION_CANCEL = "Download Archived " +
			"Image cancelled";
	
	/** The description of the activity when no archived files found. */
	private static final String DESCRIPTION_NO_ARCHIVED = "No Archived " +
			"Image available";
	
	/** The description of the activity when no archived files found. */
	private static final String OPTION_NO_ARCHIVED = "You can download the " +
			"Image as OME-TIFF";
	
	/** The parameters to download. */
	private DownloadArchivedActivityParam parameters;
	
	/**
	 * Creates a new instance.
	 * 
	 * @param viewer		The viewer this data loader is for.
     *               		Mustn't be <code>null</code>.
     * @param registry		Convenience reference for subclasses.
     * @param ctx The security context.
	 * @param parameters    The object hosting information about the 
	 * 						archived image.
	 */
	DownloadArchivedActivity(UserNotifier viewer, Registry registry,
			SecurityContext ctx, DownloadArchivedActivityParam parameters) 
	{
		super(viewer, registry, ctx);
		if (parameters == null)
			throw new IllegalArgumentException("No parameters");
		this.parameters = parameters;
		initialize("Downloading Archived Image", parameters.getIcon());
		File f = parameters.getLocation();
		if (f.isFile()) f = f.getParentFile();
		messageLabel.setText("in "+f.getAbsolutePath());
		this.parameters = parameters;
	}

	/**
	 * Creates a concrete loader.
	 * @see ActivityComponent#createLoader()
	 */
	protected UserNotifierLoader createLoader()
	{
		loader = new ArchivedLoader(viewer, registry, ctx, 
				parameters.getImage(), parameters.getLocation(), this);
		return loader;
	}

	/**
	 * Modifies the text of the component. 
	 * @see ActivityComponent#notifyActivityCancelled()
	 */
	protected void notifyActivityCancelled()
	{
		type.setText(DESCRIPTION_CANCEL);
	}

	/**
	 * Modifies the text of the component. 
	 * @see ActivityComponent#notifyActivityEnd()
	 */
	protected void notifyActivityEnd()
	{
		List<File> files = (List<File>) result;
		//Handle no file returned.
		if (files.size() == 0) {
			type.setText(DESCRIPTION_NO_ARCHIVED);
			messageLabel.setText(OPTION_NO_ARCHIVED);
			return;
		}
		type.setText(DESCRIPTION_CREATED);
		StringBuffer buffer = new StringBuffer();
		buffer.append("as ");
		if (files.size() > 1) {//zip the result
			try {
				//Create a folder
<<<<<<< HEAD
				String v = FilenameUtils.getName(
						parameters.getImage().getName());
				File zipFolder = new File(parameters.getLocation(),
				FilenameUtils.removeExtension(v));
=======
				File location = parameters.getLocation();
				if (!location.isDirectory())
					location = location.getParentFile();
				File zipFolder = new File(location,
				FilenameUtils.removeExtension(parameters.getImage().getName()));
>>>>>>> 2d705892
				zipFolder.mkdir();
				//copy file into the directory
				Iterator<File> j = files.iterator();
				File child;
				while (j.hasNext()) {
					child = j.next();
					FileUtils.copyFileToDirectory(child, zipFolder, true);
					child.delete();
				}
				
				//rename 
				IOUtil.zipDirectory(zipFolder);
				messageLabel.setText(zipFolder.getAbsolutePath());
				//empty folder.
				File[] entries = zipFolder.listFiles();
				for (int i = 0; i < entries.length; i++)
					entries[i].delete();
				
				zipFolder.delete();
				buffer.append(zipFolder.getAbsolutePath());
				buffer.append(IOUtil.ZIP_EXTENSION);
				messageLabel.setText(buffer.toString());
			} catch (Exception e) {
				registry.getLogger().debug(this, "Cannot create a zip");
			}
		} else {
			buffer.append(files.get(0).getAbsolutePath());
			messageLabel.setText(buffer.toString());
		}
	}
    
	/** 
	 * No-operation in this case.
	 * @see ActivityComponent#notifyActivityError()
	 */
	protected void notifyActivityError() {}
}<|MERGE_RESOLUTION|>--- conflicted
+++ resolved
@@ -139,18 +139,10 @@
 		if (files.size() > 1) {//zip the result
 			try {
 				//Create a folder
-<<<<<<< HEAD
 				String v = FilenameUtils.getName(
 						parameters.getImage().getName());
 				File zipFolder = new File(parameters.getLocation(),
 				FilenameUtils.removeExtension(v));
-=======
-				File location = parameters.getLocation();
-				if (!location.isDirectory())
-					location = location.getParentFile();
-				File zipFolder = new File(location,
-				FilenameUtils.removeExtension(parameters.getImage().getName()));
->>>>>>> 2d705892
 				zipFolder.mkdir();
 				//copy file into the directory
 				Iterator<File> j = files.iterator();
