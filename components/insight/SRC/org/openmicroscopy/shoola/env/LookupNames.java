--- conflicted
+++ resolved
@@ -388,16 +388,13 @@
 
     /** Lookup name of the orphaned images folder */
     public static final String ORPHANED_IMAGE_DESCRIPTION = "omero.client.ui.tree.orphans.description";
-    
-<<<<<<< HEAD
+
+    /** Lookup name for the tree type order */
+    public static final String TREE_TYPE_ORDER = "omero.client.ui.tree.type_order";
+
     /** Lookup name for the url to use to do an offline import */
     public static final String OFFLINE_IMPORT_URL = "omero.client.import.offline.url";
 
     /** Lookup name for the flag indicating if the offline import is on/off.*/
     public static final String OFFLINE_IMPORT_ENABLED = "omero.client.import.offline.enabled";
-
-=======
-    /** Lookup name for the tree type order */
-    public static final String TREE_TYPE_ORDER = "omero.client.ui.tree.type_order";
->>>>>>> f81147e0
 }