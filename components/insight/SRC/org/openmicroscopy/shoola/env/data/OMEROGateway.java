--- conflicted
+++ resolved
@@ -6247,10 +6247,7 @@
 			boolean close, boolean hcs)
 		throws ImportException
 	{
-<<<<<<< HEAD
-		isSessionAlive(ctx);
-=======
->>>>>>> 319fd5b8
+		isSessionAlive(ctx);
 		OMEROMetadataStoreClient omsc = null;
 		try {
 			omsc = getImportStore(ctx);
