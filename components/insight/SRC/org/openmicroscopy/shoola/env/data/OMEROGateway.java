/*
 * org.openmicroscopy.shoola.env.data.OMEROGateway
 *
 *------------------------------------------------------------------------------
 *  Copyright (C) 2006-2013 University of Dundee. All rights reserved.
 *
 *
 * 	This program is free software; you can redistribute it and/or modify
 *  it under the terms of the GNU General Public License as published by
 *  the Free Software Foundation; either version 2 of the License, or
 *  (at your option) any later version.
 *  This program is distributed in the hope that it will be useful,
 *  but WITHOUT ANY WARRANTY; without even the implied warranty of
 *  MERCHANTABILITY or FITNESS FOR A PARTICULAR PURPOSE.  See the
 *  GNU General Public License for more details.
 *  
 *  You should have received a copy of the GNU General Public License along
 *  with this program; if not, write to the Free Software Foundation, Inc.,
 *  51 Franklin Street, Fifth Floor, Boston, MA 02110-1301 USA.
 *
 *------------------------------------------------------------------------------
 */

package org.openmicroscopy.shoola.env.data;


//Java imports
import java.io.File;
import java.io.FileInputStream;
import java.io.FileOutputStream;
import java.io.IOException;
import java.nio.ByteBuffer;
import java.sql.Timestamp;
import java.util.ArrayList;
import java.util.Arrays;
import java.util.Collection;
import java.util.HashMap;
import java.util.HashSet;
import java.util.Iterator;
import java.util.LinkedHashMap;
import java.util.List;
import java.util.Map;
import java.util.Properties;
import java.util.ResourceBundle;
import java.util.Set;
import java.util.Map.Entry;

//Third-party libraries

//Application-internal dependencies
import org.openmicroscopy.shoola.env.data.login.UserCredentials;
import org.openmicroscopy.shoola.env.data.model.AdminObject;
import org.openmicroscopy.shoola.env.data.model.EnumerationObject;
import org.openmicroscopy.shoola.env.data.model.ImportableObject;
import org.openmicroscopy.shoola.env.data.model.MovieExportParam;
import org.openmicroscopy.shoola.env.data.model.ROIResult;
import org.openmicroscopy.shoola.env.data.model.FigureParam;
import org.openmicroscopy.shoola.env.data.model.SaveAsParam;
import org.openmicroscopy.shoola.env.data.model.ScriptObject;
import org.openmicroscopy.shoola.env.data.model.TableParameters;
import org.openmicroscopy.shoola.env.data.model.TableResult;
import org.openmicroscopy.shoola.env.data.util.ModelMapper;
import org.openmicroscopy.shoola.env.data.util.PojoMapper;
import org.openmicroscopy.shoola.env.data.util.SearchDataContext;
import org.openmicroscopy.shoola.env.data.util.SecurityContext;
import org.openmicroscopy.shoola.env.data.util.StatusLabel;
import org.openmicroscopy.shoola.env.rnd.PixelsServicesFactory;
import org.openmicroscopy.shoola.env.rnd.RenderingServiceException;
import org.openmicroscopy.shoola.env.rnd.RndProxyDef;
import org.openmicroscopy.shoola.util.NetworkChecker;
import org.openmicroscopy.shoola.util.ui.UIUtilities;
import omero.ResourceError;
import ome.formats.OMEROMetadataStoreClient;
import ome.formats.importer.ImportCandidates;
import ome.formats.importer.ImportConfig;
import ome.formats.importer.ImportContainer;
import ome.formats.importer.ImportLibrary;
import ome.formats.importer.OMEROWrapper;
import ome.system.UpgradeCheck;
import ome.util.checksum.ChecksumProvider;
import ome.util.checksum.ChecksumProviderFactory;
import ome.util.checksum.ChecksumProviderFactoryImpl;
import ome.util.checksum.ChecksumType;
import omero.ApiUsageException;
import omero.AuthenticationException;
import omero.ConcurrencyException;
import omero.InternalException;
import omero.LockTimeout;
import omero.MissingPyramidException;
import omero.RLong;
import omero.RString;
import omero.RType;
import omero.SecurityViolation;
import omero.ServerError;
import omero.SessionException;
import omero.ValidationException;
import omero.client;
import omero.rtypes;
import omero.api.ExporterPrx;
import omero.api.IAdminPrx;
import omero.api.IConfigPrx;
import omero.api.IContainerPrx;
import omero.api.IMetadataPrx;
import omero.api.IPixelsPrx;
import omero.api.IProjectionPrx;
import omero.api.IQueryPrx;
import omero.api.IRenderingSettingsPrx;
import omero.api.IRepositoryInfoPrx;
import omero.api.IRoiPrx;
import omero.api.IScriptPrx;
import omero.api.IUpdatePrx;
import omero.api.RawFileStorePrx;
import omero.api.RawPixelsStorePrx;
import omero.api.RenderingEnginePrx;
import omero.api.RoiOptions;
import omero.api.RoiResult;
import omero.api.Save;
import omero.api.SearchPrx;
import omero.api.ServiceFactoryPrx;
import omero.api.StatefulServiceInterfacePrx;
import omero.api.ThumbnailStorePrx;
import omero.cmd.Chgrp;
import omero.cmd.Chmod;
import omero.cmd.Delete;
import omero.cmd.DoAll;
import omero.cmd.Request;
import omero.constants.projection.ProjectionType;
import omero.grid.BoolColumn;
import omero.grid.Column;
import omero.grid.Data;
import omero.grid.DoubleColumn;
import omero.grid.ImageColumn;
import omero.grid.LongColumn;
import omero.grid.RepositoryMap;
import omero.grid.RepositoryPrx;
import omero.grid.RoiColumn;
import omero.grid.ScriptProcessPrx;
import omero.grid.SharedResourcesPrx;
import omero.grid.StringColumn;
import omero.grid.TablePrx;
import omero.grid.WellColumn;
import omero.model.Annotation;
import omero.model.AnnotationAnnotationLink;
import omero.model.BooleanAnnotation;
import omero.model.BooleanAnnotationI;
import omero.model.ChecksumAlgorithm;
import omero.model.ChecksumAlgorithmI;
import omero.model.CommentAnnotation;
import omero.model.CommentAnnotationI;
import omero.model.Dataset;
import omero.model.DatasetI;
import omero.model.Details;
import omero.model.DetailsI;
import omero.model.DoubleAnnotation;
import omero.model.Experimenter;
import omero.model.ExperimenterGroup;
import omero.model.ExperimenterGroupI;
import omero.model.FileAnnotation;
import omero.model.FileAnnotationI;
import omero.model.Fileset;
import omero.model.FilesetEntry;
import omero.model.GroupExperimenterMap;
import omero.model.IObject;
import omero.model.Image;
import omero.model.ImageI;
import omero.model.Instrument;
import omero.model.Laser;
import omero.model.Line;
import omero.model.LogicalChannel;
import omero.model.LongAnnotation;
import omero.model.Namespace;
import omero.model.OriginalFile;
import omero.model.OriginalFileI;
import omero.model.Permissions;
import omero.model.PermissionsI;
import omero.model.Pixels;
import omero.model.PixelsI;
import omero.model.PixelsType;
import omero.model.Plate;
import omero.model.PlateAcquisition;
import omero.model.PlateAcquisitionI;
import omero.model.PlateI;
import omero.model.Polyline;
import omero.model.Project;
import omero.model.ProjectI;
import omero.model.RenderingDef;
import omero.model.Roi;
import omero.model.Screen;
import omero.model.ScreenI;
import omero.model.Shape;
import omero.model.TagAnnotation;
import omero.model.TagAnnotationI;
import omero.model.TermAnnotation;
import omero.model.TermAnnotationI;
import omero.model.TimestampAnnotation;
import omero.model.TimestampAnnotationI;
import omero.model.Well;
import omero.model.WellSample;
import omero.model.enums.ChecksumAlgorithmSHA1160;
import omero.model.XmlAnnotation;
import omero.sys.Parameters;
import omero.sys.ParametersI;
import pojos.AnnotationData;
import pojos.BooleanAnnotationData;
import pojos.ChannelAcquisitionData;
import pojos.DataObject;
import pojos.DatasetData;
import pojos.DoubleAnnotationData;
import pojos.ExperimenterData;
import pojos.FileAnnotationData;
import pojos.FileData;
import pojos.FilesetData;
import pojos.GroupData;
import pojos.ImageAcquisitionData;
import pojos.ImageData;
import pojos.InstrumentData;
import pojos.LightSourceData;
import pojos.LongAnnotationData;
import pojos.MultiImageData;
import pojos.PixelsData;
import pojos.PlateAcquisitionData;
import pojos.PlateData;
import pojos.ProjectData;
import pojos.ROICoordinate;
import pojos.ROIData;
import pojos.RatingAnnotationData;
import pojos.ScreenData;
import pojos.ShapeData;
import pojos.TagAnnotationData;
import pojos.TermAnnotationData;
import pojos.TextualAnnotationData;
import pojos.TimeAnnotationData;
import pojos.WellData;
import pojos.WellSampleData;
import pojos.WorkflowData;
import pojos.XMLAnnotationData;

/** 
 * Unified access point to the various <i>OMERO</i> services.
 *
 * @author Jean-Marie Burel &nbsp;&nbsp;&nbsp;&nbsp;
 * <a href="mailto:j.burel@dundee.ac.uk">j.burel@dundee.ac.uk</a>
 * @author <br>Andrea Falconi &nbsp;&nbsp;&nbsp;&nbsp;
 * <a href="mailto:a.falconi@dundee.ac.uk">a.falconi@dundee.ac.uk</a>
 * @version 2.2
 * <small>
 * (<b>Internal version:</b> $Revision$ $Date$)
 * </small>
 * @since OME2.2
 */
class OMEROGateway
{
	
	/** Identifies the image as root. */
	private static final String REF_IMAGE = "/Image";
	
	/** Identifies the dataset as root. */
	private static final String REF_DATASET = "/Dataset";
	
	/** Identifies the project as root. */
	private static final String REF_PROJECT = "/Project";
	
	/** Identifies the screen as root. */
	private static final String REF_SCREEN = "/Screen";
	
	/** Identifies the plate as root. */
	private static final String REF_PLATE = "/Plate";
	
	/** Identifies the ROI as root. */
	private static final String REF_ROI = "/Roi";
	
	/** Identifies the PlateAcquisition as root. */
	private static final String REF_PLATE_ACQUISITION = "/PlateAcquisition";

	/** Identifies the PlateAcquisition as root. */
	private static final String REF_WELL = "/Well";
	
	/** Identifies the Tag. */
	private static final String REF_ANNOTATION = "/Annotation";
	
	/** Identifies the Tag. */
	private static final String REF_TAG = "/TagAnnotation";
	
	/** Identifies the Term. */
	private static final String REF_TERM = "/TermAnnotation";
	
	/** Identifies the File. */
	private static final String REF_FILE= "/FileAnnotation";
	
	/** Identifies the group. */
	private static final String REF_GROUP = "/ExperimenterGroup";
	
	/** Indicates to keep a certain type of annotations. */
	static final String KEEP = "KEEP";
	
	/** The default MIME type. */
	private static final String				DEFAULT_MIMETYPE = 
		"application/octet-stream";
	
	/** String used to identify the overlays. */
	private static final String				OVERLAYS = "Overlays";
	
	/** Maximum size of pixels read at once. */
	private static final int				INC = 262144;//256000;
	
	/** The maximum number read at once. */
	private static final int				MAX_BYTES = 1024;
	
	/** 
	 * The maximum number of thumbnails retrieved before restarting the
	 * thumbnails service.
	 */
	static final int						MAX_RETRIEVAL = 50;//100;

	/** Maximum number of rows to retrieve at one time from a table. */
	private static final int				MAX_TABLE_ROW_RETRIEVAL = 100000;

	/** The collection of escaping characters we allow in the search. */
	private static final List<Character>	SUPPORTED_SPECIAL_CHAR;
	
	/** The collection of escaping characters we allow in the search. */
	private static final List<String>		WILD_CARDS;

	/** The collection of system groups. */
	private static final List<String>		SYSTEM_GROUPS;

	/** The collection of scripts that have a UI available. */
	private static final List<String>		SCRIPTS_UI_AVAILABLE;
	
	/** The collection of scripts that have a UI available. */
	private static final List<String>		SCRIPTS_NOT_AVAILABLE_TO_USER;

	/* checksum provider factory for verifying file integrity in upload */
	private static final ChecksumProviderFactory checksumProviderFactory = new ChecksumProviderFactoryImpl();
	
	static {
		SUPPORTED_SPECIAL_CHAR = new ArrayList<Character>();
		SUPPORTED_SPECIAL_CHAR.add(Character.valueOf('-'));
		SUPPORTED_SPECIAL_CHAR.add(Character.valueOf('+'));
		SUPPORTED_SPECIAL_CHAR.add(Character.valueOf('['));
		SUPPORTED_SPECIAL_CHAR.add(Character.valueOf(']'));
		SUPPORTED_SPECIAL_CHAR.add(Character.valueOf(')'));
		SUPPORTED_SPECIAL_CHAR.add(Character.valueOf('('));
		SUPPORTED_SPECIAL_CHAR.add(Character.valueOf(':'));
		SUPPORTED_SPECIAL_CHAR.add(Character.valueOf('|'));
		SUPPORTED_SPECIAL_CHAR.add(Character.valueOf('!'));
		SUPPORTED_SPECIAL_CHAR.add(Character.valueOf('{'));
		SUPPORTED_SPECIAL_CHAR.add(Character.valueOf('}'));
		SUPPORTED_SPECIAL_CHAR.add(Character.valueOf('^'));
		WILD_CARDS = new ArrayList<String>();
		WILD_CARDS.add("*");
		WILD_CARDS.add("?");
		WILD_CARDS.add("~");
		SYSTEM_GROUPS = new ArrayList<String>();
		SYSTEM_GROUPS.add(GroupData.SYSTEM);
		SYSTEM_GROUPS.add(GroupData.USER);
		SYSTEM_GROUPS.add(GroupData.GUEST);
		
		//script w/ a UI.
		SCRIPTS_UI_AVAILABLE = new ArrayList<String>();
		
		SCRIPTS_UI_AVAILABLE.add(FigureParam.ROI_SCRIPT);
		SCRIPTS_UI_AVAILABLE.add(FigureParam.THUMBNAIL_SCRIPT);
		SCRIPTS_UI_AVAILABLE.add(FigureParam.MOVIE_SCRIPT);
		SCRIPTS_UI_AVAILABLE.add(FigureParam.SPLIT_VIEW_SCRIPT);
		SCRIPTS_UI_AVAILABLE.add(MovieExportParam.MOVIE_SCRIPT);
		
		SCRIPTS_NOT_AVAILABLE_TO_USER = new ArrayList<String>();
		SCRIPTS_NOT_AVAILABLE_TO_USER.add(
				ScriptObject.IMPORT_PATH+"Populate_ROI.py");
		SCRIPTS_NOT_AVAILABLE_TO_USER.add(
				ScriptObject.ANALYSIS_PATH+"FLIM.py");
		SCRIPTS_NOT_AVAILABLE_TO_USER.add(
				ScriptObject.ANALYSIS_PATH+"flim-omero.py");
		SCRIPTS_NOT_AVAILABLE_TO_USER.add(
				ScriptObject.SETUP_PATH+"FLIM_initialise.py");
	}
	
	/** The collection of connectors.*/
	private List<Connector> connectors;

	/**
	 * The entry point provided by the connection library to access the various
	 * <i>OMERO</i> services.
	 */
	private ServiceFactoryPrx entryEncrypted;
	
	/**
	 * The entry point provided by the connection library to access the various
	 * <i>OMERO</i> services.
	 */
	private ServiceFactoryPrx entryUnencrypted;
		
	/** Tells whether we're currently connected and logged into <i>OMERO</i>.*/
	private boolean connected;

	/**
	 * Flag used during reconnecting process if a connection failure
	 * occurred.
	 */
	private boolean reconnecting;
	
	/** 
	 * Used whenever a broken link is detected to get the Login Service and
	 * try re-establishing a valid link to <i>OMERO</i>.
	 */
	private DataServicesFactory dsFactory;
	
	/** The default port to use. */
	private int port;
	
	/** Map hosting the enumeration required for metadata. */
	private Map<String, List<EnumerationObject>> enumerations;

	/** The collection of system groups. */
	private List<ExperimenterGroup>	 systemGroups;
	
	/** Keep track of the file system view. */
	private Map<Long, FSFileSystemView> fsViews;
	
	/** Flag indicating if the connection is encrypted or not.*/
	private boolean encrypted;
	
	/** The version of the server the user is currently logged to.*/
	private String serverVersion;

	/** Tells whether or not the network is up.*/
	private boolean networkup;
	
	/** Checks if the network is up or not.*/
	private NetworkChecker networkChecker;
	
	/**
	 * Creates the query to load the file set corresponding to a given image.
	 * 
	 * @return See above.
	 */
	private String createFileSetQuery()
	{
		StringBuffer buffer = new StringBuffer();
		buffer.append("select fs from Fileset as fs ");
		buffer.append("join fetch fs.images as image ");
		buffer.append("left outer join fetch fs.usedFiles as usedFile ");
		buffer.append("join fetch usedFile.originalFile as f ");
		buffer.append("join fetch f.hasher ");
		buffer.append("where image.id in (:imageIds)");
		return buffer.toString();
	}
	
	/**
	 * Checks if the network is up.
	 * @throws Exception Throw
	 */
	private void isNetworkUp()
		throws Exception
	{
		networkup = false;
		networkup = networkChecker.isNetworkup();
	}

	/** 
	 * Checks if the session is still alive.
	 * 
	 * @param ctx The security context.
	 */
	synchronized void isSessionAlive(SecurityContext ctx)
	{
		try {
			Connector c = getConnector(ctx);
			if (c == null)
				throw new DSOutOfServiceException(
						"Cannot access the connector.");
			isNetworkUp();
			connected = true;
			c.ping();
		} catch (Exception e) {
			handleConnectionException(e);
		}
	}
	
	/**
	 * Returns <code>true</code> if the server is running.
	 * 
	 * @param ctx The security context.
	 * @return See above.
	 */
	boolean isServerRunning(SecurityContext ctx)
	{
		try {
			isNetworkUp();
		} catch (Exception e) {
		}
		if (!connected || !networkup) return false;
		isSessionAlive(ctx);
		return true;
	}
	
	/**
	 * Creates the permissions corresponding to the specified level.
	 * 
	 * @param level The level to handle.
	 * @return
	 */
	private Permissions createPermissions(int level)
	{
		String perms = "rw----"; //private group
		switch (level) {
			case GroupData.PERMISSIONS_GROUP_READ:
				perms = "rwr---";
				break;
			case GroupData.PERMISSIONS_GROUP_READ_LINK:
				perms = "rwra--";
				break;
			case GroupData.PERMISSIONS_GROUP_READ_WRITE:
				perms = "rwrw--";
				break;
			case GroupData.PERMISSIONS_PUBLIC_READ:
				perms = "rwrwr-";
		}
		return new PermissionsI(perms);
	}
	
	/**
	 * Returns the identifier of the specified script.
	 * 
	 * @param ctx The security context.
	 * @param name The name of the script.
	 * @param message The error message.
	 * @return See above.
	 * @throws DSOutOfServiceException If the connection is broken, or logged
	 *                                  in.
	 * @throws DSAccessException       If an error occurred while trying to 
	 *                                  retrieve data from OMEDS service.
	 */
	private long getScriptID(SecurityContext ctx, String name, String message)
		throws DSOutOfServiceException, DSAccessException
	{
		isSessionAlive(ctx);
		IScriptPrx svc = getScriptService(ctx);
		try {
			return svc.getScriptID(name);
		} catch (Exception e) {
			handleException(e, message);
		}
		return -1;
	}

	/**
	 * Returns the specified script.
	 * 
	 * @param ctx The security context.
	 * @param scriptID The identifier of the script to run.
	 * @param parameters The parameters to pass to the script.
	 * @return See above.
	 * @throws ProcessException If an error occurred while running the script.
	 */
	private ScriptCallback runScript(SecurityContext ctx, long scriptID,
			Map<String, RType> parameters)
		throws ProcessException
	{
		ScriptCallback cb = null;
		try {
	         IScriptPrx svc = getScriptService(ctx);
	         Connector c = getConnector(ctx);
	         //scriptID, parameters, timeout (5s if null)
	         ScriptProcessPrx prx = svc.runScript(scriptID, parameters, null);
	         cb = new ScriptCallback(scriptID, c.getClient(), prx);
		} catch (Exception e) {
			handleConnectionException(e);
			throw new ProcessException("Cannot run script with ID:"+scriptID, 
					e);
		}
		return cb;
	}
	
	/**
	 * Retrieves the system groups.
	 * 
	 * @param ctx The security context.
	 * @return See above.
	 * @throws DSOutOfServiceException  If the connection is broken, or logged
	 *                                  in.
	 * @throws DSAccessException        If an error occurred while trying to 
	 *                                  retrieve data from OMEDS service.
	 */
	private List<ExperimenterGroup> getSystemGroups(SecurityContext ctx)
		throws DSOutOfServiceException, DSAccessException
	{
		if (systemGroups != null) return systemGroups;
		IQueryPrx service = getQueryService(ctx);
		try {
			List<RType> names = new ArrayList<RType>();
			Iterator<String> j = SYSTEM_GROUPS.iterator();
			while (j.hasNext()) {
				names.add(omero.rtypes.rstring(j.next()));
			}
			systemGroups = new ArrayList<ExperimenterGroup>();
			ParametersI params = new ParametersI();
			params.map.put("names", omero.rtypes.rlist(names));
			String sql = "select g from ExperimenterGroup as g ";
			sql += "where g.name in (:names)";
			
			List<IObject> l = service.findAllByQuery(sql, params);
			Iterator<IObject> i = l.iterator();
			ExperimenterGroup group;
			String name;
			while (i.hasNext()) {
				group = (ExperimenterGroup) i.next();
				name = group.getName().getValue();
				if (SYSTEM_GROUPS.contains(name)) //to be on the save side
					systemGroups.add(group);
			}
			/*
			IAdminPrx svc = getAdminService();
			List<ExperimenterGroup> groups = svc.lookupGroups();
			Iterator<ExperimenterGroup> i = groups.iterator();
			ExperimenterGroup group;
			String name;
			while (i.hasNext()) {
				group =  i.next();
				name = group.getName().getValue();
				if (SYSTEM_GROUPS.contains(name))
					systemGroups.add(group);
			}
			*/
		} catch (Exception e) {
			handleException(e, "Cannot retrieve the system groups.");
		}
		return systemGroups;
	}
	
	/**
	 * Returns the system group corresponding to the passed name.
	 * 
	 * @param ctx The security context.
	 * @param name The name to handle.
	 * @return See above.
	 * @throws DSOutOfServiceException  If the connection is broken, or logged
	 *                                  in.
	 * @throws DSAccessException        If an error occurred while trying to 
	 *                                  retrieve data from OMEDS service.
	 */
	private ExperimenterGroup getSystemGroup(SecurityContext ctx, String name)
		throws DSOutOfServiceException, DSAccessException
	{
		getSystemGroups(ctx);
		Iterator<ExperimenterGroup> i = systemGroups.iterator();
		
		ExperimenterGroup g = null;
		while (i.hasNext()) {
			g = (ExperimenterGroup) i.next();
			if (g.getName() != null && name.equals(g.getName().getValue()))
				return g;
		}
		return g;
	}
	
	/**
	 * Creates a table with the overlays.
	 * 
	 * @param imageID The id of the image.
	 * @param table   The table to handle.
	 * @return See above
	 * @throws DSAccessException If an error occurred while trying to 
	 *                           retrieve data from OMEDS service.
	 */
	private TableResult createOverlay(long imageID, TablePrx table)
		throws DSAccessException
	{
		if (table == null) return null;
		try {
			Column[] cols = table.getHeaders();
			int imageIndex = -1;
			int roiIndex = -1;
			int colorIndex = -1;
			int size = 0;
			for (int i = 0; i < cols.length; i++) {
				if (cols[i] instanceof ImageColumn) {
					imageIndex = i;
					size++;
				} else if (cols[i] instanceof RoiColumn) {
					roiIndex = i;
					size++;
				} else if (cols[i] instanceof LongColumn) {
					if ("Color".equals(cols[i].name)) {
						colorIndex = i;
						size++;
					}
				}
			}
			if (imageIndex == -1 || roiIndex == -1) return null;;
			String[] headers = new String[size];
			String[] headersDescriptions = new String[size];
			headers[0] = cols[imageIndex].name;
			headersDescriptions[0] = cols[imageIndex].description;
			
			headers[1] = cols[roiIndex].name;
			headersDescriptions[1] = cols[roiIndex].description;
			
			headers[1] = cols[roiIndex].name;
			headersDescriptions[1] = cols[roiIndex].description;
			
			int n = (int) table.getNumberOfRows();
			Data d;
			Column column;
			long[] a = {imageIndex, roiIndex, colorIndex};
			long[] b = new long[0];
	
			d = table.slice(a, b);
			List<Integer> rows = new ArrayList<Integer>();
			column = d.columns[imageIndex];
			Long value;
			if (column instanceof ImageColumn) {
				for (int j = 0; j < n; j++) {
					value = ((ImageColumn) column).values[j];
					if (value == imageID)
						rows.add(j);
				}
			}
			
			Integer row;
			Object[][] data = new Object[rows.size()][size];
			int k = 0;
			Iterator<Integer> r = rows.iterator();
			column = d.columns[roiIndex];
			Column columnColor = null;
			if (colorIndex != -1) columnColor = d.columns[colorIndex];
			while (r.hasNext()) {
				row = r.next();
				data[k][0] = row;
				data[k][1] = ((RoiColumn) column).values[row];
				if (columnColor != null) 
					data[k][2] = ((LongColumn) columnColor).values[row];
				k++;
			}
			table.close();
			return new TableResult(data, headers);
		} catch (Exception e) {
			try {
				if (table != null) table.close();
			} catch (Exception ex) {
				//Digest exception
			}
			throw new DSAccessException("Unable to read the table.");
		}
	}

	/**
	 * Translates a set of table results into an array.
	 * @param src Source data from the table.
	 * @param dst Destination array.
	 * @param offset Offset within the destination array from which to copy
	 * data into.
	 * @param length Number of rows of data to be copied.
	 */
	private void translateTableResult(Data src, Object[][] dst, int offset,
	                                  int length, Map<Integer, Integer> indexes)
	{
		Column[] cols = src.columns;
		Column column;
		for (int i = 0; i < cols.length; i++) {
			column = cols[i];
			if (column instanceof LongColumn) {
				for (int j = 0; j < length; j++) {
					dst[j + offset][i] =
						((LongColumn) column).values[j];
				}
			} else if (column instanceof DoubleColumn) {
				for (int j = 0; j < length; j++) {
					dst[j + offset][i] =
						((DoubleColumn) column).values[j];
				}
			} else if (column instanceof StringColumn) {
				for (int j = 0; j < length; j++) {
					dst[j + offset][i] =
						((StringColumn) column).values[j];
				}
			} else if (column instanceof BoolColumn) {
				for (int j = 0; j < length; j++) {
					dst[j + offset][i] =
						((BoolColumn) column).values[j];
				}
			} else if (column instanceof RoiColumn) {
				indexes.put(TableResult.ROI_COLUMN_INDEX, i);
				for (int j = 0; j < length; j++) {
					dst[j + offset][i] =
						((RoiColumn) column).values[j];
				}
			} else if (column instanceof ImageColumn) {
				indexes.put(TableResult.IMAGE_COLUMN_INDEX, i);
				for (int j = 0; j < length; j++) {
					dst[j + offset][i] =
						((ImageColumn) column).values[j];
				}
			} else if (column instanceof WellColumn) { 
				indexes.put(TableResult.WELL_COLUMN_INDEX, i);
				for (int j = 0; j < length; j++) {
					dst[j + offset][i] =
						((WellColumn) column).values[j];
				}
			} 
		}
	}

	/**
	 * Transforms a set of rows for the passed table.
	 * 
	 * @param table The table to convert.
	 * @param rows The rows of the table to convert.
	 * @return See above
	 * @throws DSAccessException If an error occurred while trying to 
	 *                           retrieve data from OMEDS service.
	 */
	private TableResult createTableResult(TablePrx table, long[] rows)
		throws DSAccessException
	{
		if (table == null) return null;
		try {
			Column[] cols = table.getHeaders();
			String[] headers = new String[cols.length];
			String[] headersDescriptions = new String[cols.length];
			for (int i = 0; i < cols.length; i++) {
				headers[i] = cols[i].name;
				headersDescriptions[i] = cols[i].description;
			}
			int totalRowCount = rows.length;
			Object[][] data = new Object[totalRowCount][cols.length];
			Data d;
			long[] columns = new long[cols.length];
			for (int i = 0; i < cols.length; i++) {
				columns[i] = i;
			}

			int rowOffset = 0;
			int rowCount = 0;
			int rowsToGo = totalRowCount;
			long[] rowSubset;
			Map<Integer, Integer> indexes = new HashMap<Integer, Integer>();
			while (rowsToGo > 0) {
				rowCount = (int) Math.min(MAX_TABLE_ROW_RETRIEVAL,
				                          totalRowCount - rowOffset);
				rowSubset = new long[rowCount];
				System.arraycopy(rows, rowOffset, rowSubset, 0, rowCount);
				d = table.slice(columns, rowSubset);
				for (int i = 0; i < cols.length; i++) {
					translateTableResult(d, data, rowOffset, rowCount, indexes);
				}
				rowOffset += rowCount;
				rowsToGo -= rowCount;
			}
			table.close();
			TableResult tr = new TableResult(data, headers);
			tr.setIndexes(indexes);
			return tr;
		} catch (Exception e) {
			try {
				if (table != null) table.close();
			} catch (Exception ex) {
				//Digest exception
			}
			throw new DSAccessException("Unable to read the table.", e);
		}
	}

	/**
	 * Transforms the passed table data for a given image.
	 * 
	 * @param table The table to convert.
	 * @param key The key of the <code>where</code> clause.
	 * @param id The identifier of the object to retrieve rows for.
	 * @return See above
	 * @throws DSAccessException If an error occurred while trying to 
	 *                           retrieve data from OMEDS service.
	 */
	private TableResult createTableResult(TablePrx table, String key, long id)
		throws DSAccessException
	{
		if (table == null) return null;
		try {
			key = "("+key+"==%d)";
			long totalRowCount = table.getNumberOfRows();
			long[] rows = table.getWhereList(String.format(key, id), null, 0,
					totalRowCount, 1L);
			return createTableResult(table, rows);
		} catch (Exception e) {
			try {
				if (table != null) table.close();
			} catch (Exception ex) {
				//Digest exception
			}
			throw new DSAccessException("Unable to read the table.", e);
		}
	}

	/**
	 * Helper method to handle exceptions thrown by the connection library.
	 * Methods in this class are required to fill in a meaningful context
	 * message.
	 * This method is not supposed to be used in this class' constructor or in
	 * the login/logout methods.
	 *  
	 * @param t     	The exception.
	 * @param message	The context message.    
	 * @throws DSOutOfServiceException  A connection problem.
	 * @throws DSAccessException    A server-side error.
	 */
	private void handleException(Throwable t, String message)
		throws DSOutOfServiceException, DSAccessException
	{
		boolean b = handleConnectionException(t);
		if (!b) return;
		if (!connected) return;
		Throwable cause = t.getCause();
		if (cause instanceof SecurityViolation) {
			String s = "For security reasons, cannot access data. \n";
			throw new DSAccessException(s+message, cause);
		} else if (cause instanceof SessionException) {
			String s = "Session is not valid. \n"; 
			throw new DSOutOfServiceException(s+message, cause);
		} else if (cause instanceof AuthenticationException) {
			String s = "Cannot initialize the session. \n"; 
			throw new DSOutOfServiceException(s+message, cause);
		} else if (cause instanceof ResourceError) {
			String s = "Fatal error. Please contact the administrator. \n";
			throw new DSOutOfServiceException(s+message, t);
		}
		throw new DSAccessException("Cannot access data. \n"+message, t);
	}
	
	/**
	 * Helper method to handle exceptions thrown by the connection library.
	 * Depending on the specified exception, the user will be asked to
	 * reconnect or to exit the application.
	 *  
	 * @param e The exception to handle.
	 * @return <code>true</code> to continue handling the error,
	 * <code>false</code> otherwise.
	 */
	boolean handleConnectionException(Throwable e)
	{
		if (reconnecting) {
			reconnecting = false;
			return false;
		}
		if (networkup) return true;
		ConnectionExceptionHandler handler = new ConnectionExceptionHandler();
		int index = handler.handleConnectionException(e);
		if (index < 0) return true;
		dsFactory.sessionExpiredExit(index, e);
		return false;
	}

	/**
	 * Resets the network value to <code>true</code> when the user decides to
	 * cancel the dialog indicating that the network when down.
	 */
	void resetNetwork() { networkup = true; }
	
	/**
	 * Helper method to handle exceptions thrown by the connection library.
	 * Methods in this class are required to fill in a meaningful context
	 * message.
	 * This method is not supposed to be used in this class' constructor or in
	 * the login/logout methods.
	 *  
	 * @param t The exception.
	 * @param message The context message.
	 * @throws FSAccessException A server-side error.
	 */
	private void handleFSException(Throwable t, String message) 
		throws FSAccessException
	{
		boolean b = handleConnectionException(t);
		if (!b) return;
		if (!connected) return;
		Throwable cause = t.getCause();
		String s = "\nImage not ready. Please try again later.";
		if (cause instanceof ConcurrencyException) {
			ConcurrencyException mpe = (ConcurrencyException) cause;
			//s += ", ready in approximately ";
			//s += UIUtilities.calculateHMSFromMilliseconds(mpe.backOff);
			FSAccessException fsa = new FSAccessException(message+s, cause);
			if (mpe instanceof MissingPyramidException || 
					mpe instanceof LockTimeout)
				fsa.setIndex(FSAccessException.PYRAMID);
			fsa.setBackOffTime(mpe.backOff);
			throw fsa;
		} else if (t instanceof ConcurrencyException) {
			ConcurrencyException mpe = (ConcurrencyException) t;
			s += UIUtilities.calculateHMSFromMilliseconds(mpe.backOff);
			FSAccessException fsa = new FSAccessException(message+s, t);
			if (mpe instanceof MissingPyramidException || 
					mpe instanceof LockTimeout)
				fsa.setIndex(FSAccessException.PYRAMID);
			fsa.setBackOffTime(mpe.backOff);
			throw fsa;
		}
	}

	/**
	 * Utility method to print the error message
	 * 
	 * @param e The exception to handle.
	 * @return  See above.
	 */
	private String printErrorText(Throwable e) 
	{
		return UIUtilities.printErrorText(e);
	}

	/**
	 * Handles the result of the search.
	 * 
	 * @param type 	The supported type.
	 * @param r		The collection to fill.
	 * @param svc	Helper reference to the service.
	 * @return See above.
	 * @throws ServerError If an error occurs while reading the results.
	 */
	private Object handleSearchResult(String type, Collection r, SearchPrx svc)
		throws ServerError
	{
		//First get object of a given type.
		boolean hasNext = false;
		try {
			hasNext = svc.hasNext();
		} catch (Exception e) {
			int size = 0;
			if (e instanceof InternalException) size = -1;
			else svc.getBatchSize();
			return Integer.valueOf(size);
		}
		if (!hasNext) return r;
		List l = svc.results();
		Iterator k = l.iterator();
		IObject object;
		long id;
		while (k.hasNext()) {
			object = (IObject) k.next();
			if (type.equals(object.getClass().getName())) {
				id = object.getId().getValue();
				if (!r.contains(id)) 
					r.add(id); //Retrieve the object of a given type.
			}
		}
		return r;
	}
	
	/**
	 * Formats the elements of the passed array. Adds the 
	 * passed field in front of each term.
	 * 
	 * @param terms	The terms to format.
	 * @param field	The string to add in front of the terms.
	 * @return See above.
	 */
	private List<String> formatText(List<String> terms, String field)
	{
		if (terms == null || terms.size() == 0) return null;
		if (field == null || field.length() == 0) return terms;
		List<String> formatted = new ArrayList<String>(terms.size());
		Iterator<String> j = terms.iterator();
		while (j.hasNext()) 
			formatted.add(field+":"+j.next());
		
		return formatted;
	}
	
	/**
	 * Formats the elements of the passed array. Adds the 
	 * passed field in front of each term.
	 * @param terms			The terms to format.
	 * @param firstField	The string to add in front of the terms.
	 * @param sep			Separator used to join, exclude etc.
	 * @param secondField	The string to add in front of the terms.
	 * @return See above.
	 */
	private List<String> formatText(List<String> terms, String firstField, 
								String sep, String secondField)
	{
		if (terms == null || terms.size() == 0) return null;
		List<String> formatted = new ArrayList<String>(terms.size());
		String value;
		Iterator<String> j = terms.iterator();
		String v;
		while (j.hasNext()) {
			v = j.next();
			value = firstField+":"+v+" "+sep+" "+secondField+":"+v;
			formatted.add(value);
		}
		return formatted;
	}
	
	/**
	 * Determines the table name corresponding to the specified class.
	 * 
	 * @param klass The class to analyze.
	 * @return See above.
	 */
	private String getTableForLink(Class klass)
	{
		String table = null;
		if (Dataset.class.equals(klass)) table = "DatasetImageLink";
		else if (DatasetI.class.equals(klass)) table = "DatasetImageLink";
		else if (Project.class.equals(klass)) table = "ProjectDatasetLink";
		else if (ProjectI.class.equals(klass)) table = "ProjectDatasetLink";
		else if (Screen.class.equals(klass)) table = "ScreenPlateLink";
		else if (ScreenI.class.equals(klass)) table = "ScreenPlateLink";
		else if (PlateAcquisition.class.equals(klass))
			table = "PlateAcquisitionWellSampleLink";
		else if (PlateAcquisitionI.class.equals(klass))
			table = "PlateAcquisitionWellSampleLink";
		else if (TagAnnotation.class.equals(klass)) 
			table = "AnnotationAnnotationLink";
		else if (TagAnnotationI.class.equals(klass)) 
			table = "AnnotationAnnotationLink";
		return table;
	}
	
	/**
	 * Determines the table name corresponding to the specified class.
	 * 
	 * @param klass The class to analyze.
	 * @return See above.
	 */
	private String getAnnotationTableLink(Class klass)
	{
		String table = null;
		if (Dataset.class.equals(klass) ||
			DatasetData.class.equals(klass)) 
			table = "DatasetAnnotationLink";
		else if (Project.class.equals(klass) ||
				ProjectData.class.equals(klass)) 
			table = "ProjectAnnotationLink";
		else if (Image.class.equals(klass) ||
				ImageData.class.equals(klass)) table = "ImageAnnotationLink";
		else if (Screen.class.equals(klass) ||
				ScreenData.class.equals(klass)) 
			table = "ScreenAnnotationLink";
		else if (Plate.class.equals(klass) ||
				PlateData.class.equals(klass)) 
			table = "PlateAnnotationLink";
		else if (PlateAcquisition.class.equals(klass) ||
				PlateAcquisitionData.class.equals(klass)) 
			table = "PlateAcquisitionAnnotationLink";
		else if (WellSample.class.equals(klass) ||
				WellSampleData.class.equals(klass)) 
			table = "ScreenAnnotationLink";
		else table = "AnnotationAnnotationLink";
		return table;
	}

	/**
	 * Determines the table name corresponding to the specified class.
	 * 
	 * @param klass The class to analyze.
	 * @return See above.
	 */
	private String getTableForAnnotationLink(String klass)
	{
		String table = null;
		if (klass == null) return table;
		if (klass.equals(Dataset.class.getName())) 
			table = "DatasetAnnotationLink";
		else if (klass.equals(Project.class.getName())) 
			table = "ProjectAnnotationLink";
		else if (klass.equals(Image.class.getName())) 
			table = "ImageAnnotationLink";
		else if (klass.equals(Pixels.class.getName()))
			table = "PixelAnnotationLink";
		else if (klass.equals(Annotation.class.getName()))
			table = "AnnotationAnnotationLink";
		else if (klass.equals(DatasetData.class.getName())) 
			table = "DatasetAnnotationLink";
		else if (klass.equals(ProjectData.class.getName())) 
			table = "ProjectAnnotationLink";
		else if (klass.equals(ImageData.class.getName())) 
			table = "ImageAnnotationLink";
		else if (klass.equals(PixelsData.class.getName())) 
			table = "PixelAnnotationLink";
		else if (klass.equals(Screen.class.getName())) table = 
			"ScreenAnnotationLink";
		else if (klass.equals(Plate.class.getName())) 
			table = "PlateAnnotationLink";
		else if (klass.equals(ScreenData.class.getName())) 
			table = "ScreenAnnotationLink";
		else if (klass.equals(PlateData.class.getName())) 
			table = "PlateAnnotationLink";
		else if (klass.equals(DatasetI.class.getName())) 
			table = "DatasetAnnotationLink";
		else if (klass.equals(ProjectI.class.getName())) 
			table = "ProjectAnnotationLink";
		else if (klass.equals(ImageI.class.getName())) 
			table = "ImageAnnotationLink";
		else if (klass.equals(PixelsI.class.getName()))
			table = "PixelAnnotationLink";
		else if (klass.equals(ScreenI.class.getName())) 
			table = "ScreenAnnotationLink";
		else if (klass.equals(PlateI.class.getName())) 
			table = "PlateAnnotationLink";
		else if (klass.equals(ScreenData.class.getName())) 
			table = "ScreenAnnotationLink";
		else if (klass.equals(PlateData.class.getName())) 
			table = "PlateAnnotationLink";
		else if (klass.equals(TagAnnotationData.class.getName()))
			table = "AnnotationAnnotationLink";
		else if (klass.equals(PlateAcquisitionData.class.getName()))
			table = "PlateAcquisitionAnnotationLink";
		else if (klass.equals(PlateAcquisitionI.class.getName())) 
			table = "PlateAcquisitionAnnotationLink";
		else if (klass.equals(PlateAcquisition.class.getName())) 
			table = "PlateAcquisitionAnnotationLink";
		return table;
	}
	
	/**
	 * Determines the table name corresponding to the specified class.
	 * 
	 * @param klass The class to analyze.
	 * @return See above.
	 */
	private String getTableForClass(Class klass)
	{
		if (DatasetData.class.equals(klass)) return "Dataset";
		else if (ProjectData.class.equals(klass)) return "Project";
		else if (ImageData.class.equals(klass)) return "Image";
		else if (ScreenData.class.equals(klass)) return "Screen";
		else if (PlateData.class.equals(klass)) return "Plate";
		else if (PlateAcquisitionData.class.equals(klass))
			return "PlateAcquisition";
		return null;
	}
	
	/**
	 * Transforms the specified <code>property</code> into the 
	 * corresponding server value.
	 * The transformation depends on the specified class.
	 * 
	 * @param nodeType The type of node this property corresponds to.
	 * @param property The name of the property.
	 * @return See above.
	 */
	private String convertProperty(Class nodeType, String property)
	{
		if (nodeType.equals(DatasetData.class)) {
			if (property.equals(OmeroDataService.IMAGES_PROPERTY))
				return DatasetData.IMAGE_LINKS;
		}  else throw new IllegalArgumentException("NodeType or " +
				"property not supported");
		return null;
	}
	
	/**
	 * Loads the links.
	 * 
	 * @param ctx The security context.
	 * @param table The table's link.
	 * @param childID The annotation's identifier
	 * @param userID The user's identifier.
	 * @return See above.
	 * @throws DSOutOfServiceException If the connection is broken, or logged in
	 * @throws DSAccessException If an error occurred while trying to 
	 * retrieve data from OMERO service. 
	 */
	private List loadLinks(SecurityContext ctx, String table, long childID,
			long userID)
		throws DSOutOfServiceException, DSAccessException
	{
		isSessionAlive(ctx);
		IQueryPrx service = getQueryService(ctx);
		try {
			if (table == null) return new ArrayList();
			ParametersI param = new ParametersI();
			param.map.put("id", omero.rtypes.rlong(childID));
			StringBuffer sb = new StringBuffer();
			sb.append("select link from "+table+" as link ");
			sb.append("left outer join fetch link.child as child ");
			sb.append("left outer join fetch link.parent parent ");
			if (childID >= 0) {
				sb.append("where link.child.id = :id");
				param.addId(childID);
				if (userID >= 0) {
					sb.append(" and link.details.owner.id = :userID");
					param.map.put("userID", omero.rtypes.rlong(userID));
				}
			} else {
				if (userID >= 0) {
					sb.append("where link.details.owner.id = :userID");
					param.map.put("userID", omero.rtypes.rlong(userID));
				}
			}
			
			return service.findAllByQuery(sb.toString(), param);
		} catch (Throwable t) {
			handleException(t, "Cannot retrieve the requested link for "+
					"child ID: "+childID);
		}
		return new ArrayList();
	}
	
	/**
	 * Returns the {@link SharedResourcesPrx} service.
	 *
	 * @param ctx The security context.
	 * @return See above.
	 * @throws DSOutOfServiceException If the connection is broken, or logged in
	 * @throws DSAccessException If an error occurred while trying to 
	 * retrieve data from OMERO service. 
	 */
	private SharedResourcesPrx getSharedResources(SecurityContext ctx)
		throws DSAccessException, DSOutOfServiceException
	{
		Connector c = null;
		SharedResourcesPrx prx = null;
		try {
			c = getConnector(ctx);
			if (c == null)
				throw new DSOutOfServiceException(
						"Cannot access the connector.");
			prx = c.getSharedResources();
		} catch (Throwable e) {
			handleException(e, "Cannot access the Shared Resources.");
		}
		if (prx == null)
			throw new DSOutOfServiceException(
					"Cannot access the Shared Resources.");
		return prx;
	}
	
	/**
	 * Returns the {@link IRenderingSettingsPrx} service.
	 * 
	 * @param ctx The security context.
	 * @return See above.
	 * @throws DSOutOfServiceException If the connection is broken, or logged in
	 * @throws DSAccessException If an error occurred while trying to 
	 * retrieve data from OMERO service. 
	 */
	private IRenderingSettingsPrx getRenderingSettingsService(
			SecurityContext ctx)
		throws DSAccessException, DSOutOfServiceException
	{
		Connector c = null;
		try {
			c = getConnector(ctx);
			if (c == null)
				throw new DSOutOfServiceException(
						"Cannot access the connector.");
			IRenderingSettingsPrx prx = c.getRenderingSettingsService();
			if (prx == null)
				throw new DSOutOfServiceException(
						"Cannot access the RenderingSettings service.");
			return prx;
		} catch (Throwable e) {
			handleException(e, "Cannot access the RenderingSettings service.");
		}
		return null;
	}

	/**
	 * Creates or recycles the import store.
	 * 
	 * @param ctx The security context.
	 * @return See above.
	 * @throws DSOutOfServiceException If the connection is broken, or logged in
	 * @throws DSAccessException If an error occurred while trying to 
	 * retrieve data from OMERO service.
	 */
	private OMEROMetadataStoreClient getImportStore(SecurityContext ctx, 
			String userName)
		throws DSAccessException, DSOutOfServiceException
	{
		Connector c = null;
		OMEROMetadataStoreClient prx = null;
		try {
			c = getConnector(ctx);
			if (c == null)
				throw new DSOutOfServiceException(
						"Cannot access the connector.");
			c = c.getConnector(userName);
			prx = c.getImportStore();
		} catch (Throwable e) {
			//method throws an exception
			handleException(e, "Cannot access Import service.");
		}
		if (prx == null)
			throw new DSOutOfServiceException(
					"Cannot access the Import service.");
		return prx;
	}
	
	/**
	 * Returns the {@link IRepositoryInfoPrx} service.
	 * 
	 * @param ctx The security context.
	 * @return See above.
	 * @throws DSOutOfServiceException If the connection is broken, or logged in
	 * @throws DSAccessException If an error occurred while trying to 
	 * retrieve data from OMERO service. 
	 */
	private IRepositoryInfoPrx getRepositoryService(SecurityContext ctx)
		throws DSAccessException, DSOutOfServiceException
	{
		Connector c = null;
		try {
			c = getConnector(ctx);
			if (c == null)
				throw new DSOutOfServiceException(
						"Cannot access the connector.");
			IRepositoryInfoPrx prx = c.getRepositoryService();
			if (prx == null)
				throw new DSOutOfServiceException(
						"Cannot access the RepositoryInfo service.");
			return prx;
		} catch (Throwable e) {
			handleException(e, "Cannot access the RepositoryInfo service.");
		}
		return null;
	}

	/**
	 * Returns the {@link IScriptPrx} service.
	 * 
	 * @param ctx The security context.
	 * @return See above.
	 * @throws DSOutOfServiceException If the connection is broken, or logged in
	 * @throws DSAccessException If an error occurred while trying to 
	 * retrieve data from OMERO service. 
	 */
	private IScriptPrx getScriptService(SecurityContext ctx)
		throws DSAccessException, DSOutOfServiceException
	{ 
		Connector c = null;
		IScriptPrx prx = null;
		try {
			c = getConnector(ctx);
			if (c == null)
				throw new DSOutOfServiceException(
						"Cannot access the connector.");
			prx = c.getScriptService();
		} catch (Throwable e) {
			//method throws exception
			handleException(e, "Cannot access the Scripting service.");
		}
		if (prx == null)
			throw new DSOutOfServiceException(
					"Cannot access the Scripting service.");
		return prx;
	}
	
	/**
	 * Returns the connector corresponding to the passed context.
	 * 
	 * @param ctx The security context.
	 * @return
	 */
	private Connector getConnector(SecurityContext ctx)
		throws DSAccessException, DSOutOfServiceException
	{
		Iterator<Connector> i = connectors.iterator();
		Connector c;
		while (i.hasNext()) {
			c = i.next();
			if (c.isSame(ctx)) return c;
		}
		//We are going to create a connector and activate a session.
		try {
			UserCredentials uc = dsFactory.getCredentials();
			ctx.setServerInformation(uc.getHostName(), port);
			client client = new client(uc.getHostName(), port);
			ServiceFactoryPrx prx = client.createSession(uc.getUserName(), 
					uc.getPassword());
			prx.setSecurityContext(
					new ExperimenterGroupI(ctx.getGroupID(), false));
			c = new Connector(ctx, client, prx, encrypted);
			connectors.add(c);
			return c;
		} catch (Throwable e) {
			handleException(e, "Cannot create a connector");
		}
		return null;
	}
	
	/**
	 * Returns the {@link IContainerPrx} service.
	 * 
	 * @param ctx The security context.
	 * @return See above.
	 * @throws DSOutOfServiceException If the connection is broken, or logged in
	 * @throws DSAccessException If an error occurred while trying to 
	 * retrieve data from OMERO service. 
	 */
	private IContainerPrx getPojosService(SecurityContext ctx)
		throws DSAccessException, DSOutOfServiceException
	{
		Connector c = null;
		IContainerPrx prx = null;
		try {
			c = getConnector(ctx);
			if (c == null)
				throw new DSOutOfServiceException(
						"Cannot access the connector.");
			prx = c.getPojosService();
		} catch (Throwable e) {
			//method throws exception
			handleException(e, "Cannot access the Container service.");
		}
		if (prx == null)
			throw new DSOutOfServiceException(
					"Cannot access the Container service.");
		return prx;
	}

	/**
	 * Returns the {@link IQueryPrx} service.
	 * 
	 * @param ctx The security context.
	 * @return See above.
	 * @throws DSOutOfServiceException If the connection is broken, or logged in
	 * @throws DSAccessException If an error occurred while trying to 
	 * retrieve data from OMERO service. 
	 */
	private IQueryPrx getQueryService(SecurityContext ctx)
		throws DSAccessException, DSOutOfServiceException
	{
		Connector c = null;
		IQueryPrx prx = null;
		try {
			c = getConnector(ctx);
			if (c == null)
				throw new DSOutOfServiceException(
						"Cannot access the connector.");
			prx = c.getQueryService();
			
		} catch (Throwable e) {
			//method throws exception
			handleException(e, "Cannot access the Query service.");
		}
		if (prx == null)
			throw new DSOutOfServiceException(
					"Cannot access the Query service.");
		return prx;
	}
	
	/**
	 * Returns the {@link IUpdatePrx} service.
	 * 
	 * @param ctx The security context.
	 * @return See above.
	 * @throws DSOutOfServiceException If the connection is broken, or logged in
	 * @throws DSAccessException If an error occurred while trying to 
	 * retrieve data from OMERO service. 
	 */
	private IUpdatePrx getUpdateService(SecurityContext ctx)
		throws DSAccessException, DSOutOfServiceException
	{
		return getUpdateService(ctx, null);
	}

	/**
	 * Returns the {@link IUpdatePrx} service.
	 * 
	 * @param ctx The security context.
	 * @param userName The name of the user to create data for.
	 * @return See above.
	 * @throws DSOutOfServiceException If the connection is broken, or logged in
	 * @throws DSAccessException If an error occurred while trying to 
	 * retrieve data from OMERO service. 
	 */
	private IUpdatePrx getUpdateService(SecurityContext ctx, String userName)
		throws DSAccessException, DSOutOfServiceException
	{
		Connector c = null;
		IUpdatePrx prx = null;
		try {
			c = getConnector(ctx);
			if (c == null)
				throw new DSOutOfServiceException(
						"Cannot access the connector.");
			c = c.getConnector(userName);
			prx = c.getUpdateService();
		} catch (Throwable e) {
			//method throws exception
			handleException(e, "Cannot access Update service.");
		}
		if (prx == null)
			throw new DSOutOfServiceException(
					"Cannot access the Update service.");
		return prx;
	}
	/**
	 * Returns the {@link IMetadataPrx} service.
	 * 
	 * @param ctx The security context.
	 * @return See above.
	 * @throws DSOutOfServiceException If the connection is broken, or logged in
	 * @throws DSAccessException If an error occurred while trying to 
	 * retrieve data from OMERO service. 
	 */
	private IMetadataPrx getMetadataService(SecurityContext ctx)
		throws DSAccessException, DSOutOfServiceException
	{ 
		Connector c = null;
		IMetadataPrx prx = null;
		try {
			c = getConnector(ctx);
			if (c == null)
				throw new DSOutOfServiceException(
						"Cannot access the connector.");
			prx = c.getMetadataService();
		} catch (Throwable e) {
			handleException(e, "Cannot access the Metadata service.");
		}
		if (prx == null)
			throw new DSOutOfServiceException(
					"Cannot access the Metadata service.");
		return prx;
	}

	/**
	 * Returns the {@link IRoiPrx} service.
	 * 
	 * @param ctx The security context.
	 * @return See above.
	 * @throws DSOutOfServiceException If the connection is broken, or logged in
	 * @throws DSAccessException If an error occurred while trying to 
	 * retrieve data from OMERO service. 
	 */
	private IRoiPrx getROIService(SecurityContext ctx)
		throws DSAccessException, DSOutOfServiceException
	{
		Connector c = null;
		IRoiPrx prx = null;
		try {
			c = getConnector(ctx);
			if (c == null)
				throw new DSOutOfServiceException(
						"Cannot access the connector.");
			prx = c.getROIService();
		} catch (Throwable e) {
			//method throws exception
			handleException(e, "Cannot access th ROI service.");
		}
		if (prx == null)
			throw new DSOutOfServiceException(
					"Cannot access the ROI service.");
		return prx;
	}
	
	/**
	 * Returns the {@link IAdminPrx} service.
	 * 
	 * @param ctx The security context.
	 * @return See above.
	 * @throws DSOutOfServiceException If the connection is broken, or logged in
	 * @throws DSAccessException If an error occurred while trying to 
	 * retrieve data from OMERO service. 
	 */
	private IAdminPrx getAdminService(SecurityContext ctx)
		throws DSAccessException, DSOutOfServiceException
	{
		Connector c = null;
		IAdminPrx prx = null;
		try {
			c = getConnector(ctx);
			if (c == null)
				throw new DSOutOfServiceException(
						"Cannot access the connector.");
			prx = c.getAdminService();
		} catch (Throwable e) {
			//method throws an exception
			handleException(e, "Cannot access the Admin service.");
		}
		if (prx == null)
			throw new DSOutOfServiceException(
					"Cannot access the Admin service.");
		return prx;
	}
	
	/**
	 * Returns the {@link IConfigPrx} service.
	 * 
	 * @return See above.
	 * @throws DSOutOfServiceException If the connection is broken, or logged in
	 * @throws DSAccessException If an error occurred while trying to 
	 * retrieve data from OMERO service. 
	 */
	private IConfigPrx getConfigService()
		throws DSAccessException, DSOutOfServiceException
	{
		IConfigPrx prx = null;
		try {
			if (entryUnencrypted != null)
				prx = entryUnencrypted.getConfigService();
			else prx = entryEncrypted.getConfigService();
		} catch (Throwable e) {
			//method throws an exception
			handleException(e, "Cannot access Configuration service.");
		}
		if (prx == null)
			throw new DSOutOfServiceException(
					"Cannot access the Configuration service.");
		return prx;
	}
	
	/**
	 * Returns the {@link ThumbnailStorePrx} service.
	 *
	 * @param ctx The security context.
	 * @param n The number of retrieval.
	 * @return See above.
	 * @throws DSOutOfServiceException If the connection is broken, or logged in
	 * @throws DSAccessException If an error occurred while trying to 
	 * retrieve data from OMERO service. 
	 */
	private ThumbnailStorePrx getThumbnailService(SecurityContext ctx, int n)
		throws DSAccessException, DSOutOfServiceException
	{
		Connector c = null;
		ThumbnailStorePrx prx = null;
		try {
			c = getConnector(ctx);
			if (c == null)
				throw new DSOutOfServiceException(
						"Cannot access the connector.");
			prx = c.getThumbnailService(n);
		} catch (Throwable e) {
			//method throws exception
			handleException(e, "Cannot access Thumbnail service.");
		}
		if (prx == null)
			throw new DSOutOfServiceException(
					"Cannot access the Thumbnail service.");
		return prx;
	}

	/**
	 * Returns the {@link ExporterPrx} service.
	 * 
	 * @param ctx The security context.
	 * @return See above.
	 * @throws DSOutOfServiceException If the connection is broken, or logged in
	 * @throws DSAccessException If an error occurred while trying to 
	 * retrieve data from OMERO service. 
	 */
	private ExporterPrx getExporterService(SecurityContext ctx)
		throws DSAccessException, DSOutOfServiceException
	{
		Connector c = null;
		ExporterPrx prx = null;
		try {
			c = getConnector(ctx);
			if (c == null)
				throw new DSOutOfServiceException(
						"Cannot access the connector.");
			prx = c.getExporterService();
		} catch (Throwable e) {
			//method throws an exception
			handleException(e, "Cannot access the Exporter service.");
		}
		if (prx == null)
			throw new DSOutOfServiceException(
					"Cannot access the Exporter service.");
		return prx;
	}
	
	/**
	 * Returns the {@link RawFileStorePrx} service.
	 * 
	 * @param ctx The security context.
	 * @return See above.
	 * @throws DSOutOfServiceException If the connection is broken, or logged in
	 * @throws DSAccessException If an error occurred while trying to 
	 * retrieve data from OMERO service. 
	 */
	private RawFileStorePrx getRawFileService(SecurityContext ctx)
		throws DSAccessException, DSOutOfServiceException
	{
		Connector c = null;
		RawFileStorePrx prx = null;
		try {
			c = getConnector(ctx);
			if (c == null)
				throw new DSOutOfServiceException(
						"Cannot access the connector.");
			prx = c.getRawFileService();
		} catch (Throwable e) {
			//method throws exception
			handleException(e, "Cannot access the RawFileStore service.");
		}
		if (prx == null)
			throw new DSOutOfServiceException(
					"Cannot access the RawFileStore service.");
		return prx;
	}
	
	/**
	 * Returns the {@link RenderingEnginePrx Rendering service}.
	 * 
	 * @param ctx The security context.
	 * @param pixelsID The identifier of the pixels data.
	 * @return See above.
	 * @throws DSOutOfServiceException If the connection is broken, or logged in
	 * @throws DSAccessException If an error occurred while trying to 
	 * retrieve data from OMERO service. 
	 */
	private RenderingEnginePrx getRenderingService(SecurityContext ctx, long 
			pixelsID)
		throws DSAccessException, DSOutOfServiceException
	{
		Connector c = null;
		RenderingEnginePrx prx = null;
		try {
			c = getConnector(ctx);
			if (c == null)
				throw new DSOutOfServiceException(
						"Cannot access the connector.");
			prx = c.getRenderingService(pixelsID);
		} catch (Throwable e) {
			//method throws exception
			handleException(e, "Cannot access the Rendering Engine for "
					+pixelsID);
		}
		if (prx == null)
			throw new DSOutOfServiceException(
					"Cannot access the Rendering Engine. for "+pixelsID);
		return prx;
	}

	/**
	 * Returns the {@link RawPixelsStorePrx} service.
	 * 
	 * @param ctx The security context.
	 * @return See above.
	 * @throws DSOutOfServiceException If the connection is broken, or logged in
	 * @throws DSAccessException If an error occurred while trying to 
	 * retrieve data from OMERO service. 
	 */
	private RawPixelsStorePrx getPixelsStore(SecurityContext ctx)
		throws DSAccessException, DSOutOfServiceException
	{
		Connector c = null;
		RawPixelsStorePrx prx = null;
		try {
			c = getConnector(ctx);
			if (c == null)
				throw new DSOutOfServiceException(
						"Cannot access the connector.");
			prx = c.getPixelsStore();
		} catch (Throwable e) {
			//method throws exception
			handleException(e, "Cannot access the RawPixelsStore service.");
		}
		if (prx == null)
			throw new DSOutOfServiceException(
					"Cannot access the RawPixelsStore service.");
		return prx;
	}

	/**
	 * Returns the {@link IPixelsPrx} service.
	 * 
	 * @param ctx The security context.
	 * @return See above.
	 * @throws DSOutOfServiceException If the connection is broken, or logged in
	 * @throws DSAccessException If an error occurred while trying to 
	 * retrieve data from OMERO service. 
	 */
	private IPixelsPrx getPixelsService(SecurityContext ctx)
		throws DSAccessException, DSOutOfServiceException
	{
		Connector c = null;
		IPixelsPrx prx = null;
		try {
			c = getConnector(ctx);
			if (c == null)
				throw new DSOutOfServiceException(
						"Cannot access the connector.");
			prx = c.getPixelsService();
		} catch (Throwable e) {
			//method throws exception
			handleException(e, "Cannot access the Pixels service.");
		}
		if (prx == null)
			throw new DSOutOfServiceException(
					"Cannot access the Pixels service.");
		return prx;
	}
	
	/**
	 * Returns the {@link SearchPrx} service.
	 * 
	 * @param ctx The security context.
	 * @return See above.
	 * @throws DSOutOfServiceException If the connection is broken, or logged in
	 * @throws DSAccessException If an error occurred while trying to 
	 * retrieve data from OMERO service.
	 */
	private SearchPrx getSearchService(SecurityContext ctx)
		throws DSAccessException, DSOutOfServiceException
	{
		Connector c = null;
		SearchPrx prx = null;
		try {
			c = getConnector(ctx);
			if (c == null)
				throw new DSOutOfServiceException(
						"Cannot access the connector.");
			prx = c.getSearchService();
		} catch (Throwable e) {
			//method throws exception
			handleException(e, "Cannot access the Search service.");
		}
		if (prx == null)
			throw new DSOutOfServiceException(
					"Cannot access the Search service.");
		return prx;
	}
	
	/**
	 * Returns the {@link IProjectionPrx} service.
	 * 
	 * @param ctx The security context.
	 * @return See above.
	 * @throws DSOutOfServiceException If the connection is broken, or logged in
	 * @throws DSAccessException If an error occurred while trying to 
	 * retrieve data from OMERO service.
	 */
	private IProjectionPrx getProjectionService(SecurityContext ctx)
		throws DSAccessException, DSOutOfServiceException
	{
		Connector c = null;
		IProjectionPrx prx = null;
		try {
			c = getConnector(ctx);
			if (c == null)
				throw new DSOutOfServiceException(
						"Cannot access the connector.");
			prx = c.getProjectionService();
		} catch (Throwable e) {
			//method throws exception
			handleException(e, "Cannot access the Projection service.");
		}
		if (prx == null)
			throw new DSOutOfServiceException(
					"Cannot access the Projection service.");
		return prx;
	}
	
	/**
	 * Checks if some default rendering settings have to be created
	 * for the specified set of pixels.
	 * 
	 * @param pixelsID	The pixels ID.
	 * @param prx The rendering engine to load or thumbnail store.
	 * @throws DSOutOfServiceException If the connection is broken, or logged in
	 * @throws DSAccessException If an error occurred while trying to 
	 * retrieve data from OMERO service.
	 */
	private synchronized void needDefault(long pixelsID, Object prx)
		throws DSAccessException, DSOutOfServiceException
	{
		try {
			if (prx instanceof ThumbnailStorePrx) {
				ThumbnailStorePrx service = (ThumbnailStorePrx) prx;
				if (!(service.setPixelsId(pixelsID))) {
					service.resetDefaults();
					service.setPixelsId(pixelsID);
				}
			} else if (prx instanceof RenderingEnginePrx) {
				RenderingEnginePrx re = (RenderingEnginePrx) prx;
				if (!re.lookupRenderingDef(pixelsID)) {
					re.resetDefaults();
					re.lookupRenderingDef(pixelsID);
				}
			}
		} catch (Throwable e) {
			handleConnectionException(e);
			handleException(e, "Cannot set the rendering defaults.");
		}
	}
	
	/**
	 * Formats the terms to search for.
	 * 
	 * @param terms		The terms to search for.
	 * @param service	The search service.
	 * @return See above.
	 * @throws DSOutOfServiceException If the connection is broken, or logged in
	 * @throws DSAccessException If an error occurred while trying to 
	 * retrieve data from OMERO service.
	 */
	private List<String> prepareTextSearch(String[] terms, SearchPrx service) 
		throws DSAccessException, DSOutOfServiceException
	{
		if (terms == null || terms.length == 0) return null;
		String value;
		int n;
		char[] arr;
		String v;
		List<String> formattedTerms = new ArrayList<String>(terms.length);
		String formatted;
		try {
			for (int j = 0; j < terms.length; j++) {
				value = terms[j];
				if (startWithWildCard(value)) 
					service.setAllowLeadingWildcard(true);
				//format string
				n = value.length();
				arr = new char[n];
				v = "";
				value.getChars(0, n, arr, 0);  
				for (int i = 0; i < arr.length; i++) {
					if (SUPPORTED_SPECIAL_CHAR.contains(arr[i])) 
						v += "\\"+arr[i];
					else v += arr[i];
				}
				if (value.contains(" ")) 
					formatted = "\""+v.toLowerCase()+"\"";
				else formatted = v.toLowerCase();
				formattedTerms.add(formatted);
			}
		} catch (Throwable e) {
			handleException(e, "Cannot format text for search.");
		}
		return formattedTerms;
	}
	
	/**
	 * Formats the terms to search for.
	 * 
	 * @param terms		The terms to search for.
	 * @param service	The search service.
	 * @return See above.
	 * @throws DSOutOfServiceException If the connection is broken, or logged in
	 * @throws DSAccessException If an error occurred while trying to 
	 * retrieve data from OMERO service.
	 */
	private List<String> prepareTextSearch(Collection<String> terms, 
			SearchPrx service) 
		throws DSAccessException, DSOutOfServiceException
	{
		if (terms == null || terms.size() == 0) return null;
		if (terms == null || terms.size() == 0) return null;
		String[] values = new String[terms.size()];
		Iterator<String> i = terms.iterator();
		int index = 0;
		while (i.hasNext()) {
			values[index] = i.next();
			index++;
		}
		return prepareTextSearch(values, service);
	}

	/**
	 * Returns <code>true</code> if the specified value starts with a wild card,
	 * <code>false</code> otherwise.
	 * 
	 * @param value The value to handle.
	 * @return See above.
	 */
	private boolean startWithWildCard(String value)
	{
		if (value == null) return false;
		Iterator<String> i = WILD_CARDS.iterator();
		String card = null;
		while (i.hasNext()) {
			card = i.next();
			if (value.startsWith(card)) {
				return true;
			}
		}
		return false;
	}

	/**
	 * Converts the class to the specified model string.
	 * 
	 * @param pojo The class to convert.
	 * @return See above.
	 */
	private String convertAnnotation(Class pojo)
	{
		if (TextualAnnotationData.class.equals(pojo))
			return "ome.model.annotations.CommentAnnotation";
		else if (TagAnnotationData.class.equals(pojo))
			return "ome.model.annotations.TagAnnotation";
		else if (RatingAnnotationData.class.equals(pojo))
			return "ome.model.annotations.LongAnnotation";
		else if (LongAnnotationData.class.equals(pojo))
			return "ome.model.annotations.LongAnnotation";
		else if (FileAnnotationData.class.equals(pojo))
			return "ome.model.annotations.FileAnnotation"; 
		else if (TermAnnotationData.class.equals(pojo))
			return "ome.model.annotations.UriAnnotation"; 
		else if (TimeAnnotationData.class.equals(pojo))
			return "ome.model.annotations.TimeAnnotation"; 
		else if (BooleanAnnotationData.class.equals(pojo))
			return "ome.model.annotations.BooleanAnnotation"; 
		return null;
	}
	
	/** Clears the data. */
	private void clear()
	{
		Iterator<Connector> i = connectors.iterator();
		while (i.hasNext()) {
			i.next().clear();
		}
	}
	
	/**
	 * Converts the specified type to its corresponding type for search.
	 * 
	 * @param nodeType The type to convert.
	 * @return See above.
	 */
	private String convertTypeForSearch(Class nodeType)
	{
		if (nodeType.equals(Image.class))
			return ImageI.class.getName();
		else if (nodeType.equals(TagAnnotation.class) ||
				nodeType.equals(TagAnnotationData.class))
			return TagAnnotationI.class.getName();
		else if (nodeType.equals(BooleanAnnotation.class) ||
				nodeType.equals(BooleanAnnotationData.class))
			return BooleanAnnotationI.class.getName();
		else if (nodeType.equals(TermAnnotation.class) ||
				nodeType.equals(TermAnnotationData.class))
			return TermAnnotationI.class.getName();
		else if (nodeType.equals(FileAnnotation.class) ||
				nodeType.equals(FileAnnotationData.class))
			return FileAnnotationI.class.getName();
		else if (nodeType.equals(CommentAnnotation.class) ||
				nodeType.equals(TextualAnnotationData.class))
			return CommentAnnotationI.class.getName();
		else if (nodeType.equals(TimestampAnnotation.class) ||
				nodeType.equals(TimeAnnotationData.class))
			return TimestampAnnotationI.class.getName();
		throw new IllegalArgumentException("type not supported");
	}
	
	/**
	 * Creates a new instance.
	 * 
	 * @param port			The default port used to connect.
	 * @param dsFactory 	A reference to the factory. Used whenever a broken 
	 * 						link is detected to get the Login Service and try 
	 *                  	reestablishing a valid link to <i>OMERO</i>.
	 *                  	Mustn't be <code>null</code>.
	 */
	OMEROGateway(int port, DataServicesFactory dsFactory)
	{
		if (dsFactory == null) 
			throw new IllegalArgumentException("No Data service factory.");
		this.dsFactory = dsFactory;
		this.port = port;
		enumerations = new HashMap<String, List<EnumerationObject>>();
		connectors = new ArrayList<Connector>();
		networkChecker = new NetworkChecker();
	}
	
	/**
	 * Returns the port used.
	 * 
	 * @return See above.
	 */
	int getPort() { return port; }
	
	/**
	 * Sets the port value.
	 * 
	 * @param port The value to set.
	 */
	void setPort(int port)
	{
		if (this.port != port) this.port = port;
	}
	
	/**
	 * Returns <code>true</code> if the passed group is an experimenter group
	 * internal to OMERO, <code>false</code> otherwise.
	 * 
	 * @param group The experimenter group to handle.
	 * @return See above.
	 */
	boolean isSystemGroup(ExperimenterGroup group)
	{
		String n = group.getName() == null ? null : group.getName().getValue();
		return (SYSTEM_GROUPS.contains(n));
	}
	
	/**
	 * Converts the specified POJO into the corresponding model.
	 *  
	 * @param nodeType The POJO class.
	 * @return The corresponding class.
	 */
	Class convertPojos(DataObject node)
	{
		if (node instanceof FileData || node instanceof MultiImageData)
			return OriginalFile.class;
		return convertPojos(node.getClass());
	}
	
	/**
	 * Converts the specified POJO into the corresponding model.
	 *  
	 * @param nodeType The POJO class.
	 * @return The corresponding class.
	 */
	Class convertPojos(Class nodeType)
	{
		if (ProjectData.class.equals(nodeType))
			return Project.class;
		else if (DatasetData.class.equals(nodeType))
			return Dataset.class;
		else if (ImageData.class.equals(nodeType))
			return Image.class;
		else if (BooleanAnnotationData.class.equals(nodeType))
			return BooleanAnnotation.class;
		else if (RatingAnnotationData.class.equals(nodeType) ||
				LongAnnotationData.class.equals(nodeType))
			return LongAnnotation.class;
		else if (TagAnnotationData.class.equals(nodeType))
			return TagAnnotation.class;
		else if (TextualAnnotationData.class.equals(nodeType)) 
			return CommentAnnotation.class;
		else if (FileAnnotationData.class.equals(nodeType))
			return FileAnnotation.class;
		else if (TermAnnotationData.class.equals(nodeType))
			return TermAnnotation.class;
		else if (ScreenData.class.equals(nodeType))
			return Screen.class;
		else if (PlateData.class.equals(nodeType))
			return Plate.class;
		else if (WellData.class.equals(nodeType))
			return Well.class;
		else if (WellSampleData.class.equals(nodeType))
			return WellSample.class;
		else if (PlateAcquisitionData.class.equals(nodeType))
			return PlateAcquisition.class;
		else if (FileData.class.equals(nodeType) ||
				MultiImageData.class.equals(nodeType))
			return OriginalFile.class;
		else if (GroupData.class.equals(nodeType))
			return ExperimenterGroup.class;
		else if (ExperimenterData.class.equals(nodeType))
			return Experimenter.class;
		else if (DoubleAnnotationData.class.equals(nodeType))
			return DoubleAnnotation.class;
		else if (XMLAnnotationData.class.equals(nodeType))
			return XmlAnnotation.class;
		else if (FilesetData.class.equals(nodeType))
			return Fileset.class;
		throw new IllegalArgumentException("NodeType not supported");
	}

	/**
	 * Creates the string corresponding to the object to delete.
	 * 
	 * @param data The object to handle.
	 * @return See above.
	 */
	String createDeleteCommand(String data)
	{
		if (ImageData.class.getName().equals(data)) return REF_IMAGE;
		else if (DatasetData.class.getName().equals(data)) return REF_DATASET;
		else if (ProjectData.class.getName().equals(data)) return REF_PROJECT;
		else if (ScreenData.class.getName().equals(data)) return REF_SCREEN;
		else if (PlateData.class.getName().equals(data)) return REF_PLATE;
		else if (ROIData.class.getName().equals(data)) return REF_ROI;
		else if (PlateAcquisitionData.class.getName().equals(data)) 
			return REF_PLATE_ACQUISITION;
		else if (WellData.class.getName().equals(data)) 
			return REF_WELL;
		else if (PlateAcquisitionData.class.getName().equals(data)) 
			return REF_PLATE_ACQUISITION;
		else if (TagAnnotationData.class.getName().equals(data) || 
				TermAnnotationData.class.getName().equals(data) ||
				FileAnnotationData.class.getName().equals(data) ||
				TextualAnnotationData.class.getName().equals(data)) 
			return REF_ANNOTATION;
		throw new IllegalArgumentException("Cannot delete the speficied type.");
	}
	
	/**
	 * Creates the string corresponding to the object to delete.
	 * 
	 * @param data The object to handle.
	 * @return See above.
	 */
	String createDeleteOption(String data)
	{
		if (TagAnnotationData.class.getName().equals(data))
			return REF_TAG;
		else if (TermAnnotationData.class.getName().equals(data)) 
			return REF_TERM;
		else if (FileAnnotationData.class.getName().equals(data)) 
			return REF_FILE;
		throw new IllegalArgumentException("Cannot delete the speficied type.");
	}
	
	/**
	 * Tells whether the communication channel to <i>OMERO</i> is currently
	 * connected.
	 * This means that we have established a connection and have successfully
	 * logged in.
	 * 
	 * @return  <code>true</code> if connected, <code>false</code> otherwise.
	 */
	boolean isConnected() { return connected; }
	
	/**
	 * Retrieves the details on the current user and maps the result calling
	 * {@link PojoMapper#asDataObjects(Map)}.
	 * 
	 * @param ctx The security context.
	 * @param name  The user's name.
	 * @return The {@link ExperimenterData} of the current user.
	 * @throws DSOutOfServiceException If the connection is broken, or
	 * logged in.
	 * @see IPojosPrx#getUserDetails(Set, Map)
	 */
	ExperimenterData getUserDetails(SecurityContext ctx, String name)
		throws DSOutOfServiceException, DSAccessException
	{
		isSessionAlive(ctx);
		IAdminPrx service = getAdminService(ctx);
		try {
			return (ExperimenterData) 
				PojoMapper.asDataObject(service.lookupExperimenter(name));
		} catch (Exception e) {
			handleConnectionException(e);
			throw new DSOutOfServiceException("Cannot retrieve user's data " +
					printErrorText(e), e);
		}
	}

	/**
	 * Returns <code>true</code> if an upgrade is required, <code>false</code>
	 * otherwise.
	 * 
	 * @return See above.
	 */
	boolean isUpgradeRequired()
	{
		ResourceBundle bundle = ResourceBundle.getBundle("omero");
	    String version = bundle.getString("omero.version");
	    String url = bundle.getString("omero.upgrades.url");
	    UpgradeCheck check = new UpgradeCheck(url, version, "insight"); 
	    check.run();
	    return check.isUpgradeNeeded();
	}
	
	/**
	 * Tries to connect to <i>OMERO</i> and log in by using the supplied
	 * credentials.
	 * 
	 * @param userName The user name to be used for login.
	 * @param password The password to be used for login.
	 * @param hostName The name of the server.
	 * @param compression The compression level used for images and 
	 * 					  thumbnails depending on the connection speed.
	 * @param groupID The id of the group or <code>-1</code>.
	 * @param encrypted Pass <code>true</code> to encrypt data transfer,
     * 					<code>false</code> otherwise.
     * @param agentName The name to register with the server.
	 * @return The user's details.
	 * @throws DSOutOfServiceException If the connection can't be established
	 *                                  or the credentials are invalid.
	 * @see #getUserDetails(String)
	 */
	client createSession(String userName, String password, String hostName,
		boolean encrypted, String agentName)
	throws DSOutOfServiceException
	{
		this.encrypted = encrypted;
		client secureClient = null;
		try {
			if (port > 0) secureClient = new client(hostName, port);
			else secureClient = new client(hostName);
			secureClient.setAgent(agentName);
			entryEncrypted = secureClient.createSession(userName, password);
			serverVersion = getConfigService().getVersion();
		} catch (Throwable e) {
			connected = false;
			String s = "Can't connect to OMERO. OMERO info not valid.\n\n";
			s += printErrorText(e);
			throw new DSOutOfServiceException(s, e);
		}
		return secureClient;
	}
	
	/**
	 * Tries to connect to <i>OMERO</i> and log in by using the supplied
	 * credentials. The <code>createSession</code> method must be invoked before.
	 * 
	 * @param userName The user name to be used for login.
	 * @param secureClient Reference to the client
	 * @param hostName The name of the server.
	 * @param compression The compression level used for images and 
	 * 					  thumbnails depending on the connection speed.
	 * @param groupID The id of the group or <code>-1</code>.
	 * @param encrypted Pass <code>true</code> to encrypt data transfer,
     * 					<code>false</code> otherwise.
     * @param agentName The name to register with the server.
	 * @return The user's details.
	 * @throws DSOutOfServiceException If the connection can't be established
	 *                                  or the credentials are invalid.
	 * @see #createSession(String, String, String, long, boolean, String)
	 */
	ExperimenterData login(client secureClient, String userName, String hostName,
		float compression, long groupID)
		throws DSOutOfServiceException
	{
		try {
			connected = true;
			IAdminPrx prx = entryEncrypted.getAdminService();
			ExperimenterData exp = (ExperimenterData) PojoMapper.asDataObject(
					prx.lookupExperimenter(userName));
			SecurityContext ctx;
			Connector connector;
			if (groupID >= 0) {
				long defaultID = -1;
				try {
					defaultID = exp.getDefaultGroup().getId();
				} catch (Exception e) {}
				ctx = new SecurityContext(defaultID);
				ctx.setServerInformation(hostName, port);
				ctx.setCompression(compression);
				connector = new Connector(ctx, secureClient, entryEncrypted,
						encrypted);
				connectors.add(connector);
				
				if (defaultID == groupID) return exp;
				try {
					changeCurrentGroup(ctx, exp, groupID);
					connectors.remove(connector);
					ctx = new SecurityContext(groupID);
					ctx.setServerInformation(hostName, port);
					ctx.setCompression(compression);
					connector = new Connector(ctx, secureClient, entryEncrypted,
							encrypted);
					connectors.add(connector);
					exp = getUserDetails(ctx, userName);
				} catch (Exception e) {
				}
			}
			ctx = new SecurityContext(exp.getDefaultGroup().getId());
			ctx.setServerInformation(hostName, port);
			ctx.setCompression(compression);
			connector = new Connector(ctx, secureClient, entryEncrypted,
					encrypted);
			connectors.add(connector);
			return exp;
		} catch (Throwable e) {
			connected = false;
			String s = "Cannot log in. User credentials not valid.\n\n";
			s += printErrorText(e);
			throw new DSOutOfServiceException(s, e);  
		} 
	}
	
	/**
	 * Retrieves the system view hosting the repositories.
	 * 
	 * @param ctx The security context.
	 * @param userID The id of the user.
	 * @return See above.
	 * @throws DSOutOfServiceException If the connection is broken, or logged in.
	 * @throws DSAccessException If an error occurred while trying to 
	 * retrieve data from OMERO service.
	 */
	FSFileSystemView getFSRepositories(SecurityContext ctx, long userID)
		throws DSOutOfServiceException, DSAccessException
	{
		if (fsViews == null) fsViews = new HashMap<Long, FSFileSystemView>();
		if (fsViews.containsKey(userID)) return fsViews.get(userID);
		//Review that code
		FSFileSystemView view = null;
		try {
			RepositoryMap m = getSharedResources(ctx).repositories();
			List proxys = m.proxies;
			List names = m.descriptions;
			Iterator i = names.iterator();
			int index = 0;
			FileData f;
			RepositoryPrx proxy;
			Map<FileData, RepositoryPrx> 
				repositories = new HashMap<FileData, RepositoryPrx>();
			while (i.hasNext()) {
				f = new FileData((OriginalFile) i.next(), true);
				if (!f.getName().contains("Tmp")) {
					proxy = (RepositoryPrx) proxys.get(index);
					repositories.put(f, proxy);
				}
				index++;
			}
			view = new FSFileSystemView(userID, repositories);
		} catch (Throwable e) {
			handleException(e, "Cannot load the repositories");
		}
		if (view != null) fsViews.put(userID, view);
		return view;
	}
	
	/**
	 * Changes the default group of the currently logged in user.
	 * 
	 * @param ctx The security context.
	 * @param exp The experimenter to handle
	 * @param groupID The id of the group.
	 * @throws DSOutOfServiceException If the connection is broken, or logged in.
	 * @throws DSAccessException If an error occurred while trying to 
	 * retrieve data from OMERO service. 
	 */
	void changeCurrentGroup(SecurityContext ctx, ExperimenterData exp,
			long groupID)
		throws DSOutOfServiceException, DSAccessException
	{
		List<GroupData> groups = exp.getGroups();
		Iterator<GroupData> i = groups.iterator();
		GroupData group = null;
		boolean in = false;
		while (i.hasNext()) {
			group = i.next();
			if (group.getId() == groupID) {
				in = true;
				break;
			}
		}
		String s = "Can't modify the current group.\n\n";
		if (!in) {
			throw new DSOutOfServiceException(s);
		}
	}
	
	
	/**
	 * Returns the version of the server.
	 * @throws DSOutOfServiceException If the connection is broken, or logged in.
	 */
	String getServerVersion()
		throws DSOutOfServiceException
	{
		try {
			return serverVersion;
		} catch (Exception e) {
			handleConnectionException(e);
			String s = "Can't retrieve the server version.\n\n";
			s += printErrorText(e);
			throw new DSOutOfServiceException(s, e);  
		}
	}
	
	/**
	 * Returns the LDAP details or an empty string.
	 * 
	 * @param ctx The security context.
	 * @param userID The id of the user.
	 * @return See above.
	 * @throws DSOutOfServiceException If the connection can't be established
	 *                                  or the credentials are invalid.
	 */
	String lookupLdapAuthExperimenter(SecurityContext ctx, long userID)
		throws DSOutOfServiceException
	{
		isSessionAlive(ctx);
		try {
			IAdminPrx svc = getAdminService(ctx);
			return svc.lookupLdapAuthExperimenter(userID);
		} catch (Throwable e) {
			handleConnectionException(e);
			String s = "Can't find the LDAP information.\n\n";
			s += printErrorText(e);
			throw new DSOutOfServiceException(s, e); 
		}
	}
	
	void startFS(Properties fsConfig)
	{
		//TODO: review.
		/*
		monitorIDs = new ArrayList<String>();
		ObjectPrx base = getIceCommunicator().stringToProxy(
				fsConfig.getProperty("omerofs.MonitorServer"));
		monitorPrx = monitors.MonitorServerPrxHelper.uncheckedCast(
				base.ice_twoway());
		Iterator i = fsConfig.keySet().iterator();
		String key;
		while (i.hasNext()) {
			key = (String) i.next();
			if (!("omerofs.MonitorServer".equals(key)))
				blitzClient.getProperties().setProperty(key, 
						fsConfig.getProperty(key));
		}
		*/
	}
	
	/**
	 * Returns the rendering engines to re-activate.
	 * 
	 * @return See above.
	 */
	Map<SecurityContext, Set<Long>> getRenderingEngines()
	{
		Map<SecurityContext, Set<Long>> l = 
			new HashMap<SecurityContext, Set<Long>>();
		Iterator<Connector> i = connectors.iterator();
		while (i.hasNext()) {
			l.putAll(i.next().getRenderingEngines());
		}
		return l;
	}
	
	/** 
	 * Tries to reconnect to the server. Returns <code>true</code>
	 * if it was possible to reconnect, <code>false</code>
	 * otherwise.
	 * 
	 * @param userName	The user name to be used for login.
	 * @param password	The password to be used for login.
	 * @return See above.
	 */
	boolean reconnect(String userName, String password)
	{
		try {
			isNetworkUp();
		} catch (Exception e) {
			// no need to handle the exception.
		}
		connected = false;
		clear();
		
		Iterator<Connector> i;
		try {
			i = connectors.iterator();
			while (i.hasNext()) {
				i.next().close(networkup);
			}
		} catch (Throwable t) {
			connected = false;
		}
		if (!networkup) return false;
		if (connected) return connected;
		try {
			i = connectors.iterator();
			while (i.hasNext()) {
				i.next().reconnect(userName, password);
			}
			connected = true;
		} catch (Throwable e) {
			connected = false;
		}
		reconnecting = true;
		return connected;
	}
	
	/** Logs out. */
	void logout()
	{
		try {
			isNetworkUp();
		} catch (Exception e) {
			//ignore already registered.
		}
		connected = false;
		shutDownServices(true);
		try {
			Iterator<Connector> i = connectors.iterator();
			while (i.hasNext()) {
				i.next().close(networkup);
			}
			connectors.clear();
		} catch (Throwable e) {
			connectors.clear();
		} finally {
			connectors.clear();
		}
	}
	
	/**
	 * Retrieves hierarchy trees rooted by a given node.
	 * i.e. the requested node as root and all of its descendants.
	 * The annotation for the current user is also linked to the object.
	 * Annotations are currently possible only for Image and Dataset.
	 * Wraps the call to the 
	 * {@link IPojos#loadContainerHierarchy(Class, List, Map)}
	 * and maps the result calling {@link PojoMapper#asDataObjects(Set)}.
	 * 
	 * @param ctx The security context, necessary to determine the service.
	 * @param rootType  The top-most type which will be searched for 
	 *                  Can be <code>Project</code>. 
	 *                  Mustn't be <code>null</code>.
	 * @param rootIDs   A set of the IDs of top-most containers. 
	 *                  Passed <code>null</code> to retrieve all container
	 *                  of the type specified by the rootNodetype parameter.
	 * @param options   The Options to retrieve the data.
	 * @return  A set of hierarchy trees.
	 * @throws DSOutOfServiceException If the connection is broken, or logged in
	 * @throws DSAccessException If an error occurred while trying to 
	 * retrieve data from OMERO service. 
	 * @see IPojos#loadContainerHierarchy(Class, List, Map)
	 */
	Set loadContainerHierarchy(SecurityContext ctx, Class rootType,
			List rootIDs, Parameters options)
		throws DSOutOfServiceException, DSAccessException
	{
		isSessionAlive(ctx);
		IContainerPrx service = getPojosService(ctx);
		try {
			return PojoMapper.asDataObjects(
					service.loadContainerHierarchy(
							convertPojos(rootType).getName(), rootIDs, options));
		} catch (Throwable t) {
			handleException(t, "Cannot load hierarchy for " + rootType+".");
		}
		return new HashSet();
	}

	/**
	 * Retrieves hierarchy trees in various hierarchies that
	 * contain the specified Images.
	 * The annotation for the current user is also linked to the object.
	 * Annotations are currently possible only for Image and Dataset.
	 * Wraps the call to the 
	 * {@link IPojos#findContainerHierarchies(Class, List, Map)}
	 * and maps the result calling {@link PojoMapper#asDataObjects(Set)}.
	 * 
	 * @param ctx The security context, necessary to determine the service.
	 * @param rootNodeType  top-most type which will be searched for 
	 *                      Can be <code>Project</code>
	 *                      Mustn't be <code>null</code>.
	 * @param leavesIDs     Set of identifiers of the Images that sit at the 
	 * 						bottom of the trees. Mustn't be <code>null</code>.
	 * @param options Options to retrieve the data.
	 * @return A <code>Set</code> with all root nodes that were found.
	 * @throws DSOutOfServiceException If the connection is broken, or logged in
	 * @throws DSAccessException If an error occurred while trying to 
	 * retrieve data from OMERO service. 
	 * @see IPojos#findContainerHierarchies(Class, List, Map)
	 */
	Set findContainerHierarchy(SecurityContext ctx, Class rootNodeType,
			List leavesIDs, Parameters options)
		throws DSOutOfServiceException, DSAccessException
	{
		isSessionAlive(ctx);
		IContainerPrx service = getPojosService(ctx);
		try {
			return PojoMapper.asDataObjects(service.findContainerHierarchies(
					convertPojos(rootNodeType).getName(), leavesIDs, options));
		} catch (Throwable t) {
			handleException(t, "Cannot find hierarchy for "+rootNodeType+".");
		}
		return new HashSet();
	}
	
	/**
	 * Loads all the annotations that have been attached to the specified
	 * <code>rootNodes</code>. This method looks for all the <i>valid</i>
	 * annotations that have been attached to each of the specified objects. It
	 * then maps each <code>rootNodeID</code> onto the set of all annotations
	 * that were found for that node. If no annotations were found for that
	 * node, then the entry will be <code>null</code>. Otherwise it will be a
	 * <code>Set</code> containing <code>Annotation</code> objects.
	 * Wraps the call to the 
	 * {@link IMetadataPrx#loadAnnotations(String, List, List, List)}
	 * and maps the result calling {@link PojoMapper#asDataObjects(Parameters)}.
	 * 
	 * @param ctx The security context.
	 * @param nodeType      The type of the rootNodes.
	 *                      Mustn't be <code>null</code>. 
	 * @param nodeIDs       TheIds of the objects of type
	 *                      <code>rootNodeType</code>. 
	 *                      Mustn't be <code>null</code>.
	 * @param annotationTypes The collection of annotations to retrieve or 
	 * 						  passed an empty list if we retrieve all the 
	 * 						  annotations. 
	 * @param annotatorIDs  The identifiers of the users for whom annotations 
	 * 						should be retrieved. If <code>null</code>, 
	 * 						all annotations are returned.
	 * @param options       Options to retrieve the data.
	 * @return A map whose key is rootNodeID and value the <code>Set</code> of
	 *         all annotations for that node or <code>null</code>.
	 * @throws DSOutOfServiceException If the connection is broken, or logged in
	 * @throws DSAccessException If an error occurred while trying to 
	 * retrieve data from OMERO service. 
	 * @see IPojos#findAnnotations(Class, List, List, Map)
	 */
	Map loadAnnotations(SecurityContext ctx, Class nodeType, List nodeIDs, 
			List<Class> annotationTypes, List annotatorIDs, Parameters options)
	throws DSOutOfServiceException, DSAccessException
	{
		isSessionAlive(ctx);
		List<String> types = new ArrayList<String>();
		if (annotationTypes != null && annotationTypes.size() > 0) {
			types = new ArrayList<String>(annotationTypes.size());
			Iterator<Class> i = annotationTypes.iterator();
			String k;
			while (i.hasNext()) {
				k = convertAnnotation(i.next());
				if (k != null)
					types.add(k);
			}
		}
		IMetadataPrx service = getMetadataService(ctx);
		try {
			return PojoMapper.asDataObjects(
					service.loadAnnotations(convertPojos(nodeType).getName(), 
							nodeIDs, types, annotatorIDs, options));
		} catch (Throwable t) {
			handleException(t, "Cannot find annotations for "+nodeType+".");
		}
		return new HashMap();
	}
	
	/**
	 * Loads the specified annotations.
	 * 
	 * @param ctx The security context.
	 * @param annotationIds The annotation to load.
	 * @return See above.
	 * @throws DSOutOfServiceException If the connection is broken, or logged in
	 * @throws DSAccessException If an error occurred while trying to 
	 * retrieve data from OMERO service.s
	 */
	Set<DataObject> loadAnnotation(SecurityContext ctx,
			List<Long> annotationIds)
		throws DSOutOfServiceException, DSAccessException
	{
		if (annotationIds == null || annotationIds.size() == 0)
			return new HashSet<DataObject>();
		isSessionAlive(ctx);
		IMetadataPrx service = getMetadataService(ctx);
		try {
			return PojoMapper.asDataObjects(
					service.loadAnnotation(annotationIds));
		} catch (Throwable t) {
			handleException(t, "Cannot find the annotations.");
		}
		return new HashSet<DataObject>();
	}
	
	/**
	 * Finds the links if any between the specified parent and child.
	 * 
	 * @param ctx The security context.
	 * @param type    The type of parent to handle.
	 * @param userID  The id of the user.
	 * @return See above.
	 * @throws DSOutOfServiceException If the connection is broken, or logged in
	 * @throws DSAccessException If an error occurred while trying to 
	 * retrieve data from OMERO service. 
	 */
	Collection findAllAnnotations(SecurityContext ctx, Class type, long userID)
		throws DSOutOfServiceException, DSAccessException
	{
		isSessionAlive(ctx);
		IQueryPrx service = getQueryService(ctx);
		try {
			String table = getTableForAnnotationLink(type.getName());
			if (table == null) return null;
			String sql = "select link from "+table+" as link";
			sql +=" left outer join link.child as child";
			Parameters p = new ParametersI();
			p.map = new HashMap<String, RType>();
			p.map.put("uid", omero.rtypes.rlong(userID));
			sql += " where link.details.owner.id = :uid";
			return service.findAllByQuery(sql, p);
		} catch (Throwable t) {
			handleException(t, "Cannot retrieve the requested link for "+
					"userID: "+userID);
		}
		return new ArrayList();
	}
	
	/**
	 * Retrieves the images contained in containers specified by the 
	 * node type.
	 * Wraps the call to the {@link IPojos#getImages(Class, List, Parameters)}
	 * and maps the result calling {@link PojoMapper#asDataObjects(Set)}.
	 * 
	 * @param ctx The security context.
	 * @param nodeType  The type of container. Can be either Project, Dataset.
	 * @param nodeIDs   Set of containers' IDS.
	 * @param options   Options to retrieve the data.
	 * @return A <code>Set</code> of retrieved images.
	 * @throws DSOutOfServiceException If the connection is broken, or logged in
	 * @throws DSAccessException If an error occurred while trying to 
	 * retrieve data from OMERO service. 
	 * @see IPojos#getImages(Class, List, Map)
	 */
	Set getContainerImages(SecurityContext ctx, Class nodeType, List nodeIDs,
			Parameters options)
		throws DSOutOfServiceException, DSAccessException
	{
		isSessionAlive(ctx);
		IContainerPrx service = getPojosService(ctx);
		try {
			return PojoMapper.asDataObjects(service.getImages(
					convertPojos(nodeType).getName(), nodeIDs, options));
		} catch (Throwable t) {
			handleException(t, "Cannot find images for "+nodeType+".");
		}
		return new HashSet();
	}

	/**
	 * Retrieves the images imported by the current user.
	 * Wraps the call to the {@link IPojos#getUserImages(Parameters)}
	 * and maps the result calling {@link PojoMapper#asDataObjects(Set)}.
	 * 
	 * @param ctx The security context.
	 * @param userID The id of the user.
	 * @param orphan Indicates to load the images not in any container
	 * @return A <code>Set</code> of retrieved images.
	 * @throws DSOutOfServiceException If the connection is broken, or logged in
	 * @throws DSAccessException If an error occurred while trying to 
	 * retrieve data from OMERO service. 
	 * @see IPojos#getUserImages(Map)
	 */
	Set getUserImages(SecurityContext ctx, long userID, boolean orphan)
		throws DSOutOfServiceException, DSAccessException
	{
		isSessionAlive(ctx);
		IContainerPrx service = getPojosService(ctx);
		IQueryPrx svc = getQueryService(ctx);
		try {
			if (!orphan) {
				ParametersI po = new ParametersI();
				if (userID >= 0) po.exp(omero.rtypes.rlong(userID));
				return PojoMapper.asDataObjects(service.getUserImages(po));
			} else {
				StringBuilder sb = new StringBuilder();
				sb.append("select img from Image as img ");
				sb.append("left outer join fetch img.details.owner ");
				sb.append("left outer join fetch img.pixels as pix ");
	            sb.append("left outer join fetch pix.pixelsType as pt ");
	            sb.append("where not exists (select obl from " +
	            		"DatasetImageLink as obl where obl.child = img.id)");
	            sb.append(" and not exists (select ws from WellSample as " +
	            		"ws where ws.image = img.id)");
	            ParametersI param = new ParametersI();
	            if (userID >= 0) {
	            	sb.append(" and img.details.owner.id = :userID");
	            	param.addLong("userID", userID);
	            }
            	return PojoMapper.asDataObjects(
            			svc.findAllByQuery(sb.toString(), param));
			}
		} catch (Throwable t) {
			handleException(t, "Cannot find user images.");
		}
		return new HashSet();
	}

	/**
	 * Counts the number of items in a collection for a given object.
	 * Returns a map which key is the passed rootNodeID and the value is 
	 * the number of items contained in this object and
	 * maps the result calling {@link PojoMapper#asDataObjects(Map)}.
	 * 
	 * @param ctx The security context.
	 * @param rootNodeType 	The type of container.
	 * @param property		One of the properties defined by this class.
	 * @param ids           The identifiers of the objects.
	 * @param options		Options to retrieve the data.		
	 * @param rootNodeIDs	Set of root node IDs.
	 * @return See above.
	 * @throws DSOutOfServiceException If the connection is broken, or logged in
	 * @throws DSAccessException If an error occurred while trying to 
	 * retrieve data from OMERO service. 
	 * @see IPojos#getCollectionCount(String, String, List, Map)
	 */
	Map getCollectionCount(SecurityContext ctx, Class rootNodeType,
			String property, List ids, Parameters options)
		throws DSOutOfServiceException, DSAccessException
	{
		isSessionAlive(ctx);
		IMetadataPrx service = getMetadataService(ctx);
		IContainerPrx svc = getPojosService(ctx);
		try {
			if (TagAnnotationData.class.equals(rootNodeType)) {
				return service.getTaggedObjectsCount(ids, options);
			}
			String p = convertProperty(rootNodeType, property);
			if (p == null) return null;
			return PojoMapper.asDataObjects(svc.getCollectionCount(
					convertPojos(rootNodeType).getName(), p, ids, options));
		} catch (Throwable t) {
			handleException(t, "Cannot count the collection.");
		}
		return new HashMap();
	}
	
	/**
	 * Creates the specified object.
	 * 
	 * @param ctx The security context.
	 * @param object The object to create.
	 * @param options Options to create the data.
	 * @return See above.
	 * @throws DSOutOfServiceException If the connection is broken, or logged in
	 * @throws DSAccessException If an error occurred while trying to 
	 * retrieve data from OMERO service. 
	 * @see IPojos#createDataObject(IObject, Map)
	 */
	IObject createObject(SecurityContext ctx, IObject object)
		throws DSOutOfServiceException, DSAccessException
	{
		return createObject(ctx, object, null);
	}

	/**
	 * Creates the specified object.
	 * 
	 * @param ctx The security context.
	 * @param object The object to create.
	 * @param options Options to create the data.
	 * @param userName The name of the user to create data for.
	 * @return See above.
	 * @throws DSOutOfServiceException If the connection is broken, or logged in
	 * @throws DSAccessException If an error occurred while trying to 
	 * retrieve data from OMERO service. 
	 * @see IPojos#createDataObject(IObject, Map)
	 */
	IObject createObject(SecurityContext ctx, IObject object, String userName)
		throws DSOutOfServiceException, DSAccessException
	{
		try {
			return saveAndReturnObject(ctx, object, null, userName);
		} catch (Throwable t) {
			handleException(t, "Cannot update the object.");
		}
		return null;
	}
	
	/**
	 * Creates the specified objects.
	 * 
	 * @param ctx The security context.
	 * @param objects The objects to create.
	 * @param options Options to create the data.
	 * @return See above.
	 * @throws DSOutOfServiceException If the connection is broken, or logged in
	 * @throws DSAccessException If an error occurred while trying to 
	 * retrieve data from OMERO service. 
	 * @see IPojos#createDataObjects(IObject[], Map)
	 */
	List<IObject> createObjects(SecurityContext ctx, List<IObject> objects)
		throws DSOutOfServiceException, DSAccessException
	{
		return createObjects(ctx, objects, null);
	}

	/**
	 * Creates the specified objects.
	 * 
	 * @param ctx The security context.
	 * @param objects The objects to create.
	 * @param options Options to create the data.
	 * @param userName The name of the user.s
	 * @return See above.
	 * @throws DSOutOfServiceException If the connection is broken, or logged in
	 * @throws DSAccessException If an error occurred while trying to 
	 * retrieve data from OMERO service. 
	 * @see IPojos#createDataObjects(IObject[], Map)
	 */
	List<IObject> createObjects(SecurityContext ctx, List<IObject> objects,
			String userName)
		throws DSOutOfServiceException, DSAccessException
	{
		try {
			return saveAndReturnObject(ctx, objects, null, userName);
		} catch (Throwable t) {
			handleException(t, "Cannot create the objects.");
		}
		return new ArrayList<IObject>();
	}
	
	/**
	 * Deletes the specified object.
	 * 
	 * @param ctx The security context.
	 * @param object    The object to delete.
	 * @throws DSOutOfServiceException If the connection is broken, or logged in
	 * @throws DSAccessException If an error occurred while trying to 
	 * retrieve data from OMERO service. 
	 * @see IUpdate#deleteObject(IObject)
	 */
	void deleteObject(SecurityContext ctx, IObject object)
		throws DSOutOfServiceException, DSAccessException
	{
		isSessionAlive(ctx);
		try {
			IUpdatePrx service = getUpdateService(ctx);
			service.deleteObject(object);
		} catch (Throwable t) {
			handleException(t, "Cannot delete the object.");
		}
	}

	/**
	 * Deletes the specified objects.
	 * 
	 * @param ctx The security context.
	 * @param objects                  The objects to delete.
	 * @throws DSOutOfServiceException If the connection is broken, or logged in
	 * @throws DSAccessException       If an error occurred while trying to 
	 *                                 retrieve data from OMERO service. 
	 * @see IUpdate#deleteObject(IObject) 
	 */
	void deleteObjects(SecurityContext ctx, List<IObject> objects)
		throws DSOutOfServiceException, DSAccessException
	{
		isSessionAlive(ctx);
		try {
			IUpdatePrx service = getUpdateService(ctx);
			Iterator<IObject> i = objects.iterator();
			//TODO: need method
			while (i.hasNext()) 
				service.deleteObject(i.next());
			
		} catch (Throwable t) {
			handleException(t, "Cannot delete the object.");
		}
	}

	/**
	 * Updates the specified object.
	 * 
	 * @param ctx The security context.
	 * @param object The object to update.
	 * @param options Options to update the data.
	 * @return The updated object.
	 * @throws DSOutOfServiceException If the connection is broken, or logged in
	 * @throws DSAccessException If an error occurred while trying to 
	 * retrieve data from OMERO service. 
	 * @see IPojos#updateDataObject(IObject, Map)
	 */
	IObject saveAndReturnObject(SecurityContext ctx, IObject object,
			Map options)
		throws DSOutOfServiceException, DSAccessException
	{
		isSessionAlive(ctx);
		IUpdatePrx service = getUpdateService(ctx);
		try {
			if (options == null) return service.saveAndReturnObject(object);
			return service.saveAndReturnObject(object, options);
		} catch (Throwable t) {
			handleException(t, "Cannot update the object.");
		}
		return null;
	}
	
	/**
	 * Updates the specified object.
	 * 
	 * @param ctx The security context.
	 * @param object The object to update.
	 * @param options Options to update the data.
	 * @param userName The name of the user to create the data for.
	 * @return The updated object.
	 * @throws DSOutOfServiceException If the connection is broken, or logged in
	 * @throws DSAccessException If an error occurred while trying to 
	 * retrieve data from OMERO service. 
	 * @see IPojos#updateDataObject(IObject, Map)
	 */
	IObject saveAndReturnObject(SecurityContext ctx, IObject object,
			Map options, String userName)
		throws DSOutOfServiceException, DSAccessException
	{
		isSessionAlive(ctx);
		IUpdatePrx service = getUpdateService(ctx, userName);
		try {
			if (options == null) return service.saveAndReturnObject(object);
			return service.saveAndReturnObject(object, options);
		} catch (Throwable t) {
			handleException(t, "Cannot update the object.");
		}
		return null;
	}
	
	/**
	 * Updates the specified object.
	 * 
	 * @param ctx The security context.
	 * @param objects The objects to update.
	 * @param options Options to update the data.
	 * @return The updated object.
	 * @throws DSOutOfServiceException If the connection is broken, or logged in
	 * @throws DSAccessException If an error occurred while trying to 
	 * retrieve data from OMERO service. 
	 * @see IPojos#updateDataObject(IObject, Map)
	 */
	List<IObject> saveAndReturnObject(SecurityContext ctx,
			List<IObject> objects, Map options, String userName)
		throws DSOutOfServiceException, DSAccessException
	{
		isSessionAlive(ctx);
		IUpdatePrx service = getUpdateService(ctx, userName);
		try {
			return service.saveAndReturnArray(objects);
		} catch (Throwable t) {
			handleException(t, "Cannot update the object.");
		}
		return new ArrayList<IObject>();
	}
	
	/**
	 * Updates the specified object.
	 * 
	 * @param ctx The security context.
	 * @param object The object to update.
	 * @param options Options to update the data.
	 * @return The updated object.
	 * @throws DSOutOfServiceException If the connection is broken, or logged in
	 * @throws DSAccessException If an error occurred while trying to 
	 * retrieve data from OMERO service. 
	 * @see IPojos#updateDataObject(IObject, Map)
	 */
	IObject updateObject(SecurityContext ctx, IObject object,
			Parameters options)
		throws DSOutOfServiceException, DSAccessException
	{
		isSessionAlive(ctx);
		IContainerPrx service = getPojosService(ctx);
		try {
			IObject r = service.updateDataObject(object, options);
			return findIObject(ctx, r);
		} catch (Throwable t) {
			handleException(t, "Cannot update the object.");
		}
		return null;
	}

	/**
	 * Updates the specified <code>IObject</code>s and returned the 
	 * updated <code>IObject</code>s.
	 * 
	 * @param ctx The security context.
	 * @param objects The array of objects to update.
	 * @param options Options to update the data.
	 * @return See above.
	 * @throws DSOutOfServiceException If the connection is broken, or logged in
	 * @throws DSAccessException If an error occurred while trying to 
	 * retrieve data from OMERO service.
	 * @see IPojos#updateDataObjects(IObject[], Map) 
	 */
	List<IObject> updateObjects(SecurityContext ctx, List<IObject> objects,
			Parameters options)
		throws DSOutOfServiceException, DSAccessException
	{
		isSessionAlive(ctx);
		IContainerPrx service = getPojosService(ctx);
		try {
			List<IObject> l = service.updateDataObjects(objects, options);
			if (l == null) return l;
			Iterator<IObject> i = l.iterator();
			List<IObject> r = new ArrayList<IObject>(l.size());
			IObject io;
			while (i.hasNext()) {
				io = findIObject(ctx, i.next());
				if (io != null) r.add(io);
			}
			return r;
		} catch (Throwable t) {
			handleException(t, "Cannot update the object.");
		}
		return new ArrayList<IObject>();
	}

	/**
	 * Retrieves the dimensions in microns of the specified pixels set.
	 * 
	 * @param ctx The security context.
	 * @param pixelsID  The pixels set ID.
	 * @return See above.
	 * @throws DSOutOfServiceException If the connection is broken, or logged in
	 * @throws DSAccessException If an error occurred while trying to 
	 * retrieve data from OMERO service. 
	 */
	Pixels getPixels(SecurityContext ctx, long pixelsID)
		throws DSOutOfServiceException, DSAccessException
	{
		isSessionAlive(ctx);
		IPixelsPrx service = getPixelsService(ctx);
		try {
			return service.retrievePixDescription(pixelsID);
		} catch (Throwable t) {
			handleException(t, "Cannot retrieve the pixels set for "+pixelsID);
		}
		return null;
	}
	
	/**
	 * Retrieves the thumbnail for the passed set of pixels.
	 * 
	 * @param ctx The security context.
	 * @param pixelsID The id of the pixels set the thumbnail is for.
	 * @param sizeX The size of the thumbnail along the X-axis.
	 * @param sizeY The size of the thumbnail along the Y-axis.
	 * @param userID The id of the user the thumbnail is for.
	 * @return See above.
	 * @throws RenderingServiceException If an error occurred while trying to 
	 *              retrieve data from the service. 
	 * @throws DSOutOfServiceException If the connection is broken.
	 */
	byte[] getThumbnail(SecurityContext ctx, long pixelsID,
			int sizeX, int sizeY, long userID)
		throws RenderingServiceException, DSOutOfServiceException
	{
		isSessionAlive(ctx);
		if (!networkup) return null;
		return retrieveThumbnail(ctx, pixelsID, sizeX, sizeY, userID);
	}

	/**
	 * Retrieves the thumbnail for the passed set of pixels.
	 * 
	 * @param ctx The security context.
	 * @param pixelsID The id of the pixels set the thumbnail is for.
	 * @param sizeX The size of the thumbnail along the X-axis.
	 * @param sizeY The size of the thumbnail along the Y-axis.
	 * @param userID The id of the user the thumbnail is for.
	 * @return See above.
	 * @throws RenderingServiceException If an error occurred while trying to 
	 *              retrieve data from the service. 
	 * @throws DSOutOfServiceException If the connection is broken.
	 */
	private synchronized byte[] retrieveThumbnail(SecurityContext ctx,
			long pixelsID, int sizeX, int sizeY, long userID)
		throws RenderingServiceException, DSOutOfServiceException
	{
		ThumbnailStorePrx service = null;
		try {
			service = getThumbnailService(ctx, 1);
			needDefault(pixelsID, service);
			//getRendering Def for a given pixels set.
			if (userID >= 0) {
				RenderingDef def = getRenderingDef(ctx, pixelsID, userID);
				if (def != null) service.setRenderingDefId(
						def.getId().getValue());
			}
			return service.getThumbnail(omero.rtypes.rint(sizeX), 
					omero.rtypes.rint(sizeY));
		} catch (Throwable t) {
			closeService(ctx, service);
			handleConnectionException(t);
			if (t instanceof ServerError) {
				throw new DSOutOfServiceException(
						"Thumbnail service null for pixelsID: "+pixelsID, t);
			}
			throw new RenderingServiceException("Cannot get thumbnail", t);
		}
	}
	
	/**
	 * Retrieves the thumbnail for the passed set of pixels.
	 * 
	 * @param ctx The security context.
	 * @param pixelsID The id of the pixels set the thumbnail is for.
	 * @param maxLength The maximum length of the thumbnail width or height
	 * 					depending on the pixel size.
	 * @return See above.
	 * @throws RenderingServiceException If an error occurred while trying to 
	 *              retrieve data from the service. 
	 * @throws DSOutOfServiceException If the connection is broken.
	 */
	byte[] getThumbnailByLongestSide(SecurityContext ctx, long pixelsID,
			int maxLength)
		throws RenderingServiceException, DSOutOfServiceException
	{
		isSessionAlive(ctx);
		if (!networkup) return null;
		return retrieveThumbnailByLongestSide(ctx, pixelsID, maxLength);
	}

	/**
	 * Retrieves the thumbnail for the passed set of pixels.
	 * 
	 * @param ctx The security context.
	 * @param pixelsID The id of the pixels set the thumbnail is for.
	 * @param maxLength The maximum length of the thumbnail width or height
	 * 					depending on the pixel size.
	 * @return See above.
	 * @throws RenderingServiceException If an error occurred while trying to 
	 *              retrieve data from the service. 
	 * @throws DSOutOfServiceException If the connection is broken.
	 */
	private synchronized byte[] retrieveThumbnailByLongestSide(
			SecurityContext ctx, long pixelsID, int maxLength)
		throws RenderingServiceException, DSOutOfServiceException
	{
		ThumbnailStorePrx service = null;
		try {
			service = getThumbnailService(ctx, 1);
			needDefault(pixelsID, service);
			return service.getThumbnailByLongestSide(
					omero.rtypes.rint(maxLength));
		} catch (Throwable t) {
			closeService(ctx, service);
			handleConnectionException(t);
			if (t instanceof ServerError) {
				throw new DSOutOfServiceException(
						"Thumbnail service null for pixelsID: "+pixelsID, t);
			}
			throw new RenderingServiceException("Cannot get thumbnail", t);
		}
	}
	
	/**
	 * Retrieves the thumbnail for the passed collection of pixels set.
	 * 
	 * @param ctx The security context.
	 * @param pixelsID The collection of pixels set.
	 * @param maxLength The maximum length of the thumbnail width or height
	 * 					depending on the pixel size.
	 * @param reset Pass <code>true</code> to reset the thumbnail store,
	 *              <code>false</code> otherwise.
	 * @return See above.
	 * @throws RenderingServiceException If an error occurred while trying to 
	 *              retrieve data from the service. 
	 * @throws DSOutOfServiceException If the connection is broken.
	 */
	Map getThumbnailSet(SecurityContext ctx, List<Long> pixelsID,
			int maxLength, boolean reset)
		throws RenderingServiceException, DSOutOfServiceException
	{
		isSessionAlive(ctx);
		if (!networkup) return null;
		return retrieveThumbnailSet(ctx, pixelsID, maxLength, reset);
	}
	
	/**
	 * Retrieves the thumbnail for the passed collection of pixels set.
	 * 
	 * @param ctx The security context.
	 * @param pixelsID The collection of pixels set.
	 * @param maxLength The maximum length of the thumbnail width or height
	 * 					depending on the pixel size.
	 * @param reset Pass <code>true</code> to reset the thumbnail store,
	 *              <code>false</code> otherwise.
	 * @return See above.
	 * @throws RenderingServiceException If an error occurred while trying to 
	 *              retrieve data from the service. 
	 * @throws DSOutOfServiceException If the connection is broken.
	 */
	private synchronized Map retrieveThumbnailSet(SecurityContext ctx,
			List<Long> pixelsID, int maxLength, boolean reset)
		throws RenderingServiceException, DSOutOfServiceException
	{
		ThumbnailStorePrx service = null;
		try {
			int n = MAX_RETRIEVAL;
			if (!reset) n = pixelsID.size();
			service = getThumbnailService(ctx, n);
			return service.getThumbnailByLongestSideSet(
					omero.rtypes.rint(maxLength), pixelsID);
		} catch (Throwable t) {
			closeService(ctx, service);
			handleConnectionException(t);
			if (t instanceof ServerError) {
				throw new DSOutOfServiceException(
						"Thumbnail service null for pixelsID: "+pixelsID, t);
			}
			throw new RenderingServiceException("Cannot get thumbnail", t);
		}
	}
	
	/**
	 * Creates a new rendering service for the specified pixels set.
	 * 
	 * @param ctx The security context.
	 * @param pixelsID  The pixels set ID.
	 * @return See above.
	 * @throws DSOutOfServiceException If the connection is broken, or logged in
	 * @throws DSAccessException If an error occurred while trying to 
	 * retrieve data from OMERO service.
	 * @throws FSAccessException If an error occurred when trying to build a 
	 * pyramid or access file not available.
	 */
	RenderingEnginePrx createRenderingEngine(SecurityContext ctx,
			long pixelsID)
		throws DSOutOfServiceException, DSAccessException, FSAccessException
	{
		isSessionAlive(ctx);
		if (!networkup) return null;
		return generateRenderingEngine(ctx, pixelsID);
	}

	/**
	 * Creates a new rendering service for the specified pixels set.
	 * 
	 * @param ctx The security context.
	 * @param pixelsID  The pixels set ID.
	 * @return See above.
	 * @throws DSOutOfServiceException If the connection is broken, or logged in
	 * @throws DSAccessException If an error occurred while trying to 
	 * retrieve data from OMERO service.
	 * @throws FSAccessException If an error occurred when trying to build a 
	 * pyramid or access file not available.
	 */
	private synchronized RenderingEnginePrx generateRenderingEngine(
			SecurityContext ctx, long pixelsID)
		throws DSOutOfServiceException, DSAccessException, FSAccessException
	{
		RenderingEnginePrx service = getRenderingService(ctx, pixelsID);
		try {
			service.lookupPixels(pixelsID);
			needDefault(pixelsID, service);
			service.load();
			return service;
		} catch (Throwable t) {
			String s = "Cannot start the Rendering Engine.";
			if (service != null) {
				try {
					service.close();
				} catch (Exception e) {}
			}
			handleFSException(t, s);
			handleException(t, s);
		}
		return null;
	}
	/**
	 * Finds the link if any between the specified parent and child.
	 * 
	 * @param ctx The security context.
	 * @param type The type of annotation to handle.
	 * @param parentID The id of the parent.
	 * @param childID The id of the child, or <code>-1</code> if no 
	 *                child specified.
	 * @param userID The id of the user.
	 * @return See above.
	 * @throws DSOutOfServiceException If the connection is broken, or logged in
	 * @throws DSAccessException If an error occurred while trying to 
	 * retrieve data from OMERO service. 
	 */
	IObject findAnnotationLink(SecurityContext ctx, Class type, long parentID,
			long childID, long userID)
		throws DSOutOfServiceException, DSAccessException
	{
		isSessionAlive(ctx);
		IQueryPrx service = getQueryService(ctx);
		try {
			String table = getTableForAnnotationLink(type.getName());
			if (table == null) return null;
			StringBuffer buffer = new StringBuffer();
			
			buffer.append("select link from "+table+" as link ");
			buffer.append("left outer join fetch link.details.owner ");
			buffer.append("where link.parent.id = :parentID"); 
			Parameters p = new ParametersI();
			p.map = new HashMap<String, RType>();
			p.map.put("parentID", omero.rtypes.rlong(parentID));
			if (userID >= 0) {
				buffer.append(" and link.details.owner.id = :userID");
				p.map.put("userID", omero.rtypes.rlong(userID));
			}
			if (childID >= 0) {
				buffer.append(" and link.child.id = :childID");
				p.map.put("childID", omero.rtypes.rlong(childID));
			}

			return service.findByQuery(buffer.toString(), p);
		} catch (Throwable t) {
			handleException(t, "Cannot retrieve the requested link for "+
					"parent ID: "+parentID+" and child " +
					"ID: "+childID);
		}
		return null;
	}
	
	/**
	 * Finds the link if any between the specified parent and child.
	 * 
	 * @param ctx The security context.
	 * @param parentType The type of parent to handle.
	 * @param parentID The id of the parent to handle.
	 * @param children Collection of the identifiers.
	 * @return See above.
	 * @throws DSOutOfServiceException If the connection is broken, or logged in
	 * @throws DSAccessException If an error occurred while trying to 
	 * retrieve data from OMERO service. 
	 */
	List findAnnotationLinks(SecurityContext ctx, String parentType,
			long parentID, List<Long> children)
		throws DSOutOfServiceException, DSAccessException
	{
		isSessionAlive(ctx);
		IQueryPrx service = getQueryService(ctx);
		try {
			String table = getTableForAnnotationLink(parentType);
			if (table == null) return null;
			StringBuffer sb = new StringBuffer();
			sb.append("select link from "+table+" as link");
			sb.append(" left outer join fetch link.details.owner as owner");
			sb.append(" left outer join fetch link.child as child");
			sb.append(" left outer join fetch link.parent as parent");
			ParametersI p = new ParametersI();
			if (parentID > 0) {
				sb.append(" where link.parent.id = :parentID");
				if (children != null && children.size() > 0) {
					sb.append(" and link.child.id in (:childIDs)");
					p.addLongs("childIDs", children);
				}
				p.map.put("parentID", omero.rtypes.rlong(parentID));
			} else {
				if (children != null && children.size() > 0) {
					sb.append(" where link.child.id in (:childIDs)");
					p.addLongs("childIDs", children);
				}
			}
			return service.findAllByQuery(sb.toString(), p);
		} catch (Throwable t) {
			handleException(t, "Cannot retrieve the annotation links for "+
					"parent ID: "+parentID);
		}
		return new ArrayList();
	}		
	
	/**
	 * Finds the link if any between the specified parent and child.
	 * 
	 * @param ctx The security context.
	 * @param parent The parent.
	 * @param child The child.
	 * @return See above.
	 * @throws DSOutOfServiceException If the connection is broken, or logged in
	 * @throws DSAccessException If an error occurred while trying to 
	 * retrieve data from OMERO service. 
	 */
	IObject findLink(SecurityContext ctx, IObject parent, IObject child)
		throws DSOutOfServiceException, DSAccessException
	{
		isSessionAlive(ctx);
		IQueryPrx service = getQueryService(ctx);
		try {
			String table = getTableForLink(parent.getClass());
			if (table == null) return null;
			String sql = "select link from "+table+" as link where " +
			"link.parent.id = :parentID and link.child.id = :childID";

			ParametersI param = new ParametersI();
			param.map = new HashMap<String, RType>();
			param.map.put("parentID", parent.getId());
			param.map.put("childID", child.getId());
			return service.findByQuery(sql, param);
		} catch (Throwable t) {
			handleException(t, "Cannot retrieve the requested link for "+
					"parent ID: "+parent.getId()+" and child " +
					"ID: "+child.getId());
		}
		return null;
	}

	/**
	 * Finds the links if any between the specified parent and children.
	 * 
	 * @param ctx The security context.
	 * @param parent The parent.
	 * @param children Collection of children as identifiers.
	 * @return See above.
	 * @throws DSOutOfServiceException If the connection is broken, or logged in
	 * @throws DSAccessException If an error occurred while trying to 
	 * retrieve data from OMERO service. 
	 */
	List findLinks(SecurityContext ctx, IObject parent, List children)
		throws DSOutOfServiceException, DSAccessException
	{
		isSessionAlive(ctx);
		IQueryPrx service = getQueryService(ctx);
		try {
			String table = getTableForLink(parent.getClass());
			if (table == null) return null;

			ParametersI param = new ParametersI();
			param.map.put("parentID", parent.getId());

			String sql = "select link from "+table+" as link where " +
			"link.parent.id = :parentID"; 
			if (children != null && children.size() > 0) {
				sql += " and link.child.id in (:childIDs)";
				param.addLongs("childIDs", children);

			}
			return service.findAllByQuery(sql, param);
		} catch (Throwable t) {
			handleException(t, "Cannot retrieve the requested link for "+
					"parent ID: "+parent.getId());
		}
		return new ArrayList();
	}

	/**
	 * Finds the links if any between the specified parent and children.
	 * 
	 * @param ctx The security context.
	 * @param parentClass The parent.
	 * @param children Collection of children as identifiers.
	 * @param userID The id of the user.
	 * @return See above.
	 * @throws DSOutOfServiceException If the connection is broken, or logged in
	 * @throws DSAccessException If an error occurred while trying to 
	 * retrieve data from OMERO service. 
	 */
	List findLinks(SecurityContext ctx, Class parentClass, List children,
			long userID)
		throws DSOutOfServiceException, DSAccessException
	{
		isSessionAlive(ctx);
		IQueryPrx service = getQueryService(ctx);
		try {
			String table = getTableForLink(parentClass);
			if (table == null) return null;
			String sql = "select link from "+table+" as link where " +
			"link.child.id in (:childIDs)";
			ParametersI param = new ParametersI();
			param.addLongs("childIDs", children);

			if (userID >= 0) {
				sql += " and link.details.owner.id = :userID";
				param.map.put("userID", omero.rtypes.rlong(userID));
			}
			return service.findAllByQuery(sql, param);
		} catch (Throwable t) {
			handleException(t, "Cannot retrieve the requested link for "+
			"the specified children");
		}
		return new ArrayList();
	}

	/**
	 * Finds all the links.
	 * 
	 * @param ctx The security context.
	 * @param node The type of node to handle.
	 * @param nodeID The id of the node if any.
	 * @param children The collection of annotations' identifiers 
	 * @param userID The user's identifier or <code>-1</code>.
	 * @return See above.
	 * @throws DSOutOfServiceException If the connection is broken, or logged in
	 * @throws DSAccessException If an error occurred while trying to 
	 * retrieve data from OMERO service. 
	 */
	List findAnnotationLinks(SecurityContext ctx, Class node, long nodeID,
			List children, long userID)
		throws DSOutOfServiceException, DSAccessException
	{
		isSessionAlive(ctx);
		IQueryPrx service = getQueryService(ctx);
		try {
			String table = getAnnotationTableLink(node);
			if (table == null) return null;
			StringBuffer sb = new StringBuffer();
			sb.append("select link from "+table+" as link ");
			sb.append("left outer join fetch link.child child ");
			sb.append("left outer join fetch link.parent parent ");
			sb.append("left outer join fetch parent.details.owner ");
			sb.append("left outer join fetch child.details.owner ");
			sb.append("left outer join fetch link.details.owner ");
			sb.append("where link.child.id in (:childIDs)");

			ParametersI param = new ParametersI();
			param.addLongs("childIDs", children);
			if (nodeID > 0) {
				sb.append(" and link.parent.id = :parentID");
				param.map.put("parentID", omero.rtypes.rlong(nodeID));
			}
			if (userID >= 0) {
				sb.append(" and link.details.owner.id = :userID");
				param.map.put("userID", omero.rtypes.rlong(userID));
			}
			return service.findAllByQuery(sb.toString(), param);
		} catch (Throwable t) {
			handleException(t, "Cannot retrieve the requested link for "+
			"the specified children");
		}
		return new ArrayList();
	}
	
	/**
	 * Finds the links if any between the specified parent and children.
	 * 
	 * @param ctx The security context.
	 * @param parentClass The parent.
	 * @param childID The id of the child.
	 * @param userID The id of the user.
	 * @return See above.
	 * @throws DSOutOfServiceException If the connection is broken, or logged in
	 * @throws DSAccessException If an error occurred while trying to 
	 * retrieve data from OMERO service. 
	 */
	List findLinks(SecurityContext ctx, Class parentClass, long childID,
			long userID)
		throws DSOutOfServiceException, DSAccessException
	{
		isSessionAlive(ctx);
		if (FileAnnotation.class.equals(parentClass)) {
			List results = new ArrayList();
			results.addAll(loadLinks(ctx, "ProjectAnnotationLink", childID,
					userID));
			results.addAll(loadLinks(ctx, "DatasetAnnotationLink", childID,
					userID));
			results.addAll(loadLinks(ctx, "ImageAnnotationLink", childID,
					userID));
			return results;
		}
		return loadLinks(ctx, getTableForLink(parentClass), childID, userID);
	}
	
	/**
	 * Finds the links if any between the specified parent and children.
	 * 
	 * @param ctx The security context.
	 * @param childID The id of the child.
	 * @param userID The id of the user.
	 * @return See above.
	 * @throws DSOutOfServiceException If the connection is broken, or logged in
	 * @throws DSAccessException If an error occurred while trying to 
	 * retrieve data from OMERO service. 
	 */
	Set<DataObject> findPlateFromImage(SecurityContext ctx, long childID, 
			long userID)
	throws DSOutOfServiceException, DSAccessException
	{
		isSessionAlive(ctx);
		Set<DataObject> data = new HashSet<DataObject>();
		List<Long> ids = new ArrayList<Long>();
		ParametersI param = new ParametersI();
		param.addLong("imageID", childID);
		
		StringBuilder sb = new StringBuilder();
		
		sb.append("select well from Well as well ");
		sb.append("left outer join fetch well.plate as pt ");
		sb.append("left outer join fetch well.wellSamples as ws ");
		sb.append("left outer join fetch ws.image as img ");
        sb.append("where img.id = :imageID");
        IQueryPrx service = getQueryService(ctx);
        try {
            List results = service.findAllByQuery(sb.toString(), param);
    		Iterator i = results.iterator();
    		Well well;
    		Plate plate;
    		long id;
    		while (i.hasNext()) {
    			well = (Well) i.next();
    			plate = well.getPlate();
    			id = plate.getId().getValue();
    			if (!ids.contains(id)) {
    				data.add(PojoMapper.asDataObject(plate));
    				ids.add(id);
    			}
    		}
		} catch (Throwable t) {
			handleException(t, "Cannot find the plates containing the image.");
		}
		
		return data;
	}

	/**
	 * Retrieves an updated version of the specified object.
	 * 
	 * @param ctx The security context.
	 * @param o The object to retrieve.
	 * @return The last version of the object.
	 * @throws DSOutOfServiceException If the connection is broken, or logged in
	 * @throws DSAccessException If an error occurred while trying to 
	 * retrieve data from OMERO service. 
	 */
	IObject findIObject(SecurityContext ctx, IObject o)
		throws DSOutOfServiceException, DSAccessException
	{
		isSessionAlive(ctx);
		if (o == null) return null;
		IQueryPrx service = getQueryService(ctx);
		try {
			return service.find(o.getClass().getName(), o.getId().getValue());
		} catch (Throwable t) {
			handleException(t, "Cannot retrieve the requested object with "+
					"object ID: "+o.getId());
		}
		return null;
	}
	
	/**
	 * Retrieves an updated version of the specified object.
	 * 
	 * @param ctx The security context.
	 * @param dataObjectThe object to retrieve.
	 * @param name The name of the object.
	 * @param 
	 * @throws DSOutOfServiceException If the connection is broken, or logged in
	 * @throws DSAccessException If an error occurred while trying to 
	 * retrieve data from OMERO service. 
	 */
	IObject findIObjectByName(SecurityContext ctx, Class dataObject,
			String name, long ownerID)
		throws DSOutOfServiceException, DSAccessException
	{
		isSessionAlive(ctx);
		IQueryPrx service = getQueryService(ctx);
		try {
			ParametersI param = new ParametersI();
			param.map.put("name", rtypes.rstring(name));
			param.map.put("ownerID", rtypes.rlong(ownerID));
			String table = getTableForClass(dataObject);
			String sql = "select o from "+table+" as o";
			sql += " where o.name = :name";
			sql += " and o.details.owner.id = :ownerID";
			return service.findByQuery(sql, param);
		} catch (Throwable t) {
			handleException(t, "Cannot retrieve the requested object.");
		}
		return null;
	}

	/**
	 * Retrieves an updated version of the specified object.
	 * 
	 * @param ctx The security context.
	 * @param klassName The type of object to retrieve.
	 * @param id The object's id.
	 * @return The last version of the object.
	 * @throws DSOutOfServiceException If the connection is broken, or logged in
	 * @throws DSAccessException If an error occurred while trying to 
	 * retrieve data from OMERO service. 
	 */
	IObject findIObject(SecurityContext ctx, String klassName, long id)
		throws DSOutOfServiceException, DSAccessException
	{
		isSessionAlive(ctx);
		IQueryPrx service = getQueryService(ctx);
		try {
			return service.find(klassName, id);
		} catch (Throwable t) {
			handleException(t, "Cannot retrieve the requested object with "+
					"object ID: "+id);
		}
		return null;
	} 
	
	/**
	 * Retrieves the groups visible by the current experimenter.
	 * 
	 * @param ctx The security context.
	 * @param loggedInUser The user currently logged in.
	 * @return See above.
	 * @throws DSOutOfServiceException If the connection is broken, or logged in
	 * @throws DSAccessException If an error occurred while trying to 
	 * retrieve data from OMERO service. 
	 */
	Set<GroupData> getAvailableGroups(SecurityContext ctx,
			ExperimenterData user)
		throws DSOutOfServiceException, DSAccessException
	{
		isSessionAlive(ctx);
		IQueryPrx service = getQueryService(ctx);
		Set<GroupData> pojos = new HashSet<GroupData>();
		try {
			//Need method server side.
			ParametersI p = new ParametersI();
			p.addId(user.getId());
			List<IObject> groups = service.findAllByQuery(
                    "select distinct g from ExperimenterGroup as g "
                    + "join fetch g.groupExperimenterMap as map "
                    + "join fetch map.parent e "
                    + "left outer join fetch map.child u "
                    + "left outer join fetch u.groupExperimenterMap m2 "
                    + "left outer join fetch m2.parent p "
                    + "where g.id in "
                    + "  (select m.parent from GroupExperimenterMap m "
                    + "  where m.child.id = :id )", p);

			//List<ExperimenterGroup> groups = service.containedGroups(
			//		user.getId());
			
			ExperimenterGroup group;
			//GroupData pojoGroup;
			Iterator<IObject> i = groups.iterator();
			while (i.hasNext()) {
				group = (ExperimenterGroup) i.next();
				pojos.add((GroupData) PojoMapper.asDataObject(group));
			}
			return pojos;
		} catch (Throwable t) {
			handleException(t, "Cannot retrieve the available groups ");
		}
		return pojos;
	}
	
	/**
	 * Retrieves the archived files if any for the specified set of pixels.
	 * 
	 * @param ctx The security context.
	 * @param file The location where to save the files.
	 * @param image The image to retrieve.
	 * @return See above.
	 * @throws DSOutOfServiceException If the connection is broken, or logged in
	 * @throws DSAccessException If an error occurred while trying to 
	 * retrieve data from OMERO service.
	 */
	Map<Boolean, Object> getArchivedFiles(
			SecurityContext ctx, File file, ImageData image)
		throws DSAccessException, DSOutOfServiceException
	{
		isSessionAlive(ctx);
		if (!networkup) return null;
		return retrieveArchivedFiles(ctx, file, image);
	}
	
	/**
	 * Retrieves the archived files if any for the specified set of pixels.
	 * 
	 * @param ctx The security context.
	 * @param file The location where to save the files.
	 * @param image The image to retrieve.
	 * @return See above.
	 * @throws DSOutOfServiceException If the connection is broken, or logged in
	 * @throws DSAccessException If an error occurred while trying to 
	 * retrieve data from OMERO service.  
	 */
	private synchronized Map<Boolean, Object> retrieveArchivedFiles(
			SecurityContext ctx, File file, ImageData image)
		throws DSAccessException, DSOutOfServiceException
	{
		IQueryPrx service = getQueryService(ctx);
		List<?> files = null;
		String query;
		try {
			ParametersI param = new ParametersI();
			long id;
			if (image.isArchived()) { //prior to FS
				StringBuffer buffer = new StringBuffer();
				id = image.getDefaultPixels().getId();
				buffer.append("select ofile from OriginalFile as ofile ");
				buffer.append("join fetch ofile.hasher ");
				buffer.append("left join ofile.pixelsFileMaps as pfm ");
				buffer.append("left join pfm.child as child ");
				buffer.append("where child.id = :id");
				param.map.put("id", omero.rtypes.rlong(id));
				query = buffer.toString();
			} else {
				id = image.getId();
				List<RType> l = new ArrayList<RType>();
				l.add(omero.rtypes.rlong(id));
				param.add("imageIds", omero.rtypes.rlist(l));
				query = createFileSetQuery();
			}
			files = service.findAllByQuery(query, param);
		} catch (Exception e) {
			handleConnectionException(e);
			throw new DSAccessException("Cannot retrieve original file", e);
		}

		Map<Boolean, Object> result = new HashMap<Boolean, Object>();
		if (files == null || files.size() == 0) return null;
		Iterator<?> i;
		List<OriginalFile> values = new ArrayList<OriginalFile>();
		if (!image.isArchived()) {
			i = files.iterator();
			Fileset set;
			List<FilesetEntry> entries;
			Iterator<FilesetEntry> j;
			while (i.hasNext()) {
				set = (Fileset) i.next();
				entries = set.copyUsedFiles();
				j = entries.iterator();
				while (j.hasNext()) {
					values.add(j.next().getOriginalFile());
				}
			}
		} else values.addAll((List<OriginalFile>) files);
		
		RawFileStorePrx store;
		OriginalFile of;
		long size;
		FileOutputStream stream = null;
		long offset = 0;
		File f;
		List<File> results = new ArrayList<File>();
		List<String> notDownloaded = new ArrayList<String>();
		String folderPath = null;
		if (files.size() > 1) {
			if (file.isDirectory()) folderPath = file.getAbsolutePath();
			else folderPath = file.getParent();
		}
		i = values.iterator();
		while (i.hasNext()) {
			of = (OriginalFile) i.next();
			store = getRawFileService(ctx);
			try {
				store.setFileId(of.getId().getValue()); 
			} catch (Exception e) {
				handleException(e, "Cannot set the file's id.");
			}
			if (folderPath != null) {
				f = new File(folderPath+of.getName().getValue());
			} else f = file;
			results.add(f);
			try {
				stream = new FileOutputStream(f);
				size = of.getSize().getValue(); 
				try {
					try {
						for (offset = 0; (offset+INC) < size;) {
							stream.write(store.read(offset, INC));
							offset += INC;
						}	
					} finally {
						stream.write(store.read(offset, (int) (size-offset)));
						stream.close();
					}
				} catch (Exception e) {
					if (stream != null) stream.close();
					if (f != null) {
						f.delete();
						results.remove(f);
					}
					notDownloaded.add(of.getName().getValue());
					closeService(ctx, store);
					handleConnectionException(e);
				}
			} catch (IOException e) {
				if (f != null) {
					f.delete();
					results.remove(f);
				}
				notDownloaded.add(of.getName().getValue());
				closeService(ctx, store);
				throw new DSAccessException("Cannot create file in folderPath",
						e);
			}
			closeService(ctx, store);
		}
		result.put(Boolean.valueOf(true), results);
		result.put(Boolean.valueOf(false), notDownloaded);
		return result;
	}

	/**
	 * Downloads a file previously uploaded to the server.
	 * 
	 * @param ctx The security context.
	 * @param file The file to copy the data into.	
	 * @param fileID The id of the file to download.
	 * @return See above.
	 * @throws DSOutOfServiceException If the connection is broken, or logged in
	 * @throws DSAccessException If an error occurred while trying to 
	 * retrieve data from OMERO service.  
	 */
	File downloadFile(SecurityContext ctx, File file, long fileID)
		throws DSAccessException, DSOutOfServiceException
	{
		if (file == null) return null;
		isSessionAlive(ctx);
		return download(ctx, file, fileID);
	}
	
	/**
	 * Downloads a file previously uploaded to the server.
	 * 
	 * @param ctx The security context.
	 * @param file The file to copy the data into.
	 * @param fileID The id of the file to download.
	 * @return See above.
	 * @throws DSOutOfServiceException If the connection is broken, or logged in
	 * @throws DSAccessException If an error occurred while trying to 
	 * retrieve data from OMERO service.  
	 */
	private synchronized File download(SecurityContext ctx, File file,
			long fileID)
		throws DSAccessException, DSOutOfServiceException
	{
		if (file == null) return null;
		OriginalFile of = getOriginalFile(ctx, fileID);
		if (of == null) return null;
		long size = of.getSize().getValue();
		RawFileStorePrx store = getRawFileService(ctx);
		try {
			store.setFileId(fileID);
		} catch (Throwable e) {
			closeService(ctx, store);
			handleException(e, "Cannot set the file's id.");
		}
		String path = file.getAbsolutePath();
		long offset = 0;
		try {
			FileOutputStream stream = new FileOutputStream(file);
			try {
				try {
					for (offset = 0; (offset+INC) < size;) {
						stream.write(store.read(offset, INC));
						offset += INC;
					}	
				} finally {
					stream.write(store.read(offset, (int) (size-offset)));
					stream.close();
				}
			} catch (Exception e) {
				if (stream != null) stream.close();
				if (file != null) file.delete();
			}
		} catch (IOException e) {
			if (file != null) file.delete();
			closeService(ctx, store);
			throw new DSAccessException("Cannot create file  " +path, e);
		}
		closeService(ctx, store);
		
		return file;
	}
	
	/**
	 * Closes the specified service.
	 * 
	 * @param ctx The security context
	 * @param svc The service to handle.
	 */
	private void closeService(SecurityContext ctx,
			StatefulServiceInterfacePrx svc)
	{
		try {
			Connector c = getConnector(ctx);
			if (c != null) c.close(svc);
		} catch (Exception e) {
			// TODO: handle exception
		}
	}
	
	/** 
	 * Shuts downs the stateful services. 
	 * 
	 * @param rendering Pass <code>true</code> to shut down the rendering 
	 * 					services, <code>false</code> otherwise.
	 */
	private void shutDownServices(boolean rendering)
	{
		try {
			isNetworkUp();
			Iterator<Connector> i = connectors.iterator();
			while (i.hasNext())
				i.next().shutDownServices(rendering);
		} catch (Exception e) {
			//do not shut down the services, the network is down.
		}
	}
	
	/**
	 * Returns the original file corresponding to the passed id.
	 * 
	 * @param ctx The security context.
	 * @param id The id identifying the file.
	 * @return See above.
	 * @throws DSOutOfServiceException If the connection is broken, or logged in
	 * @throws DSAccessException If an error occurred while trying to 
	 * retrieve data from OMERO service. 
	 */
	OriginalFile getOriginalFile(SecurityContext ctx, long id)
		throws DSAccessException, DSOutOfServiceException
	{
		isSessionAlive(ctx);
		OriginalFile of = null;
		IQueryPrx svc = getQueryService(ctx);
		try {
			ParametersI param = new ParametersI();
			param.map.put("id", omero.rtypes.rlong(id));
			of = (OriginalFile) svc.findByQuery(
					"select p from OriginalFile as p " +
					"where p.id = :id", param);
		} catch (Exception e) {
			handleException(e, "Cannot retrieve original file");
		}
		return of;
	}
	
	/**
	 * Returns the collection of original files related to the specified 
	 * pixels set.
	 * 
	 * @param ctx The security context.
	 * @param pixelsID The ID of the pixels set.
	 * @return See above.
	 * @throws DSOutOfServiceException If the connection is broken, or logged in
	 * @throws DSAccessException If an error occurred while trying to 
	 * retrieve data from OMERO service.  
	 */
	List getOriginalFiles(SecurityContext ctx, long pixelsID)
		throws DSAccessException, DSOutOfServiceException
	{
		isSessionAlive(ctx);
		List files = null;
		IQueryPrx svc = getQueryService(ctx);
		try {
			ParametersI param = new ParametersI();
			param.map.put("id", omero.rtypes.rlong(pixelsID));
			files = svc.findAllByQuery(
					"select ofile from OriginalFile as ofile left join " +
					"ofile.pixelsFileMaps as pfm left join pfm.child as " +
					"child where child.id = :id", param);
		} catch (Exception e) {
			handleException(e, "Cannot retrieve original file");
		}
		return files;
	}
	
	/**
	 * Uploads the passed file to the server and returns the 
	 * original file i.e. the server object.
	 * 
	 * @param ctx The security context.
	 * @param file The file to upload.
	 * @param mimeType The mimeType of the file.
	 * @param originalFileID The id of the file or <code>-1</code>.
	 * @return See above.
	 * @throws DSOutOfServiceException If the connection is broken, or logged in
	 * @throws DSAccessException If an error occurred while trying to 
	 * retrieve data from OMERO service.  
	 */
	OriginalFile uploadFile(SecurityContext ctx, File file, String mimeType,
			long originalFileID)
		throws DSAccessException, DSOutOfServiceException
	{
		isSessionAlive(ctx);
		if (!networkup) return null;
		return upload(ctx, file, mimeType, originalFileID);
	}
	
	/**
	 * Uploads the passed file to the server and returns the 
	 * original file i.e. the server object.
	 * 
	 * @param ctx The security context.
	 * @param file The file to upload.
	 * @param mimeType The mimeType of the file.
	 * @param originalFileID The id of the file or <code>-1</code>.
	 * @return See above.
	 * @throws DSOutOfServiceException If the connection is broken, or logged in
	 * @throws DSAccessException If an error occurred while trying to 
	 * retrieve data from OMERO service.  
	 */
	private synchronized OriginalFile upload(SecurityContext ctx, File file,
			String mimeType, long originalFileID)
		throws DSAccessException, DSOutOfServiceException
	{
		if (file == null)
			throw new IllegalArgumentException("No file to upload");
		if (mimeType == null || mimeType.length() == 0)
			mimeType =  DEFAULT_MIMETYPE;
		RawFileStorePrx store = getRawFileService(ctx);;
		OriginalFile save = null;
		boolean fileCreated = false;
		final ChecksumAlgorithm checksumAlgorithm = new ChecksumAlgorithmI();
		checksumAlgorithm.setValue(omero.rtypes.rstring(ChecksumAlgorithmSHA1160.value));
		try {
			OriginalFile oFile;
			if (originalFileID <= 0) {
				oFile = new OriginalFileI();
				String name = file.getName();
				oFile.setName(omero.rtypes.rstring(name));
				String absolutePath = file.getAbsolutePath();
				String path = absolutePath.substring(0, 
						absolutePath.length()-name.length());
				oFile.setPath(omero.rtypes.rstring(path));
				oFile.setSize(omero.rtypes.rlong(file.length()));
				//Need to be modified
				oFile.setMimetype(omero.rtypes.rstring(mimeType));
				oFile.setHasher(checksumAlgorithm);
				save = 
					(OriginalFile) getUpdateService(ctx).saveAndReturnObject(
							oFile);
				store.setFileId(save.getId().getValue());
				fileCreated = true;
			} else {
				oFile = (OriginalFile) findIObject(ctx,
						OriginalFile.class.getName(), originalFileID);
				if (oFile == null) {
					oFile = new OriginalFileI();
					String name = file.getName();
					oFile.setName(omero.rtypes.rstring(name));
					String absolutePath = file.getAbsolutePath();
					String path = absolutePath.substring(0, 
							absolutePath.length()-name.length());
					oFile.setPath(omero.rtypes.rstring(path));
					oFile.setSize(omero.rtypes.rlong(file.length()));
					//Need to be modified
					oFile.setMimetype(omero.rtypes.rstring(mimeType));
					oFile.setHasher(checksumAlgorithm);
					save = (OriginalFile) 
						getUpdateService(ctx).saveAndReturnObject(oFile);
					store.setFileId(save.getId().getValue());
					fileCreated = true;
				} else {
					OriginalFile newFile = new OriginalFileI();
					newFile.setId(omero.rtypes.rlong(originalFileID));
					newFile.setName(omero.rtypes.rstring(file.getName()));
					newFile.setPath(omero.rtypes.rstring(
							file.getAbsolutePath()));
					newFile.setSize(omero.rtypes.rlong(file.length()));
					ChecksumAlgorithm oldHasher = oFile.getHasher();
					if (oldHasher == null) {
					    oldHasher = checksumAlgorithm;
					}
					newFile.setHasher(oldHasher);
					newFile.setMimetype(oFile.getMimetype());
					save = (OriginalFile) 
						getUpdateService(ctx).saveAndReturnObject(newFile);
					store.setFileId(save.getId().getValue());
				}
			}
		} catch (Exception e) {
			closeService(ctx, store);
			handleException(e, "Cannot set the file's id.");
		}
		byte[] buf = new byte[INC]; 
		FileInputStream stream = null;
		final ChecksumProvider hasher = checksumProviderFactory.getProvider(ChecksumType.SHA1);
		try {
			stream = new FileInputStream(file);
			long pos = 0;
			int rlen;
			ByteBuffer bbuf;
			while ((rlen = stream.read(buf)) > 0) {
				store.write(buf, pos, rlen);
				pos += rlen;
				bbuf = ByteBuffer.wrap(buf);
				bbuf.limit(rlen);
				hasher.putBytes(bbuf);
			}
			stream.close();
			OriginalFile f = store.save();
			closeService(ctx, store);
			if (f != null) save = f;
			final String clientHash = hasher.checksumAsString();
			final String serverHash = save.getHash().getValue();
			if (!clientHash.equals(serverHash)) {
			    throw new ImportException("file checksum mismatch on upload: " + file +
			            " (client has " + clientHash + ", server has " + serverHash + ")");
			}
		} catch (Exception e) {
			try {
				if (fileCreated) deleteObject(ctx, save);
				if (stream != null) stream.close();
				closeService(ctx, store);
			} catch (Exception ex) {}
			closeService(ctx, store);
			handleConnectionException(e);
			throw new DSAccessException("Cannot upload the file with path " +
					file.getAbsolutePath(), e);
		}
		return save;
	}
	
	
	/**
	 * Modifies the password of the currently logged in user.
	 * 
	 * @param ctx The security context.
	 * @param password	The new password.
	 * @param oldPassword The old password.
	 * @throws DSOutOfServiceException If the connection is broken, or logged in
	 * @throws DSAccessException If an error occurred while trying to 
	 * retrieve data from OMERO service. 
	 */
	void changePassword(SecurityContext ctx, String password,
			String oldPassword)
		throws DSOutOfServiceException, DSAccessException
	{
		isSessionAlive(ctx);
		IAdminPrx service = getAdminService(ctx);
		try {
			service.changePasswordWithOldPassword(
					omero.rtypes.rstring(oldPassword), 
					omero.rtypes.rstring(password));
		} catch (Throwable t) {
			handleException(t, "Cannot modify password. ");
		}
	}

	/**
	 * Updates the profile of the specified experimenter.
	 * 
	 * @param ctx The security context.
	 * @param exp	The experimenter to handle.
	 * @param currentUserID The identifier of the user currently logged in.
	 * @throws DSOutOfServiceException If the connection is broken, or logged in
	 * @throws DSAccessException If an error occurred while trying to 
	 * retrieve data from OMERO service. 
	 */
	void updateExperimenter(SecurityContext ctx, Experimenter exp,
			long currentUserID)
		throws DSOutOfServiceException, DSAccessException
	{
		if (exp == null) return;
		isSessionAlive(ctx);
		IAdminPrx svc = getAdminService(ctx);
		try {
			if (exp.getId().getValue() == currentUserID)
				svc.updateSelf(exp);
			else svc.updateExperimenter(exp);
		} catch (Throwable t) {
			handleException(t, "Cannot update the user. ");
		}
	}

	/**
	 * Updates the specified group.
	 * 
	 * @param ctx The security context.
	 * @param group	The group to update.
	 * @param permissions The new permissions.
	 * @throws DSOutOfServiceException If the connection is broken, or logged in
	 * @throws DSAccessException If an error occurred while trying to 
	 * retrieve data from OMERO service. 
	 */
	RequestCallback updateGroup(SecurityContext ctx, GroupData group, 
			int permissions) 
		throws DSOutOfServiceException, DSAccessException
	{
		isSessionAlive(ctx);
		IAdminPrx svc = getAdminService(ctx);
		try {
			ExperimenterGroup g = group.asGroup();
			svc.updateGroup(g);
			if (group.getPermissions().getPermissionsLevel() != permissions
					&& permissions >= 0) {
				String r = "rw----";
				switch (permissions) {
					case GroupData.PERMISSIONS_GROUP_READ:
						r = "rwr---";
						break;
					case GroupData.PERMISSIONS_GROUP_READ_LINK:
						r = "rwra--";
						break;
					case GroupData.PERMISSIONS_GROUP_READ_WRITE:
						r = "rwrw--";
						break;
					case GroupData.PERMISSIONS_PUBLIC_READ:
						r = "rwrwr-";
				}
				Chmod chmod = new Chmod(REF_GROUP, group.getId(), null, r);
				List<Request> l = new ArrayList<Request>();
				l.add(chmod);
				return getConnector(ctx).submit(l, null);
			}
		} catch (Throwable t) {
			handleException(t, "Cannot update the group. ");
		}
		return null;
	}

	/**
	 * Adds or removes the passed experimenters from the specified system group.
	 * 
	 * @param ctx The security context.
	 * @param toAdd Pass <code>true</code> to add the experimenters as owners,
	 * 				<code>false</code> otherwise.
	 * @param experimenters The experimenters to add or remove.
	 * @param systemGroup	The roles to handle.
	 * @throws DSOutOfServiceException If the connection is broken, or logged in
	 * @throws DSAccessException If an error occurred while trying to 
	 * retrieve data from OMERO service. 
	 */
	void modifyExperimentersRoles(SecurityContext ctx, boolean toAdd,
			List<ExperimenterData> experimenters, String systemGroup)
		throws DSOutOfServiceException, DSAccessException
	{
		isSessionAlive(ctx);
		IAdminPrx svc = getAdminService(ctx);
		try {
			if (toAdd) {
				Iterator<ExperimenterData> i = experimenters.iterator();
				ExperimenterData exp;
				List<GroupData> list;
				Iterator<GroupData> j;
				GroupExperimenterMap gMap;
				GroupData group;
				List<ExperimenterGroup> groups;
				boolean added = false;
				ExperimenterGroup gs = svc.lookupGroup(systemGroup);
				while (i.hasNext()) {
					exp = i.next();
					list = exp.getGroups();
					j = list.iterator();
					while (j.hasNext()) {
						group = j.next();
						if (group.getName().equals(systemGroup))
							added = true;
					}
					if (!added) {
						groups = new ArrayList<ExperimenterGroup>();
						groups.add(gs);
						svc.addGroups(exp.asExperimenter(), groups);
					}
				}
			} else {
				Iterator<ExperimenterData> i = experimenters.iterator();
				ExperimenterData exp;
				List<GroupData> list;
				Iterator<GroupData> j;
				GroupExperimenterMap gMap;
				GroupData group;
				List<ExperimenterGroup> groups;
				while (i.hasNext()) {
					exp = i.next();
					list = exp.getGroups();
					groups = new ArrayList<ExperimenterGroup>();
					j = list.iterator();
					while (j.hasNext()) {
						group = j.next();
						if (group.getName().equals(systemGroup)) {
							groups.add(group.asGroup());
						}
					}
					if (groups.size() > 0)
						svc.removeGroups(exp.asExperimenter(), groups);
				}
			}
		} catch (Throwable t) {
			handleException(t, "Cannot modify the roles of the experimenters.");
		}
	}
	
	/**
	 * Adds the passed experimenters as owner of the group if the flag is
	 * <code>true</code>, removes them otherwise.
	 * 
	 * @param ctx The security context.
	 * @param toAdd Pass <code>true</code> to add the experimenters as owners,
	 * 				<code>false</code> otherwise.
	 * @param group	The group to handle.
	 * @param experimenters The experimenters to add or remove.
	 * @throws DSOutOfServiceException If the connection is broken, or logged in
	 * @throws DSAccessException If an error occurred while trying to 
	 * retrieve data from OMERO service. 
	 */
	void handleGroupOwners(SecurityContext ctx, boolean toAdd,
			ExperimenterGroup group, List<Experimenter> experimenters)
		throws DSOutOfServiceException, DSAccessException
	{
		isSessionAlive(ctx);
		IAdminPrx svc = getAdminService(ctx);
		try {
			if (toAdd) svc.addGroupOwners(group, experimenters);
			else svc.removeGroupOwners(group, experimenters);
		} catch (Throwable t) {
			handleException(t, "Cannot handle the group ownership. ");
		}
	}
	
	/**
	 * Returns the XY-plane identified by the passed z-section, time-point 
	 * and wavelength.
	 * 
	 * @param ctx The security context.
	 * @param pixelsID The id of pixels containing the requested plane.
	 * @param z The selected z-section.
	 * @param t The selected time-point.
	 * @param c The selected wavelength.
	 * @return See above.
	 * @throws DSOutOfServiceException  If the connection is broken, or logged
	 *                                  in.
	 * @throws DSAccessException        If an error occurred while trying to 
	 *                                  retrieve data from OMEDS service.
	 */
	byte[] getPlane(SecurityContext ctx, long pixelsID, int z, int t, int c)
		throws DSOutOfServiceException, DSAccessException, FSAccessException
	{
		isSessionAlive(ctx);
		return retrievePlane(ctx, pixelsID, z, t, c);
	}

	/**
	 * Returns the XY-plane identified by the passed z-section, time-point 
	 * and wavelength.
	 * 
	 * @param ctx The security context.
	 * @param pixelsID The id of pixels containing the requested plane.
	 * @param z The selected z-section.
	 * @param t The selected time-point.
	 * @param c The selected wavelength.
	 * @return See above.
	 * @throws DSOutOfServiceException  If the connection is broken, or logged
	 *                                  in.
	 * @throws DSAccessException        If an error occurred while trying to 
	 *                                  retrieve data from OMEDS service.
	 */
	private synchronized byte[] retrievePlane(SecurityContext ctx,
			long pixelsID, int z, int t, int c)
		throws DSOutOfServiceException, DSAccessException, FSAccessException
	{
		RawPixelsStorePrx service = getPixelsStore(ctx);
		try {
			if (service == null) service = getPixelsStore(ctx);
			service.setPixelsId(pixelsID, false);
			byte[] plane = service.getPlane(z, c, t);
			service.close();
			return plane;
		} catch (Throwable e) {
			if (e instanceof ValidationException) return null;
			String s = "Cannot retrieve the plane " +
			"(z="+z+", t="+t+", c="+c+") for pixelsID: "+pixelsID;
			handleFSException(e, s);
			handleException(e, s);
		}
		return null;
	}
	/**
	 * Returns the free or available space (in Kilobytes) on the file system
	 * including nested sub-directories.
	 * 
	 * @param ctx The security context.
	 * @param Either a group or a user.
	 * @param id The identifier of the user or group or <code>-1</code> 
	 * 			 if not specified.
	 * @return See above.
	 * @throws DSOutOfServiceException  If the connection is broken, or logged
	 *                                  in.
	 * @throws DSAccessException        If an error occurred while trying to 
	 *                                  retrieve data from OMEDS service.
	 */
	long getFreeSpace(SecurityContext ctx, Class type, long id)
		throws DSOutOfServiceException, DSAccessException
	{
		isSessionAlive(ctx);
		IRepositoryInfoPrx service = getRepositoryService(ctx);
		try {
			return service.getFreeSpaceInKilobytes();
		} catch (Throwable e) {
			handleException(e, "Cannot retrieve the free space");
		}
		return -1;
	}

	/**
	 * Returns the used space (in Kilobytes) on the file system
	 * including nested sub-directories.
	 * 
	 * @param ctx The security context.
	 * @param Either a group or a user.
	 * @param id The identifier of the user or group or <code>-1</code> 
	 * 			 if not specified.
	 * @return See above.
	 * @throws DSOutOfServiceException  If the connection is broken, or logged
	 *                                  in.
	 * @throws DSAccessException        If an error occurred while trying to 
	 *                                  retrieve data from OMEDS service.
	 */
	long getUsedSpace(SecurityContext ctx, Class type, long id)
		throws DSOutOfServiceException, DSAccessException
	{
		isSessionAlive(ctx);
		IRepositoryInfoPrx svc = getRepositoryService(ctx);
		IQueryPrx service = getQueryService(ctx);
		try {
			if (id < 0)
				return svc.getUsedSpaceInKilobytes();
			StringBuffer buffer = new StringBuffer();
			buffer.append("select f from OriginalFile as f ");
			buffer.append("left outer join fetch f.details.owner as o ");
			buffer.append("where o.id = :userID");
			ParametersI param = new ParametersI();
			param.addLong("userID", id);
			List<IObject> result = 
				service.findAllByQuery(buffer.toString(), param);
			if (result == null) return -1;
			Iterator<IObject> i = result.iterator();
			OriginalFile f;
			long count = 0;
			while (i.hasNext()) {
				f = (OriginalFile) i.next();
				if (f.getSize() != null) count += f.getSize().getValue();
			}
			return count;
		} catch (Throwable e) {
			handleException(e, "Cannot retrieve the free space");
		}
		return -1;
	}

	/**
	 * Retrieves the images specified by a set of parameters
	 * e.g. imported during a given period of time by a given user.
	 * 
	 * @param ctx The security context.
	 * @param map The options. 
	 * @param asDataObject Pass <code>true</code> to convert the 
	 * 						<code>IObject</code>s into the corresponding 
	 * 						<code>DataObject</code>.
	 * @return See above.
	 * @throws DSOutOfServiceException  If the connection is broken, or logged
	 *                                  in.
	 * @throws DSAccessException        If an error occurred while trying to 
	 *                                  retrieve data from OMEDS service.
	 */
	Collection getImages(SecurityContext ctx, Parameters map,
			boolean asDataObject)
		throws DSOutOfServiceException, DSAccessException
	{
		isSessionAlive(ctx);
		IContainerPrx service = getPojosService(ctx);
		try {
			List result = service.getImagesByOptions(map);
			if (asDataObject) return PojoMapper.asDataObjects(result);
			return result;
		} catch (Exception e) {
			handleException(e, "Cannot retrieve the images imported during " +
							"the specified period.");
		}
		return new HashSet();
	}

	/**
	 * Resets the rendering settings for the images contained in the 
	 * specified node types.
	 * Resets the settings to the passed images if the type is 
	 * <code>ImageData</code>.
	 * Returns <true> if the call was successful, <code>false</code> otherwise.
	 * 
	 * @param ctx The security context.
	 * @param rootNodeType The type of nodes. Can either be 
	 * 						<code>ImageData</code>, <code>DatasetData</code> or 
	 * 						<code>PlateData</code>.
	 * @param nodes The nodes to apply settings to. 
	 * @return See above.
	 * @throws DSOutOfServiceException  If the connection is broken, or logged
	 *                                  in.
	 * @throws DSAccessException        If an error occurred while trying to 
	 *                                  retrieve data from OMEDS service.
	 */
	Map resetRenderingSettings(SecurityContext ctx, Class rootNodeType,
			List nodes) 
		throws DSOutOfServiceException, DSAccessException
	{
		List<Long> success = new ArrayList<Long>();
		List<Long> failure = new ArrayList<Long>();
		isSessionAlive(ctx);
		IRenderingSettingsPrx service = getRenderingSettingsService(ctx);
		try {
			String klass = convertPojos(rootNodeType).getName();
			if (klass.equals(Image.class.getName())) failure.addAll(nodes);
			success = service.resetDefaultsInSet(klass, nodes);
		} catch (Exception e) {
			handleException(e, "Cannot reset the rendering settings.");
		}
		Iterator<Long> i = success.iterator(); 
		Long id;
		while (i.hasNext()) {
			id = i.next();
			if (failure.contains(id)) failure.remove(id);
		}
		Map<Boolean, List> result = new HashMap<Boolean, List>(2);
		result.put(Boolean.valueOf(true), success);
		result.put(Boolean.valueOf(false), failure);
		return result;
	}
  
	/**
	 * Resets the rendering settings for the images contained in the 
	 * specified datasets if the rootType is <code>DatasetData</code>.
	 * Resets the settings to the passed images if the type is 
	 * <code>ImageData</code>.
	 * Returns <true> if the call was successful, <code>false</code> otherwise.
	 * 
	 * @param ctx The security context.
	 * @param rootNodeType The type of nodes. Can either be 
	 * 						<code>ImageData</code>, <code>DatasetData</code>.
	 * @param nodes The nodes to apply settings to. 
	 * @return See above.
	 * @throws DSOutOfServiceException  If the connection is broken, or logged
	 *                                  in.
	 * @throws DSAccessException        If an error occurred while trying to 
	 *                                  retrieve data from OMEDS service.
	 */
	Map setMinMaxSettings(SecurityContext ctx, Class rootNodeType, List nodes)
		throws DSOutOfServiceException, DSAccessException
	{
		List<Long> success = new ArrayList<Long>();
		List<Long> failure = new ArrayList<Long>();
		
		isSessionAlive(ctx);
		IRenderingSettingsPrx service = getRenderingSettingsService(ctx);
		try {
			
			String klass = convertPojos(rootNodeType).getName();
			if (klass.equals(Image.class.getName())) failure.addAll(nodes);
			success = service.resetMinMaxInSet(klass, nodes);
		} catch (Exception e) {
			handleException(e, "Cannot reset the rendering settings.");
		}
		Iterator<Long> i = success.iterator(); 
		Long id;
		while (i.hasNext()) {
			id = i.next();
			if (failure.contains(id)) failure.remove(id);
		}
		Map<Boolean, List> result = new HashMap<Boolean, List>(2);
		result.put(Boolean.valueOf(true), success);
		result.put(Boolean.valueOf(false), failure);
		return result;
	}
	
	/**
	 * Resets the rendering settings, used by the owner of the images contained 
	 * in the specified datasets if the rootType is <code>DatasetData</code>.
	 * Resets the settings to the passed images if the type is 
	 * <code>ImageData</code>.
	 * 
	 * Returns <true> if the call was successful, <code>false</code> otherwise.
	 * 
	 * @param ctx The security context.
	 * @param rootNodeType The type of nodes. Can either be 
	 * 						<code>ImageData</code>, <code>DatasetData</code>.
	 * @param nodes The nodes to apply settings to. 
	 * @return <true> if the call was successful, <code>false</code> otherwise.
	 * @throws DSOutOfServiceException  If the connection is broken, or logged
	 *                                  in.
	 * @throws DSAccessException        If an error occurred while trying to 
	 *                                  retrieve data from OMEDS service.
	 */
	Map setOwnerRenderingSettings(SecurityContext ctx, Class rootNodeType,
			List nodes)
		throws DSOutOfServiceException, DSAccessException
	{
		List<Long> success = new ArrayList<Long>();
		List<Long> failure = new ArrayList<Long>();
		
		isSessionAlive(ctx);
		IRenderingSettingsPrx service = getRenderingSettingsService(ctx);
		
		try {
			String klass = convertPojos(rootNodeType).getName();
			if (klass.equals(Image.class.getName())) failure.addAll(nodes);
			success = service.resetDefaultsByOwnerInSet(klass, nodes);
		} catch (Exception e) {
			handleException(e, "Cannot reset the rendering settings.");
		}
		Iterator<Long> i = success.iterator(); 
		Long id;
		while (i.hasNext()) {
			id = i.next();
			if (failure.contains(id)) failure.remove(id);
		}
		Map<Boolean, List> result = new HashMap<Boolean, List>(2);
		result.put(Boolean.valueOf(true), success);
		result.put(Boolean.valueOf(false), failure);
		return result;
	}
	
	/**
	 * Applies the rendering settings associated to the passed pixels set 
	 * to the images contained in the specified datasets or plate.
	 * if the rootType is <code>DatasetData</code> or <code>PlateData</code>.
	 * Applies the settings to the passed images if the type is 
	 * <code>ImageData</code>.
	 * 
	 * Returns <true> if the call was successful, <code>false</code> otherwise.
	 * 
	 * @param ctx The security context.
	 * @param pixelsID The id of the pixels set to copy the settings from.
	 * @param rootNodeType The type of nodes. Can either be 
	 * 						<code>ImageData</code>, <code>DatasetData</code>.
	 * @param nodes The nodes to apply settings to. 
	 * @return <true> if the call was successful, <code>false</code> otherwise.
	 * @throws DSOutOfServiceException  If the connection is broken, or logged
	 *                                  in.
	 * @throws DSAccessException        If an error occurred while trying to 
	 *                                  retrieve data from OMEDS service.
	 */
	Map pasteRenderingSettings(SecurityContext ctx, long pixelsID,
			Class rootNodeType, List nodes)
		throws DSOutOfServiceException, DSAccessException
	{
		List<Long> success = new ArrayList<Long>();
		List<Long> failure = new ArrayList<Long>();
		isSessionAlive(ctx);
		IRenderingSettingsPrx service = getRenderingSettingsService(ctx);
		try {
			Map m  = service.applySettingsToSet(pixelsID, 
					convertPojos(rootNodeType).getName(),
					nodes);
			success = (List) m.get(Boolean.valueOf(true));
			failure = (List) m.get(Boolean.valueOf(false));
		} catch (Exception e) {
			handleException(e, "Cannot paste the rendering settings.");
		}
		Map<Boolean, List> result = new HashMap<Boolean, List>(2);
		result.put(Boolean.valueOf(true), success);
		result.put(Boolean.valueOf(false), failure);
		return result;
	}

	/**
	 * Retrieves all the rendering settings linked to the specified set
	 * of pixels.
	 * 
	 * @param ctx The security context.
	 * @param pixelsID The pixels ID.
	 * @param userID The id of the user.
	 * @return Map whose key is the experimenter who set the settings,
	 * 		  and the value is the rendering settings itself.
	 * @throws DSOutOfServiceException  If the connection is broken, or logged
	 *                                  in.
	 * @throws DSAccessException        If an error occurred while trying to 
	 *                                  retrieve data from OMEDS service.
	 */
	Map getRenderingSettings(SecurityContext ctx, long pixelsID, long userID)
		throws DSOutOfServiceException, DSAccessException
	{
		Map map = new HashMap();
		isSessionAlive(ctx);
		IPixelsPrx service = getPixelsService(ctx);
		try {
			List results = service.retrieveAllRndSettings(pixelsID, userID);
			
			if (results == null || results.size() == 0) return map;
			Iterator i = results.iterator();
			RenderingDef rndDef;
			Experimenter exp;
			while (i.hasNext()) {
				rndDef = (RenderingDef) i.next();
				exp = rndDef.getDetails().getOwner();
				map.put(PojoMapper.asDataObject(exp), 
						PixelsServicesFactory.convert(rndDef));
			}
			return map;
		} catch (Exception e) {
			handleException(e, "Cannot retrieve the rendering settings " +
								"for: "+pixelsID);
		}
		return map;
	}
	
	/**
	 * Retrieves all the rendering settings linked to the specified set
	 * of pixels.
	 * 
	 * @param ctx The security context.
	 * @param pixelsID	The pixels ID.
	 * @param userID	The id of the user.
	 * @param convert   Pass <code>true</code> to convert the object,
	 * 					<code>false</code> otherwise.
	 * @return Map whose key is the experimenter who set the settings,
	 * 		  and the value is the rendering settings itself.
	 * @throws DSOutOfServiceException  If the connection is broken, or logged
	 *                                  in.
	 * @throws DSAccessException        If an error occurred while trying to 
	 *                                  retrieve data from OMEDS service.
	 */
	List<RndProxyDef> getRenderingSettingsFor(SecurityContext ctx,
			long pixelsID, long userID)
		throws DSOutOfServiceException, DSAccessException
	{
		isSessionAlive(ctx);
		IPixelsPrx service = getPixelsService(ctx);
		try {
			List results = service.retrieveAllRndSettings(pixelsID, userID);
			List<RndProxyDef> l = new ArrayList<RndProxyDef>();
			if (results == null || results.size() == 0) return l;
			Iterator i = results.iterator();
			while (i.hasNext()) {
				l.add(PixelsServicesFactory.convert((RenderingDef) i.next()));
			}
			return l;
		} catch (Exception e) {
			handleException(e, "Cannot retrieve the rendering settings " +
								"for: "+pixelsID);
		}
		return new ArrayList();
	}
	
	/**
	 * Retrieves the rendering settings for the specified pixels set.
	 * 
	 * @param ctx The security context.
	 * @param pixelsID  The pixels ID.
	 * @param userID	The id of the user who set the rendering settings.
	 * @return See above.
	 * @throws DSOutOfServiceException  If the connection is broken, or logged
	 *                                  in.
	 * @throws DSAccessException        If an error occurred while trying to 
	 *                                  retrieve data from OMEDS service.
	 */
	RenderingDef getRenderingDef(SecurityContext ctx, long pixelsID,
			long userID)
		throws DSOutOfServiceException, DSAccessException
	{
		isSessionAlive(ctx);
		IPixelsPrx service = getPixelsService(ctx);
		try {
			return service.retrieveRndSettingsFor(pixelsID, userID);
		} catch (Exception e) {
			handleException(e, "Cannot retrieve the rendering settings");
		}
		return null;
	}

	/**
	 * Retrieves the annotations of the passed type.
	 * 
	 * @param ctx The security context.
	 * @param type The type of annotations to include.
	 * @param toInclude The collection of name space to include.
	 * @param toExclude The collection of name space to exclude.
	 * @param options The options.
	 * @return See above.
	 *@throws DSOutOfServiceException  If the connection is broken, or logged
	 *                                  in.
	 * @throws DSAccessException        If an error occurred while trying to 
	 *                                  retrieve data from OMEDS service.
	 */
	Set loadSpecificAnnotation(SecurityContext ctx, Class type,
			List<String> toInclude, List<String> toExclude, Parameters options)
		throws DSOutOfServiceException, DSAccessException
	{
		isSessionAlive(ctx);
		IMetadataPrx service = getMetadataService(ctx);
		try {
			return PojoMapper.asDataObjects(
					service.loadSpecifiedAnnotations(
							convertPojos(type).getName(), toInclude,
							toExclude, options));
		} catch (Exception e) {
			handleException(e, "Cannot retrieve the annotations");
		}
		return new HashSet();
	}
	
	/**
	 * Counts the annotations of the passed type.
	 * 
	 * @param ctx The security context.
	 * @param type The type of annotations to include.
	 * @param toInclude The collection of name space to include.
	 * @param toExclude The collection of name space to exclude.
	 * @param options The options.
	 * @return See above.
	 * @throws DSOutOfServiceException  If the connection is broken, or logged
	 *                                  in.
	 * @throws DSAccessException        If an error occurred while trying to 
	 *                                  retrieve data from OMEDS service.
	 */
	long countSpecificAnnotation(SecurityContext ctx, Class type,
			List<String> toInclude, List<String> toExclude, Parameters options)
		throws DSOutOfServiceException, DSAccessException
	{
		isSessionAlive(ctx);
		IMetadataPrx service = getMetadataService(ctx);
		try {
			RLong value = service.countSpecifiedAnnotations(
					convertPojos(type).getName(), toInclude, 
					toExclude, options);
			if (value == null) return -1;
			return value.getValue();
		} catch (Exception e) {
			handleException(e, "Cannot retrieve the annotations");
		}
		return -1;
	}
	
	/**
	 * Returns the number of annotations used by the passed user but not
	 * owned.
	 * 
	 * @param ctx The security context.
	 * @param annotationType The type of annotation.
	 * @param userID The identifier of the user.
	 * @return See above.
	 * @throws DSOutOfServiceException  If the connection is broken, or logged
	 *                                  in.
	 * @throws DSAccessException        If an error occurred while trying to 
	 *                                  retrieve data from OMEDS service.
	 */
	long countAnnotationsUsedNotOwned(SecurityContext ctx, Class annotationType,
			long userID)
		throws DSOutOfServiceException, DSAccessException
	{
		isSessionAlive(ctx);
		long count = 0;
		IMetadataPrx service = getMetadataService(ctx);
		try {
			RLong value = service.countAnnotationsUsedNotOwned(
					convertAnnotation(annotationType), userID);
			if (value != null) count = value.getValue();
			if (count < 0) count = 0;
		} catch (Exception e) {
			handleException(e, "Cannot count the type of annotation " +
					"used by the specified user");
		}
		return count;
	}
	
	/**
	 * Loads the tag Sets and the orphaned tags, if requested.
	 * 
	 * @param ctx The security context.
	 * @param annotationType The type of annotation to retrieve.
	 * @param userID The identifier of the user.
	 * @return See above.
	 * @throws DSOutOfServiceException  If the connection is broken, or logged
	 *                                  in.
	 * @throws DSAccessException        If an error occurred while trying to 
	 *                                  retrieve data from OMEDS service.
	 */
	Collection loadAnnotationsUsedNotOwned(SecurityContext ctx,
			Class annotationType, long userID)
		throws DSOutOfServiceException, DSAccessException
	{
		isSessionAlive(ctx);
		Set result = new HashSet();
		IMetadataPrx service = getMetadataService(ctx);
		try {
			List<IObject> set = service.loadAnnotationsUsedNotOwned(
					convertAnnotation(annotationType), userID);
			Iterator<IObject> i = set.iterator();
			IObject o;
			while (i.hasNext()) {
				o = i.next();
				if (TagAnnotationData.class.equals(annotationType)) {
					result.add(new TagAnnotationData((TagAnnotation) o));
				}
			}
			return result;
		} catch (Exception e) {
			handleException(e, "Cannot find the Used Tags.");
		}
		return result;
	}
	
	/** 
	 * Searches the images acquired or created during a given period of time.
	 * 
	 * @param ctx The security context.
	 * @param context The context of the search.
	 * @return See above.
	 * @throws DSOutOfServiceException  If the connection is broken, or logged
	 *                                  in.
	 * @throws DSAccessException        If an error occurred while trying to 
	 *                                  retrieve data from OMEDS service.
	 */
	Set searchByTime(SecurityContext ctx, SearchDataContext context)
		throws DSOutOfServiceException, DSAccessException
	{
		isSessionAlive(ctx);
		IQueryPrx service = getQueryService(ctx);
		ParametersI param = new ParametersI();
		param.map = new HashMap<String, RType>();
		StringBuffer buf = new StringBuffer();
		buf.append("select img from Image as img ");
		buf.append("left outer join fetch img.pixels as pix ");
		buf.append("left outer join fetch pix.pixelsType as pt ");
		buf.append("left outer join fetch img.details.owner as owner ");
		boolean condition = false;
		Timestamp start = context.getStart();
		Timestamp end = context.getEnd();
		//Sets the time
		switch (context.getTimeIndex()) {
			case SearchDataContext.CREATION_TIME:
				if (start != null) {
					condition = true;
					buf.append("where img.acquisitionDate > :start ");
					param.map.put("start", omero.rtypes.rtime(start.getTime()));
					if (end != null) {
						param.map.put("end", omero.rtypes.rtime(end.getTime()));
						buf.append("and img.acquisitionDate < :end ");
					}
				} else {
					if (end != null) {
						condition = true;
						param.map.put("end", omero.rtypes.rtime(end.getTime()));
						buf.append("where img.acquisitionDate < :end ");
					}
				}
				break;
			case SearchDataContext.MODIFICATION_TIME:
				if (start != null) {
					condition = true;
					param.map.put("start", omero.rtypes.rtime(start.getTime()));
					buf.append("where img.details.creationEvent.time > :start ");
					if (end != null) {
						param.map.put("end", omero.rtypes.rtime(end.getTime()));
						buf.append("and img.details.creationEvent.time < :end ");
					}
				} else {
					if (end != null) {
						condition = true;
						param.map.put("end", omero.rtypes.rtime(end.getTime()));
						buf.append("where img.details.creationEvent.time < :end ");
					}
				}
				break;
			case SearchDataContext.ANNOTATION_TIME:
		}
		try {
			List<ExperimenterData> l = context.getOwners();
			List<Long> ids = new ArrayList<Long>();
			if (l != null) {
				Iterator<ExperimenterData> i = l.iterator();
				while (i.hasNext()) {
					ids.add(i.next().getId());
				}
			}
			param.addLongs("ids", ids);
			if (condition) {
				buf.append(" and owner.id in (:ids)");
			} else 
				buf.append("where owner.id in (:ids)");
			
			return PojoMapper.asDataObjects(
					service.findAllByQuery(buf.toString(), param));
		} catch (Throwable e) {
			handleException(e, "Cannot retrieve the images.");
		}
		
		return new HashSet();
	}
	
	/**
	 * Searches for data.
	 * 
	 * @param ctx The security context.
	 * @param context The context of search.
	 * @return The found objects.
	 * @throws DSOutOfServiceException  If the connection is broken, or logged
	 *                                  in.
	 * @throws DSAccessException        If an error occurred while trying to 
	 *                                  retrieve data from OMEDS service.
	 */
	Object performSearch(SecurityContext ctx, SearchDataContext context)
		throws DSOutOfServiceException, DSAccessException
	{
		isSessionAlive(ctx);
		Map<Integer, Object> results = new HashMap<Integer, Object>();
		List<Class> types = context.getTypes();
		List<Integer> scopes = context.getScope();
		if (types == null || types.size() == 0) return new HashMap();
		//if (scopes == null || scopes.size() == 0) return new HashMap();
		
		SearchPrx service = getSearchService(ctx);
		try {
			service.clearQueries();
			service.setAllowLeadingWildcard(true);
			service.setCaseSentivice(context.isCaseSensitive());
			Timestamp start = context.getStart();
			Timestamp end = context.getEnd();
			//Sets the time
			if (start != null || end != null) {
				switch (context.getTimeIndex()) {
					case SearchDataContext.CREATION_TIME:
						if (start != null && end != null)
							service.onlyCreatedBetween(
								omero.rtypes.rtime(start.getTime()),
								omero.rtypes.rtime(end.getTime()));
						else if (start != null && end == null)
							service.onlyCreatedBetween(
									omero.rtypes.rtime(start.getTime()),
									null);
						else if (start == null && end != null)
							service.onlyCreatedBetween(null,
									omero.rtypes.rtime(end.getTime()));
						break;
					case SearchDataContext.MODIFICATION_TIME:
						if (start != null && end != null)
							service.onlyModifiedBetween(
								omero.rtypes.rtime(start.getTime()),
								omero.rtypes.rtime(end.getTime()));
						else if (start != null && end == null)
							service.onlyModifiedBetween(
									omero.rtypes.rtime(start.getTime()),
									null);
						else if (start == null && end != null)
							service.onlyModifiedBetween(null,
									omero.rtypes.rtime(end.getTime()));
						break;
					case SearchDataContext.ANNOTATION_TIME:
						if (start != null && end != null)
							service.onlyAnnotatedBetween(
								omero.rtypes.rtime(start.getTime()),
								omero.rtypes.rtime(end.getTime()));
						else if (start != null && end == null)
							service.onlyAnnotatedBetween(
									omero.rtypes.rtime(start.getTime()),
									null);
						else if (start == null && end != null)
							service.onlyAnnotatedBetween(null,
									omero.rtypes.rtime(end.getTime()));
				}
			}
			List<ExperimenterData> users = context.getOwners();
			Iterator i;
			ExperimenterData exp;
			Details d;
			//owner
			List<Details> owners = new ArrayList<Details>();
			if (users != null && users.size() > 0) {
				i = users.iterator();
				while (i.hasNext()) {
					exp = (ExperimenterData) i.next();
					d = new DetailsI();
					d.setOwner(exp.asExperimenter());
			        owners.add(d);
				}
			}
			
			
			List<String> some = prepareTextSearch(context.getSome(), service);
			List<String> must = prepareTextSearch(context.getMust(), service);
			List<String> none = prepareTextSearch(context.getNone(), service);
			
			List<String> supportedTypes = new ArrayList<String>();
			i = types.iterator();
			while (i.hasNext()) 
				supportedTypes.add(convertPojos((Class) i.next()).getName());

			List rType;
			
			Object size;
			Integer key;
			i = scopes.iterator();
			while (i.hasNext()) 
				results.put((Integer) i.next(), new ArrayList());
			
			Iterator<Details> owner;
			i = scopes.iterator();
			List<String> fSome = null, fMust = null, fNone = null;
			List<String> fSomeSec = null, fMustSec = null, fNoneSec = null;
			service.onlyType(Image.class.getName());
			while (i.hasNext()) {
				key = (Integer) i.next();
				rType = (List) results.get(key);
				size = null;
				if (key == SearchDataContext.TAGS) {
					fSome = formatText(some, "tag");
					fMust = formatText(must, "tag");
					fNone = formatText(none, "tag");
				} else if (key == SearchDataContext.NAME) {
					fSome = formatText(some, "name");
					fMust = formatText(must, "name");
					fNone = formatText(none, "name");
				} else if (key == SearchDataContext.DESCRIPTION) {
					fSome = formatText(some, "description");
					fMust = formatText(must, "description");
					fNone = formatText(none, "description");
				} else if (key == SearchDataContext.FILE_ANNOTATION) {
					fSome = formatText(some, "file.name");
					fMust = formatText(must, "file.name");
					fNone = formatText(none, "file.name");
					fSomeSec = formatText(some, "file.contents");
					fMustSec = formatText(must, "file.contents");
					fNoneSec = formatText(none, "file.contents");
				} else if (key == SearchDataContext.TEXT_ANNOTATION) {
					fSome = formatText(some, "annotation", "NOT", "tag");
					fMust = formatText(must, "annotation", "NOT", "tag");
					fNone = formatText(none, "annotation", "NOT", "tag");
				} else if (key == SearchDataContext.URL_ANNOTATION) {
					fSome = formatText(some, "url");
					fMust = formatText(must, "url");
					fNone = formatText(none, "url");
				} else {
					fSome = formatText(some, "");
					fMust = formatText(must, "");
					fNone = formatText(none, "");
				}
				owner = owners.iterator();
				//if (fSome != null) {
				//while (owner.hasNext()) {
					//d = owner.next();
					//service.onlyOwnedBy(d);
					service.bySomeMustNone(fSome, fMust, fNone);
					size = handleSearchResult(
							convertTypeForSearch(Image.class), rType, 
							service);
					if (size instanceof Integer)
						results.put(key, size);
					service.clearQueries();
					if (!(size instanceof Integer) && fSomeSec != null &&
							fSomeSec.size() > 0) {
						service.bySomeMustNone(fSomeSec, fMustSec, 
								fNoneSec);
						size = handleSearchResult(
								convertTypeForSearch(Image.class), 
								rType, service);
						if (size instanceof Integer) 
							results.put(key, size);
						service.clearQueries();
					}
				//}
				//}
			}
			closeService(ctx, service);
			return results;
		} catch (Throwable e) {
			handleException(e, "Cannot perform the search.");
		}
		return null;
	}

	/**
	 * Returns the collection of annotations of a given type.
	 * 
	 * @param ctx The security context.
	 * @param annotationType	The type of annotation.
	 * @param terms				The terms to search for.
	 * @param start				The lower bound of the time interval 
	 * 							or <code>null</code>.
	 * @param end				The lower bound of the time interval 
	 * 							or <code>null</code>.
	 * @param exp				The experimenter who annotated the object.
	 * @return See above.
	 * @throws DSOutOfServiceException  If the connection is broken, or logged
	 *                                  in.
	 * @throws DSAccessException        If an error occurred while trying to 
	 *                                  retrieve data from OMEDS service.
	 */
	List filterBy(SecurityContext ctx, Class annotationType, List<String> terms,
				Timestamp start, Timestamp end, ExperimenterData exp)
		throws DSOutOfServiceException, DSAccessException
	{
		isSessionAlive(ctx);
		SearchPrx service = getSearchService(ctx);
		try {
			if (start != null && end != null)
				service.onlyAnnotatedBetween(
						omero.rtypes.rtime(start.getTime()), 
						omero.rtypes.rtime(end.getTime()));
			if (exp != null) {
				Details d = new DetailsI();
				d.setOwner(exp.asExperimenter());
			}

			List<String> t = prepareTextSearch(terms, service);
			service.onlyType(convertPojos(annotationType).getName());
			List rType = new ArrayList();
			//service.bySomeMustNone(fSome, fMust, fNone);
			service.bySomeMustNone(t, null, null);
			Object size = handleSearchResult(
					convertTypeForSearch(annotationType), rType, service);
			if (size instanceof Integer) rType = new ArrayList();
			closeService(ctx, service);
			return rType;
		} catch (Exception e) {
			handleException(e, "Filtering by annotation not valid");
		}
		return new ArrayList();
	}
	
	/**
	 * Retrieves all containers of a given type.
	 * The containers are not linked to any of their children.
	 * 
	 * @param ctx The security context.
	 * @param type		The type of container to retrieve.
	 * @param userID	The id of the owner of the container.
	 * @return See above.
	 * @throws DSOutOfServiceException  If the connection is broken, or logged
	 *                                  in.
	 * @throws DSAccessException        If an error occurred while trying to 
	 *                                  retrieve data from OMEDS service.
	 */
	Set fetchContainers(SecurityContext ctx, Class type, long userID) 
		throws DSOutOfServiceException, DSAccessException
	{
		isSessionAlive(ctx);
		IQueryPrx service = getQueryService(ctx);
		try {
			Parameters p = new ParametersI();
			p.map = new HashMap<String, RType>();
			p.map.put("id", omero.rtypes.rlong(userID));
			String table = getTableForClass(type);
			return PojoMapper.asDataObjects(service.findAllByQuery(
	                "from "+table+" as p where p.details.owner.id = :id", p));
		} catch (Throwable t) {
			handleException(t, "Cannot retrieve the containers.");
		}
		return new HashSet();
	}
	
	/**
	 * 
	 * @param ctx The security context.
	 * @param type
	 * @param annotationIds
	 * @param ownerIds
	 * @return See above.
	 * @throws DSOutOfServiceException  If the connection is broken, or logged
	 *                                  in.
	 * @throws DSAccessException        If an error occurred while trying to 
	 *                                  retrieve data from OMEDS service.
	 */
	Set getAnnotatedObjects(SecurityContext ctx, Class type,
			Set<Long> annotationIds, Set<Long> ownerIds)
		throws DSOutOfServiceException, DSAccessException
	{
		isSessionAlive(ctx);
		IQueryPrx service = getQueryService(ctx);
		try {
			ParametersI param = new ParametersI();
			param.addLongs("ids", annotationIds);
			StringBuilder sb = new StringBuilder();
			
			if (type.equals(ImageData.class)) {
				sb.append("select img from Image as img ");
				sb.append("left outer join fetch "
	                    + "img.annotationLinksCountPerOwner img_a_c ");
				sb.append("left outer join fetch img.annotationLinks ail ");
				sb.append("left outer join fetch img.pixels as pix ");
	            sb.append("left outer join fetch pix.pixelsType as pt ");
	            sb.append("where ail.child.id in (:ids)");
	            if (ownerIds != null && ownerIds.size() > 0) {
	            	sb.append(" and img.details.owner.id in (:ownerIds)");
	            	param.addLongs("ownerIds", ownerIds);
	            }
	            return PojoMapper.asDataObjects(
	         			service.findAllByQuery(sb.toString(), param));
			}	
		} catch (Exception e) {
			handleException(e, "Cannot retrieve the annotated objects");
		}
		return new HashSet();
	}
	
	/**
	 * Returns the number of images related to a given tag.
	 * 
	 * @param ctx The security context.
	 * @param rootNodeIDs The annotated objects.
	 * @throws DSOutOfServiceException  If the connection is broken, or logged
	 *                                  in.
	 * @throws DSAccessException        If an error occurred while trying to 
	 *                                  retrieve data from OMEDS service.
	 */
	Map getDataObjectsTaggedCount(SecurityContext ctx, List rootNodeIDs)
		throws DSOutOfServiceException, DSAccessException
	{
		isSessionAlive(ctx);
		IQueryPrx service = getQueryService(ctx);
		try {
			ParametersI param;
			StringBuilder sb = new StringBuilder();
			
			sb.append("select img from Image as img ");
			sb.append("left outer join fetch img.annotationLinks ail ");
            sb.append("where ail.child.id = :tagID");
            Iterator i = rootNodeIDs.iterator();
            Long id;
            Map<Long, Long> m = new HashMap<Long, Long>();
            //Image first
            List l;
            while (i.hasNext()) {
				id = (Long) i.next();
				param = new ParametersI();
				param.addLong("tagID", id);
				l = service.findAllByQuery(sb.toString(), param);
				if (l != null) 
					m.put(id, Long.valueOf(l.size()));
			}
            //Dataset
            sb = new StringBuilder();
			sb.append("select d from Dataset as d ");
			sb.append("left outer join fetch d.annotationLinks ail ");
            sb.append("where ail.child.id = :tagID");
            i = rootNodeIDs.iterator();
            Long value;
            long r;
            while (i.hasNext()) {
				id = (Long) i.next();
				param = new ParametersI();
				param.addLong("tagID", id);
				value = m.get(id);
				l = service.findAllByQuery(sb.toString(), param);
				if (l != null) {
					r = l.size();
					if (value == null) value = r;
					else value += r;
				}
				m.put(id, value);
			}
            //Project
            sb = new StringBuilder();
			sb.append("select d from Project as d ");
			sb.append("left outer join fetch d.annotationLinks ail ");
            sb.append("where ail.child.id = :tagID");
            i = rootNodeIDs.iterator();
            while (i.hasNext()) {
				id = (Long) i.next();
				param = new ParametersI();
				param.addLong("tagID", id);
				value = m.get(id);
				l = service.findAllByQuery(sb.toString(), param);
				if (l != null) {
					r = l.size();
					if (value == null) value = r;
					else value += r;
				}
				m.put(id, value);
			}
			return m;
		} catch (Throwable t) {
			handleException(t, "Cannot count the collection.");
		}
		return new HashMap();
	}
	
	/**
	 * Removes the description linked to the tags.
	 * 
	 * @param ctx The security context.
	 * @param tagID  The id of tag to handle.
	 * @param userID The id of the user who annotated the tag.
	 * @throws DSOutOfServiceException  If the connection is broken, or logged
	 *                                  in.
	 * @throws DSAccessException        If an error occurred while trying to 
	 *                                  retrieve data from OMEDS service.
	 */
	void removeTagDescription(SecurityContext ctx, long tagID, long userID)
		throws DSOutOfServiceException, DSAccessException
	{
		isSessionAlive(ctx);
		IQueryPrx service = getQueryService(ctx);
		try {
			String type = "ome.model.annotations.TextAnnotation";
			ParametersI param = new ParametersI();
			param.addLong("uid", userID);
			param.addLong("id", tagID);

			String sql =  "select link from AnnotationAnnotationLink as link ";
			sql += "where link.parent.id = :id";
			sql += " and link.child member of "+type;
			sql += " and link.details.owner.id = :uid";
			
			List l = service.findAllByQuery(sql, param);
			//remove all the links if any
			if (l != null) {
				Iterator i = l.iterator();
				AnnotationAnnotationLink link;
				IObject child;
				while (i.hasNext()) {
					link = (AnnotationAnnotationLink) i.next();
					child = link.getChild();
					if (!((child instanceof TagAnnotation) || 
						(child instanceof TermAnnotation)))  {
						deleteObject(ctx, link);
						deleteObject(ctx, child);
					}
				}
			}
		} catch (Exception e) {
			handleException(e, "Cannot remove the tag description.");
		}
	}
	
	/** Keeps the services alive. */
	void keepSessionAlive()
	{
		Iterator<Connector>  i = connectors.iterator();
		Connector c;
		while (i.hasNext()) {
			i.next().keepSessionAlive();
		}
	}
	
	/**
	 * Projects the specified set of pixels according to the projection's 
	 * parameters. Adds the created image to the passed dataset.
	 * 
	 * @param ctx The security context.
	 * @param pixelsID  The id of the pixels set.
	 * @param startT	The time-point to start projecting from.
	 * @param endT		The time-point to end projecting.
	 * @param startZ    The first optical section.
	 * @param endZ      The last optical section.
	 * @param stepping  The stepping used to project. Default is <code>1</code>.
	 * @param algorithm The projection's algorithm.
	 * @param channels  The channels to project.
	 * @param datasets  The collection of datasets to add the image to.
	 * @param name      The name of the projected image.
	 * @param pixType   The destination Pixels type. If <code>null</code>, the
     * 					source Pixels set pixels type will be used.
	 * @return The newly created image.
	 * @throws DSOutOfServiceException  If the connection is broken, or logged
	 *                                  in.
	 * @throws DSAccessException        If an error occurred while trying to 
	 *                                  retrieve data from OMEDS service.
	 */
	ImageData projectImage(SecurityContext ctx, long pixelsID, int startT,
			int endT, int startZ, int endZ, int stepping,
			ProjectionType algorithm, List<Integer> channels, String name,
			String pixType)
		throws DSOutOfServiceException, DSAccessException
	{
		isSessionAlive(ctx);
		IProjectionPrx service = getProjectionService(ctx);
		try {
			PixelsType type = null;
			if (pixType != null) {
				IQueryPrx svc = getQueryService(ctx);
				List<IObject> l = svc.findAll(PixelsType.class.getName(), null);
				Iterator<IObject> i = l.iterator();
				PixelsType pt;
				String value;
				while (i.hasNext()) {
					pt = (PixelsType) i.next();
					value = pt.getValue().getValue();
					if (value.equals(pixType)) {
						type = pt;
						break;
					}
				}
			}
			long imageID = service.projectPixels(pixelsID, type, algorithm,
					startT, endT, channels, stepping, startZ, endZ, name);
			
			return getImage(ctx, imageID, new Parameters());
		} catch (Exception e) {
			handleException(e, "Cannot project the image.");
		}
		return null;
	}
	
	/**
	 * Returns the image and loaded pixels.
	 * 
	 * @param ctx The security context.
	 * @param imageID The id of the image to load.
	 * @param options The options.
	 * @return See above.
	 * @throws DSOutOfServiceException  If the connection is broken, or logged
	 *                                  in.
	 * @throws DSAccessException        If an error occurred while trying to 
	 *                                  retrieve data from OMEDS service.
	 */
	ImageData getImage(SecurityContext ctx, long imageID, Parameters options)
		throws DSOutOfServiceException, DSAccessException
	{
		isSessionAlive(ctx);
		try {
			Set result = getContainerImages(ctx, ImageData.class, 
					Arrays.asList(imageID), options);
			if (result != null && result.size() == 1) {
				Iterator i = result.iterator();
				while (i.hasNext())
					return (ImageData) i.next();
			}
			return null;
		} catch (Exception e) {
			handleException(e, "Cannot retrieve the image.");
		}
		return null;
	}
	
	/**
	 * Creates default rendering setting for the passed pixels set.
	 * 
	 * @param ctx The security context.
	 * @param pixelsID The id of the pixels set to handle.
	 * @return See above.
	 * @throws DSOutOfServiceException  If the connection is broken, or logged
	 *                                  in.
	 * @throws DSAccessException        If an error occurred while trying to 
	 *                                  retrieve data from OMEDS service.
	 */
	RenderingDef createRenderingDef(SecurityContext ctx, long pixelsID)
		throws DSOutOfServiceException, DSAccessException
	{
		//TODO: add method to server so that we don't have to make 2 calls.
		isSessionAlive(ctx);
		try {
			IPixelsPrx svc = getPixelsService(ctx);
			Pixels pixels = svc.retrievePixDescription(pixelsID);
			if (pixels == null) return null;
			IRenderingSettingsPrx service = getRenderingSettingsService(ctx);
			return service.createNewRenderingDef(pixels);
		} catch (Exception e) {
			handleException(e, "Cannot create settings for: "+pixelsID);
		}
		return null;
	}
	
	/**
	 * Returns the plate where the specified image has been imported.
	 * 
	 * @param ctx The security context.
	 * @param imageID The identifier of the image.
	 * @return See above.
	 * @throws DSOutOfServiceException  If the connection is broken, or logged
	 *                                  in.
	 * @throws DSAccessException        If an error occurred while trying to 
	 *                                  retrieve data from OMEDS service.
	 */
	PlateData getImportedPlate(SecurityContext ctx, long imageID) // should be removed
		throws DSOutOfServiceException, DSAccessException
	{
		isSessionAlive(ctx);
		IQueryPrx service = getQueryService(ctx);
		try {
			List results = null;
			Iterator i;
			StringBuilder sb = new StringBuilder();
			ParametersI param = new ParametersI();
			param.addLong("imageID", imageID);
			sb.append("select well from Well as well ");
			sb.append("left outer join fetch well.plate as pt ");
			sb.append("left outer join fetch well.wellSamples as ws ");
			sb.append("left outer join fetch ws.image as img ");
			sb.append("left outer join fetch img.pixels as pix ");
            sb.append("left outer join fetch pix.pixelsType as pt ");
            sb.append("where img.id = :imageID");
            results = service.findAllByQuery(sb.toString(), param);
            if (results.size() > 0) {
            	Well well = (Well) results.get(0);
            	if (well.getPlate() != null)
            		return new PlateData(well.getPlate());
            	return null;
            }
			return null;
		} catch (Exception e) {
			handleException(e, "Cannot load plate");
		}
		return null;
	}
	
	//TMP: 
	Set loadPlateWells(SecurityContext ctx, long plateID, long acquisitionID)
		throws DSOutOfServiceException, DSAccessException
	{
		isSessionAlive(ctx);
		IQueryPrx service = getQueryService(ctx);
		try {
			
			List results = null;
			Set<DataObject> wells = new HashSet<DataObject>();
			Iterator i;
			
			//if no acquisition set. First try to see if we have a id.
			ParametersI param = new ParametersI();
			param.addLong("plateID", plateID);
			StringBuilder sb;
			if (acquisitionID < 0) {
				sb = new StringBuilder();
				sb.append("select pa from PlateAcquisition as pa ");
				sb.append("where pa.plate.id = :plateID");
				results = service.findAllByQuery(sb.toString(), param);
				if (results != null && results.size() > 0)
					acquisitionID = 
						((PlateAcquisition) results.get(0)).getId().getValue();
			}
			
			sb = new StringBuilder();
			
			sb.append("select well from Well as well ");
			sb.append("left outer join fetch well.plate as pt ");
			sb.append("left outer join fetch well.wellSamples as ws ");
			sb.append("left outer join fetch ws.plateAcquisition as pa ");
			sb.append("left outer join fetch ws.image as img ");
			sb.append("left outer join fetch img.details.updateEvent as evt ");
			sb.append("left outer join fetch img.pixels as pix ");
            sb.append("left outer join fetch pix.pixelsType as pt ");
            sb.append("where well.plate.id = :plateID");
            if (acquisitionID > 0) {
            	sb.append(" and pa.id = :acquisitionID");
            	param.addLong("acquisitionID", acquisitionID);
            } 
            results = service.findAllByQuery(sb.toString(), param);
			i = results.iterator();
			while (i.hasNext()) {
				wells.add((WellData) PojoMapper.asDataObject((Well) i.next()));
			}
			return wells;
		} catch (Exception e) {
			handleException(e, "Cannot load plate");
		}
		return new HashSet();
	}
	
	Set<WellData> loadPlateWells(SecurityContext ctx, List<Long> plateIDs)
			throws DSOutOfServiceException, DSAccessException
		{
			isSessionAlive(ctx);
			IQueryPrx service = getQueryService(ctx);
			try {
				List<RType> ids = new ArrayList<RType>(plateIDs.size());
				Iterator<Long> j = plateIDs.iterator();
				while (j.hasNext())
					ids.add(omero.rtypes.rlong(j.next()));
				List results = null;
				Set<WellData> wells = new HashSet<WellData>();
				Iterator i;
				
				//if no acquisition set. First try to see if we have a id.
				ParametersI param = new ParametersI();
				param.add("plateIDs", omero.rtypes.rlist(ids));
				StringBuilder sb = new StringBuilder();
				
				sb.append("select well from Well as well ");
				sb.append("left outer join fetch well.plate as pt ");
				sb.append("left outer join fetch well.wellSamples as ws ");
				sb.append("left outer join fetch ws.plateAcquisition as pa ");
				sb.append("left outer join fetch ws.image as img ");
				sb.append("left outer join fetch img.details.updateEvent as evt ");
				sb.append("left outer join fetch img.pixels as pix ");
	            sb.append("left outer join fetch pix.pixelsType as pt ");
	            sb.append("where well.plate.id in (:plateIDs)");
	            results = service.findAllByQuery(sb.toString(), param);
				i = results.iterator();
				while (i.hasNext()) {
					wells.add((WellData) 
							PojoMapper.asDataObject((Well) i.next()));
				}
				return wells;
			} catch (Exception e) {
				handleException(e, "Cannot load plate");
			}
			return new HashSet();
		}
	
	/**
	 * Loads the acquisition object related to the passed image.
	 * @param ctx The security context.
	 * @param imageID The id of image object to handle.
	 * @return See above.
	 * @throws DSOutOfServiceException  If the connection is broken, or logged
	 *                                  in.
	 * @throws DSAccessException        If an error occurred while trying to 
	 *                                  retrieve data from OMEDS service.
	 */
	Object loadImageAcquisitionData(SecurityContext ctx, long imageID)
		throws DSOutOfServiceException, DSAccessException
	{
		isSessionAlive(ctx);
		ParametersI po = new ParametersI();
		po.acquisitionData();
		List<Long> ids = new ArrayList<Long>(1);
		ids.add(imageID);
		IContainerPrx service = getPojosService(ctx);
        try {
        	List images = service.getImages(Image.class.getName(), ids, po);
        	if (images != null && images.size() == 1)
        		return new ImageAcquisitionData((Image) images.get(0));
		} catch (Exception e) {
			handleException(e, "Cannot load image acquisition data.");
		}
       return null;
	}
	
	/**
	 * Loads the acquisition metadata related to the specified channel.
	 * 
	 * @param ctx The security context.
	 * @param channelID The id of the channel.
	 * @return See above.
	 * @throws DSOutOfServiceException  If the connection is broken, or logged
	 *                                  in.
	 * @throws DSAccessException        If an error occurred while trying to 
	 *                                  retrieve data from OMEDS service.
	 */
	Object loadChannelAcquisitionData(SecurityContext ctx, long channelID)
		throws DSOutOfServiceException, DSAccessException
	{
		isSessionAlive(ctx);
		IMetadataPrx service = getMetadataService(ctx);
		try {
			List<Long> ids = new ArrayList<Long>(1);
			ids.add(channelID);
			List l = service.loadChannelAcquisitionData(ids);
			if (l != null && l.size() == 1) {
				LogicalChannel lc = (LogicalChannel) l.get(0);
				ChannelAcquisitionData data = new ChannelAcquisitionData(lc);
				LightSourceData src = data.getLightSource();
				if (src == null || src.isLoaded()) return data;
				//Not loaded so need to load
				IObject io = src.asIObject();
				if (io instanceof Laser) { //only case to handle.
					StringBuilder sb = new StringBuilder();
					sb.append("select l from Laser as l ");
					sb.append("left outer join fetch l.type ");
					sb.append("left outer join fetch l.laserMedium ");
					sb.append("left outer join fetch l.pulse as pulse ");
					sb.append("left outer join fetch l.pump as pump ");
					sb.append("left outer join fetch pump.type as pt ");
					sb.append("where l.id = :id");
					ParametersI param = new ParametersI();
					param.addId(src.getId());
					Laser laser = (Laser) getQueryService(ctx).findByQuery(
							sb.toString(), param);
					if (laser != null)
						data.setLightSource(new LightSourceData(laser));
				}
				return data;
			}
			return null;
		} catch (Exception e) {
			handleException(e, "Cannot load channel acquisition data.");
		}
		return null;
	}
	
	/**
	 * Returns the enumeration corresponding to the passed string or 
	 * <code>null</code> if none found.
	 * 
	 * @param ctx The security context.
	 * @param klass The class the enumeration is for.
	 * @param value The value of the enumeration.
	 * @return See above.
	 * @throws DSOutOfServiceException  If the connection is broken, or logged
	 *                                  in.
	 * @throws DSAccessException        If an error occurred while trying to 
	 *                                  retrieve data from OMEDS service.
	 */
	IObject getEnumeration(SecurityContext ctx, Class klass, String value)
		throws DSOutOfServiceException, DSAccessException
	{
		isSessionAlive(ctx);
		IQueryPrx service = getQueryService(ctx);
		try {
			return service.findByString(klass.getName(), "value", value);
		} catch (Exception e) {
			handleException(e, "Cannot find the enumeration's value.");
		}
		return null;
	}
	
	/**
	 * Returns the enumerations corresponding to the passed type or 
	 * <code>null</code> if none found.
	 *
	 * @param ctx The security context.
	 * @param klassName The name of the class the enumeration is for.
	 * @return See above.
	 * @throws DSOutOfServiceException  If the connection is broken, or logged
	 *                                  in.
	 * @throws DSAccessException        If an error occurred while trying to 
	 *                                  retrieve data from OMEDS service.
	 */
	List<EnumerationObject> getEnumerations(SecurityContext ctx,
			String klassName)
		throws DSOutOfServiceException, DSAccessException
	{
		isSessionAlive(ctx);
		IPixelsPrx service = getPixelsService(ctx);
		List<EnumerationObject> r;
		try {
			r = enumerations.get(klassName);
			if (r != null) return r;
			List<IObject> l = service.getAllEnumerations(klassName);
			r = new ArrayList<EnumerationObject>(); 
			if (l == null) return r;
			Iterator<IObject> i = l.iterator();
			while (i.hasNext()) {
				r.add(new EnumerationObject(i.next()));
			}
			enumerations.put(klassName, r);
			return r;
		} catch (Exception e) {
			handleException(e, "Cannot find the enumeration's value.");
		}
		return new ArrayList<EnumerationObject>();
	}
	
	/**
	 * Loads the tags.
	 * 
	 * @param ctx The security context.
	 * @param id  The id of the tags.
	 * @param options
	 * @return See above.
	 * @throws DSOutOfServiceException  If the connection is broken, or logged
	 *                                  in.
	 * @throws DSAccessException        If an error occurred while trying to 
	 *                                  retrieve data from OMEDS service.
	 */
	Collection loadTags(SecurityContext ctx, Long id, Parameters options)
		throws DSOutOfServiceException, DSAccessException
	{
		isSessionAlive(ctx);
		IMetadataPrx service = getMetadataService(ctx);
		try {
			List<Long> ids = new ArrayList<Long>(1);
			ids.add(id);
			Map m = service.loadTagContent(ids, options);
			if (m == null || m.size() == 0)
				return new ArrayList();
			return PojoMapper.asDataObjects((Collection) m.get(id));
		} catch (Exception e) {
			handleException(e, "Cannot find the Tags.");
		}
		return new ArrayList();
	}
	
	/**
	 * Loads the tag Sets and the orphaned tags, if requested.
	 * 
	 * @param ctx The security context.
	 * @param options
	 * @return See above.
	 * @throws DSOutOfServiceException  If the connection is broken, or logged
	 *                                  in.
	 * @throws DSAccessException        If an error occurred while trying to 
	 *                                  retrieve data from OMEDS service.
	 */
	Collection loadTagSets(SecurityContext ctx, Parameters options)
		throws DSOutOfServiceException, DSAccessException
	{
		isSessionAlive(ctx);
		IMetadataPrx service = getMetadataService(ctx);
		try {
			return PojoMapper.asDataObjects(service.loadTagSets(options));
		} catch (Exception e) {
			handleException(e, "Cannot find the Tags.");
		}
		return new HashSet();
	}
	
	/**
	 * Returns the collection of plane info object related to the specified
	 * pixels set.
	 * 
	 * @param ctx The security context.
	 * @param pixelsID The id of the pixels set.
	 * @param z The selected z-section or <code>-1</code>.
     * @param t The selected time-point or <code>-1</code>.
     * @param channel The selected time-point or <code>-1</code>.
	 * @return See above.
	 * @throws DSOutOfServiceException  If the connection is broken, or logged
	 *                                  in.
	 * @throws DSAccessException        If an error occurred while trying to 
	 *                                  retrieve data from OMEDS service.
	 */
	List<IObject> loadPlaneInfo(SecurityContext ctx, long pixelsID, int z,
			int t, int channel)
		throws DSOutOfServiceException, DSAccessException
	{
		isSessionAlive(ctx);
		IQueryPrx service = getQueryService(ctx);
		StringBuilder sb;
		ParametersI param;
		sb = new StringBuilder();
		param = new ParametersI();
		sb.append("select info from PlaneInfo as info ");
        sb.append("where pixels.id = :id");
        param.addLong("id", pixelsID);
        if (z >= 0) {
        	 sb.append(" and info.theZ = :z");
        	 param.map.put("z", omero.rtypes.rint(z));
        }
        if (t >= 0) {
        	sb.append(" and info.theT = :t");
        	 param.map.put("t", omero.rtypes.rint(t));
        }
        if (channel >= 0) {
        	sb.append(" and info.theC = :c");
        	param.map.put("c", omero.rtypes.rint(channel));
        }
        try {
        	return service.findAllByQuery(sb.toString(), param);
		} catch (Exception e) {
			handleException(e, 
					"Cannot load the plane info for pixels: "+pixelsID);
		}
		return new ArrayList<IObject>();
	}
	
	/**
	 * Fills the enumerations.
	 *
	 * @param ctx The security context.
	 * @throws DSOutOfServiceException  If the connection is broken, or logged
	 *                                  in.
	 * @throws DSAccessException        If an error occurred while trying to 
	 *                                  retrieve data from OMEDS service.
	 */
	void fillEnumerations(SecurityContext ctx)
		throws DSOutOfServiceException, DSAccessException
	{
		isSessionAlive(ctx);
		getEnumerations(ctx, OmeroMetadataService.IMMERSION);
		getEnumerations(ctx, OmeroMetadataService.CORRECTION);
		getEnumerations(ctx, OmeroMetadataService.MEDIUM);
		getEnumerations(ctx, OmeroMetadataService.FORMAT);
		getEnumerations(ctx, OmeroMetadataService.DETECTOR_TYPE);
		getEnumerations(ctx, OmeroMetadataService.BINNING);
		getEnumerations(ctx, OmeroMetadataService.CONTRAST_METHOD);
		getEnumerations(ctx, OmeroMetadataService.ILLUMINATION_TYPE);
		getEnumerations(ctx, OmeroMetadataService.PHOTOMETRIC_INTERPRETATION);
		getEnumerations(ctx, OmeroMetadataService.ACQUISITION_MODE);
		getEnumerations(ctx, OmeroMetadataService.LASER_MEDIUM);
		getEnumerations(ctx, OmeroMetadataService.LASER_TYPE);
		getEnumerations(ctx, OmeroMetadataService.LASER_PULSE);
		getEnumerations(ctx, OmeroMetadataService.ARC_TYPE);
		getEnumerations(ctx, OmeroMetadataService.FILAMENT_TYPE);
		getEnumerations(ctx, OmeroMetadataService.FILTER_TYPE);
		getEnumerations(ctx, OmeroMetadataService.MICROSCOPE_TYPE);
	}

	/**
	 * Creates a movie. Returns the id of the annotation hosting the movie.
	 * 
	 * @param ctx The security context.
	 * @param imageID 	The id of the image.	
	 * @param pixelsID	The id of the pixels.
	 * @param userID	The id of the user.
     * @param channels 	The channels to map.
     * @param param 	The parameters to create the movie.
	 * @return See above.
	 * @throws DSOutOfServiceException  If the connection is broken, or logged
	 *                                  in.
	 * @throws DSAccessException        If an error occurred while trying to 
	 *                                  retrieve data from OMEDS service.
	 * @throws ProcessException If an error occurred while running the script.
	 */
	ScriptCallback saveAs(SecurityContext ctx, long userID, SaveAsParam param)
		throws ProcessException, DSOutOfServiceException, DSAccessException
	{
		isSessionAlive(ctx);
		long id = getScriptID(ctx, SaveAsParam.SAVE_AS_SCRIPT,
				"Cannot start "+SaveAsParam.SAVE_AS_SCRIPT);
		if (id <= 0) return null;
		List<DataObject> objects = param.getObjects();
		List<RType> ids = new ArrayList<RType>();
		Iterator<DataObject> i = objects.iterator();
		String type = "Image";
		DataObject data;
		while (i.hasNext()) {
			data = i.next();
			if (data instanceof DatasetData) {
				type = "Dataset";
			}
			ids.add(omero.rtypes.rlong(data.getId()));
		}
		Map<String, RType> map = new HashMap<String, RType>();
		map.put("IDs", omero.rtypes.rlist(ids));
		map.put("Data_Type", omero.rtypes.rstring(type));
		map.put("Format", omero.rtypes.rstring(param.getIndexAsString()));
		return runScript(ctx, id, map);
	}
	
	/**
	 * Creates a movie. Returns the id of the annotation hosting the movie.
	 * 
	 * @param ctx The security context.
	 * @param imageID 	The id of the image.	
	 * @param pixelsID	The id of the pixels.
	 * @param userID	The id of the user.
     * @param channels 	The channels to map.
     * @param param 	The parameters to create the movie.
	 * @return See above.
	 * @throws DSOutOfServiceException  If the connection is broken, or logged
	 *                                  in.
	 * @throws DSAccessException        If an error occurred while trying to 
	 *                                  retrieve data from OMEDS service.
	 * @throws ProcessException If an error occurred while running the script.
	 */
	ScriptCallback createMovie(SecurityContext ctx, long imageID, long pixelsID,
			long userID, List<Integer> channels, MovieExportParam param)
		throws ProcessException, DSOutOfServiceException, DSAccessException
	{
		//TODO remove that code
		isSessionAlive(ctx);
		long id = getScriptID(ctx, param.getScriptName(),
				"Cannot start "+param.getScriptName());
		if (id <= 0) return null;
		List<RType> set = new ArrayList<RType>(channels.size());
		Iterator<Integer> i = channels.iterator();
		while (i.hasNext()) 
			set.add(omero.rtypes.rint(i.next()));

		RenderingDef def = null;
		int startZ = param.getStartZ();
		int endZ = param.getEndZ();
		if (!param.isZSectionSet()) {
			def = getRenderingDef(ctx, pixelsID, userID);
			startZ = def.getDefaultZ().getValue();
			endZ = def.getDefaultZ().getValue();
		}
		int startT = param.getStartT();
		int endT = param.getEndT();
		if (!param.isTimeIntervalSet()) {
			if (def == null) def = getRenderingDef(ctx, pixelsID, userID);
			startT = def.getDefaultT().getValue();
			endT = def.getDefaultT().getValue();
		}

		Map<String, RType> map = new HashMap<String, RType>();
		map.put("IDs", omero.rtypes.rlist(omero.rtypes.rlong(imageID)));
		map.put("Movie_Name", omero.rtypes.rstring(param.getName()));
		map.put("Z_Start", omero.rtypes.rint(startZ));
		map.put("Z_End", omero.rtypes.rint(endZ));
		map.put("T_Start", omero.rtypes.rint(startT));
		map.put("T_End", omero.rtypes.rint(endT));
		map.put("Channels", omero.rtypes.rlist(set));
		map.put("FPS", omero.rtypes.rint(param.getFps()));
		map.put("Show_Plane_Info", 
				omero.rtypes.rbool(param.isLabelVisible()));
		map.put("Show_Time", 
				omero.rtypes.rbool(param.isLabelVisible()));
		map.put("Split_View", omero.rtypes.rbool(false));
		map.put("Scalebar", omero.rtypes.rint(param.getScaleBar()));
		map.put("Format", omero.rtypes.rstring(param.getFormatAsString()));
		if (param.getColor() != null)
			map.put("Overlay_Colour", omero.rtypes.rstring(
					param.getColor()));
		return runScript(ctx, id, map);
	}
	
	/**
	 * Returns all the scripts that the user can run.
	 * 
	 * @param ctx The security context.
	 * @param experimenter The experimenter or <code>null</code>.
	 * @return See above.
	 * @throws DSOutOfServiceException  If the connection is broken, or logged
	 *                                  in.
	 * @throws DSAccessException        If an error occurred while trying to 
	 *                                  retrieve data from OMEDS service.
	 */
	List<ScriptObject> loadRunnableScripts(SecurityContext ctx)
		throws DSOutOfServiceException, DSAccessException
	{
		isSessionAlive(ctx);
		IScriptPrx svc = getScriptService(ctx);
		List<ScriptObject> scripts = new ArrayList<ScriptObject>();
		try {
			
			List<OriginalFile> storedScripts = svc.getScripts();
		
			if (storedScripts == null || storedScripts.size() == 0) 
				return scripts;
			Entry en;
			Iterator<OriginalFile> j = storedScripts.iterator();
			ScriptObject script;
			OriginalFile of;
			RString value;
			String v = null;
			while (j.hasNext()) {
				of = j.next();
				value = of.getName();
				v = of.getPath().getValue()+ value.getValue();
				if (!SCRIPTS_NOT_AVAILABLE_TO_USER.contains(v)
					&& !SCRIPTS_UI_AVAILABLE.contains(v)) {
					script = new ScriptObject(of.getId().getValue(), 
							of.getPath().getValue(), of.getName().getValue());
					value = of.getMimetype();
					if (value != null) script.setMIMEType(value.getValue());
					scripts.add(script);
				}
			}
			storedScripts = svc.getUserScripts(new ArrayList());
			j = storedScripts.iterator();
			while (j.hasNext()) {
				of = j.next();
				value = of.getName();
				script = new ScriptObject(of.getId().getValue(), 
						of.getPath().getValue(), of.getName().getValue());
				value = of.getMimetype();
				if (value != null) script.setMIMEType(value.getValue());
				script.setOfficial(false);
				scripts.add(script);
			}
		} catch (Exception e) {
			handleException(e, "Cannot load the scripts. ");
		}
		return scripts;
	}
	
	/**
	 * Returns all the official scripts with a UI.
	 * 
	 * @param ctx The security context.
	 * @return See above.
	 * @throws DSOutOfServiceException  If the connection is broken, or logged
	 *                                  in.
	 * @throws DSAccessException        If an error occurred while trying to 
	 *                                  retrieve data from OMEDS service.
	 */
	List<ScriptObject> loadRunnableScriptsWithUI(SecurityContext ctx)
		throws DSOutOfServiceException, DSAccessException
	{
		isSessionAlive(ctx);
		IScriptPrx svc = getScriptService(ctx);
		List<ScriptObject> scripts = new ArrayList<ScriptObject>();
		try {
			
			List<OriginalFile> storedScripts = svc.getScripts();
		
			if (storedScripts == null || storedScripts.size() == 0) 
				return scripts;
			Entry en;
			Iterator<OriginalFile> j = storedScripts.iterator();
			ScriptObject script;
			OriginalFile of;
			RString value;
			String v = null;
			while (j.hasNext()) {
				of = j.next();
				value = of.getName();
				v = of.getPath().getValue()+ value.getValue();
				if (SCRIPTS_UI_AVAILABLE.contains(v)) {
					script = new ScriptObject(of.getId().getValue(), 
							of.getPath().getValue(), of.getName().getValue());
					value = of.getMimetype();
					if (value != null) script.setMIMEType(value.getValue());
					scripts.add(script);
				}
			}
		} catch (Exception e) {
			handleException(e, "Cannot load the scripts with UI. ");
		}
		return scripts;
	}
	
	/**
	 * Loads and returns the script w/ parameters corresponding to the passed
	 * identifier.
	 * 
	 * @param ctx The security context.
	 * @param scriptID The id of the script.
	 * @return See above.
	 * @throws ProcessException  If the script could not be loaded.
	 */
	ScriptObject loadScript(SecurityContext ctx, long scriptID)
		throws ProcessException
	{
		isSessionAlive(ctx);
		ScriptObject script = null;
		try {
			IScriptPrx svc = getScriptService(ctx);
			script = new ScriptObject(scriptID, "", "");
			script.setJobParams(svc.getParams(scriptID));
		} catch (Exception e) {
			handleConnectionException(e);
			throw new ProcessException("Cannot load the script: "+scriptID, e);
		}
		return script;
	}
	
	/**
	 * Returns all the scripts currently stored into the system.
	 * 
	 * @param ctx The security context.
	 * @return See above.
	 * @throws DSOutOfServiceException  If the connection is broken, or logged
	 *                                  in.
	 * @throws DSAccessException        If an error occurred while trying to 
	 *                                  retrieve data from OMEDS service.
	 */
	Map<Long, String> getScriptsAsString(SecurityContext ctx)
		throws DSOutOfServiceException, DSAccessException
	{
		isSessionAlive(ctx);
		IScriptPrx svc = getScriptService(ctx);
		try {
			List<OriginalFile> scripts = svc.getScripts();
			Map<Long, String> m = new HashMap<Long, String>();
			if (scripts != null) {
				Iterator<OriginalFile> i = scripts.iterator();
				OriginalFile of;
				String name = null;
				RString v;
				while (i.hasNext()) {
					of = i.next();
					v = of.getName();
					if (v != null) name = v.getValue();
					if (name != null) m.put(of.getId().getValue(), name);
				}
			}
			return m;
		} catch (Exception e) {
			handleException(e, "Cannot load the scripts. ");
		}
		return new HashMap<Long, String>();
	}

	/**
	 * Returns all the scripts currently stored into the system.
	 * 
	 * @param ctx The security context.
	 * @return See above.
	 * @throws DSOutOfServiceException  If the connection is broken, or logged
	 *                                  in.
	 * @throws DSAccessException        If an error occurred while trying to 
	 *                                  retrieve data from OMEDS service.
	 */
	List<OriginalFile> getScripts(SecurityContext ctx)
		throws DSOutOfServiceException, DSAccessException
	{
		isSessionAlive(ctx);
		IScriptPrx svc = getScriptService(ctx);
		try {
			
			return svc.getScripts();
		} catch (Exception e) {
			handleException(e, "Cannot load the scripts. ");
		}
		return new ArrayList<OriginalFile>();
	}
	
	
	
	/**
	 * Creates a split view figure. 
	 * Returns the id of the annotation hosting the figure.
	 * 
	 * @param ctx The security context.
	 * @param objectIDs The id of the objects composing the figure.
	 * @param type The type of objects.
	 * @param param The parameters to use.	
	 * @param userID The id of the user.
	 * @return See above.
	 * @throws DSOutOfServiceException  If the connection is broken, or logged
	 *                                  in.
	 * @throws DSAccessException        If an error occurred while trying to 
	 *                                  retrieve data from OMEDS service.
	 * @throws ProcessException If an error occurred while running the script.
	 */
	ScriptCallback createFigure(SecurityContext ctx, List<Long> objectIDs,
			Class type, FigureParam param, long userID)
		throws ProcessException, DSOutOfServiceException, DSAccessException
	{
		isSessionAlive(ctx);
		long id = getScriptID(ctx, param.getScriptName(),
				"Cannot start "+param.getScriptName());
		if (id <= 0) return null;
		int scriptIndex = param.getIndex();
		List<RType> ids = new ArrayList<RType>(objectIDs.size());
		Iterator<Long> i = objectIDs.iterator();
		while (i.hasNext())
			ids.add(omero.rtypes.rlong(i.next()));

		Map<String, RType>  map = new HashMap<String, RType>();
		RString dataType;
		dataType = omero.rtypes.rstring("Image");
		if (DatasetData.class.equals(type)) {
			dataType = omero.rtypes.rstring("Dataset");
		}
		map.put("Data_Type", dataType);
		switch (scriptIndex) {
			case FigureParam.THUMBNAILS:
				DataObject d = (DataObject) param.getAnchor();
				long parentID = -1;
				if (d instanceof DatasetData ||
						d instanceof ProjectData) parentID = d.getId();
				 
				//map.put("Data_Type", dataType);
				map.put("IDs", omero.rtypes.rlist(ids));
				List<Long> tags = param.getTags();
				if (tags != null && tags.size() > 0) {
					ids = new ArrayList<RType>(tags.size());
					i = tags.iterator();
					while (i.hasNext()) 
						ids.add(omero.rtypes.rlong(i.next()));
					map.put("Tag_IDs", omero.rtypes.rlist(ids));
				}

				if (parentID > 0)
					map.put("Parent_ID", omero.rtypes.rlong(parentID));
				map.put("Show_Untagged_Images", 
						omero.rtypes.rbool(param.isIncludeUntagged()));

				map.put("Thumbnail_Size", omero.rtypes.rint(param.getWidth()));
				map.put("Max_Columns", omero.rtypes.rint(
						param.getMaxPerColumn()));
				map.put("Format", 
						omero.rtypes.rstring(param.getFormatAsString()));
				map.put("Figure_Name", 
						omero.rtypes.rstring(param.getName()));
				return runScript(ctx, id, map);
			case FigureParam.MOVIE:
				map.put("Max_Columns",
						omero.rtypes.rint(param.getMaxPerColumn()));
		}
		//merge channels
		Iterator j;
		Map<String, RType> merge = new LinkedHashMap<String, RType>();
		Entry entry;
		Map<Integer, Integer> mergeChannels = param.getMergeChannels();
		if (mergeChannels != null) {
			j = mergeChannels.entrySet().iterator();
			while (j.hasNext()) {
				entry = (Entry) j.next();
				merge.put(""+(Integer) entry.getKey(), 
						omero.rtypes.rlong((Integer) entry.getValue()));
			}
		}

		//split
		Map<String, RType> split = new LinkedHashMap<String, RType>();

		Map<Integer, String> splitChannels = param.getSplitChannels();
		if (splitChannels != null) {
			j = splitChannels.entrySet().iterator();
			while (j.hasNext()) {
				entry = (Entry) j.next();
				split.put(""+(Integer) entry.getKey(), 
						omero.rtypes.rstring((String) entry.getValue()));
			}
		}
		List<Integer> splitActive = param.getSplitActive();
		if (splitActive != null && splitActive.size() > 0) {
			List<RType> sa = new ArrayList<RType>(splitActive.size());
			Iterator<Integer> k = splitActive.iterator();
			while (k.hasNext()) {
				sa.add(omero.rtypes.rint(k.next()));
			}
			map.put("Split_Indexes", omero.rtypes.rlist(sa));
		}
		map.put("Merged_Names", omero.rtypes.rbool(
				param.getMergedLabel()));
		map.put("IDs", omero.rtypes.rlist(ids));
		if (param.getStartZ() >= 0)
			map.put("Z_Start", omero.rtypes.rint(param.getStartZ()));
		if (param.getEndZ() >= 0)
			map.put("Z_End", omero.rtypes.rint(param.getEndZ()));
		if (split.size() > 0) 
			map.put("Channel_Names", omero.rtypes.rmap(split));
		if (merge.size() > 0)
			map.put("Merged_Colours", omero.rtypes.rmap(merge));
		if (scriptIndex == FigureParam.MOVIE) {
			List<Integer> times = param.getTimepoints();
			List<RType> ts = new ArrayList<RType>(objectIDs.size());
			Iterator<Integer> k = times.iterator();
			while (k.hasNext()) 
				ts.add(omero.rtypes.rint(k.next()));
			map.put("T_Indexes", omero.rtypes.rlist(ts));
			map.put("Time_Units", 
					omero.rtypes.rstring(param.getTimeAsString()));
		} else 
			map.put("Split_Panels_Grey", 
					omero.rtypes.rbool(param.isSplitGrey()));
		if (param.getScaleBar() > 0)
			map.put("Scalebar", omero.rtypes.rint(param.getScaleBar()));
		map.put("Overlay_Colour", omero.rtypes.rstring(param.getColor()));
		map.put("Width", omero.rtypes.rint(param.getWidth()));
		map.put("Height", omero.rtypes.rint(param.getHeight()));
		map.put("Stepping", omero.rtypes.rint(param.getStepping()));
		map.put("Format", omero.rtypes.rstring(param.getFormatAsString()));
		map.put("Algorithm", 
				omero.rtypes.rstring(param.getProjectionTypeAsString()));
		map.put("Figure_Name", 
				omero.rtypes.rstring(param.getName()));
		map.put("Image_Labels", 
				omero.rtypes.rstring(param.getLabelAsString()));
		if (scriptIndex == FigureParam.SPLIT_VIEW_ROI) {
			map.put("ROI_Zoom", omero.rtypes.rfloat((float)
					param.getMagnificationFactor()));
		}
		return runScript(ctx, id, map);
	}
	
	/**
	 * Imports the specified file. Returns the image.
	 * 
	 * @param ctx The security context.
	 * @param object Information about the file to import.
	 * @param container The folder to import the image.
	 * @param name		The name to give to the imported image.
	 * @param usedFiles The files returned composing the import.
     * @param close Pass <code>true</code> to close the import,
     * 		<code>false</code> otherwise.
     * @param userName The user's name.
	 * @return See above.
	 * @throws ImportException If an error occurred while importing.
	 */
    Object importImage(SecurityContext ctx, ImportableObject object,
            IObject container, ImportContainer ic, StatusLabel status,
            boolean close, boolean hcs, String userName)
        throws ImportException, DSAccessException, DSOutOfServiceException
	{
        ImportConfig config = new ImportConfig();
        //FIXME: unclear why we would need to set these values on
        // both the ImportConfig and the ImportContainer.
        if (container != null) {
        	 config.targetClass.set(container.getClass().getSimpleName());
             config.targetId.set(container.getId().getValue());
             ic.setTarget(container);
        }
       
        ic.setUserPixels(object.getPixelsSize());
        return importImageNew(ctx,
                config, ic ,status, close, hcs, userName);
	}

    Object importImageNew(SecurityContext ctx,
            ImportConfig config, ImportContainer ic, StatusLabel status,
            boolean close, boolean hcs, String userName)
        throws ImportException
    {
        isSessionAlive(ctx);
        OMEROMetadataStoreClient omsc = null;
        OMEROWrapper reader = null;
		try {
			omsc = getImportStore(ctx, userName);
			reader = new OMEROWrapper(config);
			ImportLibrary library = new ImportLibrary(omsc, reader);
			library.addObserver(status);
			List<Pixels> pixels = library.importImage(ic, 0, 0, 1);
			Iterator<Pixels> j;
			Pixels p;
			Image image;
			reader.close();
			if (pixels != null && pixels.size() > 0) {
				int n = pixels.size();
				long id;
				List<Long> ids;
				Parameters params = new Parameters();
				p = pixels.get(0);
				image = p.getImage();
				id = image.getId().getValue();

				if (hcs) {
					PlateData plate = getImportedPlate(ctx, id);
					if (plate != null) return plate;
					return getImage(ctx, id, params);
				}
				if (n == 1) {
					return getImage(ctx, id, params);
				} else if (n == 2) {
					ids = new ArrayList<Long>();
					ids.add(id);
					p = pixels.get(1);
					id = p.getImage().getId().getValue();
					ids.add(id);
					return getContainerImages(ctx, ImageData.class, ids,
							params);
				} else if (n >= 3) {
					j = pixels.iterator();
					int index = 0;
					ids = new ArrayList<Long>();
					while (j.hasNext()) {
						p = j.next();
						id = p.getImage().getId().getValue();
						ids.add(id);
						index++;
						if (index == 3)
							break;
					}
					return getContainerImages(ctx, ImageData.class, ids,
							params);
				}
			}
		} catch (Throwable e) {
			try {
				if (reader != null) reader.close();
			} catch (Exception ex) {}
			
			handleConnectionException(e);
			if (close) closeImport(ctx);
			throw new ImportException(e);
		} finally {
			try {
				if (reader != null) reader.close();
			} catch (Exception ex) {}
			if (omsc != null && close)
				closeImport(ctx);
		}
		return null;
	}
	
	/**
	 * Returns the import candidates.
	 * 
	 * @param ctx The security context.
	 * @param object Host information about the file to import.
	 * @param file The file to import.
	 * @param archived Pass <code>true</code> to archived the files, 
	 *                 <code>false</code> otherwise.
	 * @param depth The depth used to set the name. This will be taken into
	 *              account if the file is a directory.
	 * @return See above.
	 * @throws ImportException If an error occurred while importing.
	 */
	ImportCandidates getImportCandidates(SecurityContext ctx,
			ImportableObject object, File file, StatusLabel status)
		throws ImportException
	{
		isSessionAlive(ctx);
		try {
			ImportConfig config = new ImportConfig();
			OMEROWrapper reader = new OMEROWrapper(config);
			String[] paths = new String[1];
			paths[0] = file.getAbsolutePath();
			ImportCandidates candidates = new ImportCandidates(reader, 
					paths, status);
			return candidates;
		} catch (Throwable e) {
			throw new ImportException(e);
		}
	}
	
	/**
	 * Removes the rendering service corresponding to the pixels set ID.
	 * 
	 * @param ctx The security context.
	 * @param pixelsID The pixels set Id to handle.
	 */
	void removeREService(SecurityContext ctx, long pixelsID)
	{
		Iterator<Connector> i = connectors.iterator();
		Connector c;
		while (i.hasNext()) {
			c = i.next();
			if (c.isSame(ctx)) {
				c.shutDownRenderingEngine(pixelsID);
			}
		}
	}

	/**
	 * Loads the folder identified by its absolute path.
	 * 
	 * @param absolutePath The absolute path.
	 * @return See above.
	 * @throws DSOutOfServiceException  If the connection is broken, or logged
	 *                                  in.
	 * @throws DSAccessException        If an error occurred while trying to 
	 *                                  retrieve data from OMEDS service.
	 */
	DataObject loadFolder(String absolutePath) 
		throws DSOutOfServiceException, DSAccessException
	{
		try {
			
		} catch (Exception e) {
			handleException(e, "Cannot find the folder with path: "
					+absolutePath);
		}
		return null;
	}
	 
	/**
	 * Loads the instrument and its components.
	 * 
	 * @param ctx The security context.
	 * @param id The id of the instrument.
	 * @return See above.
	 * @throws DSOutOfServiceException  If the connection is broken, or logged
	 *                                  in.
	 * @throws DSAccessException        If an error occurred while trying to 
	 *                                  retrieve data from OMEDS service.
	 */
	Object loadInstrument(SecurityContext ctx, long id)
		throws DSOutOfServiceException, DSAccessException
	{
		isSessionAlive(ctx);
		IMetadataPrx service = getMetadataService(ctx);
		try {
			Instrument instrument = service.loadInstrument(id);
			if (instrument == null) return null;
			return new InstrumentData(instrument);
			
		} catch (Exception e) {
			handleException(e, "Cannot load the instrument: "+id);
		}
		return null;
	}

	/**
	 * Loads the table associated to a given node.
	 * 
	 * @param ctx The security context.
	 * @param parameters The parameters used to retrieve the table.
	 * @param userID The user's identifier.
	 * @return See above.
	 * @throws DSOutOfServiceException  If the connection is broken, or logged
	 *                                  in.
	 * @throws DSAccessException        If an error occurred while trying to 
	 *                                  retrieve data from OMEDS service.
	 */
	List<TableResult> loadTabularData(SecurityContext ctx,
			TableParameters parameters, long userID)
		throws DSOutOfServiceException, DSAccessException
	{
		isSessionAlive(ctx);
		TablePrx tablePrx = null;
		long id = -1;
		List<TableResult> results = new ArrayList<TableResult>();
		SharedResourcesPrx svc = getSharedResources(ctx);
		try {
			long[] rows;
			TableResult result;
			List<Long> ids;
			if (parameters.getNodeType() != null) {
				//TMP solution
				List<Long> objects = new ArrayList<Long>(1);
				objects.add(parameters.getNodeID());
				Map map = loadAnnotations(ctx, parameters.getNodeType(),
						objects, null, null, new Parameters());
				Collection list = (Collection) map.get(parameters.getNodeID());
				Iterator j = list.iterator();
				FileAnnotationData fa;
				ids = new ArrayList<Long>();
				Object k;
				while (j.hasNext()) {
					k = j.next();
					if (k instanceof FileAnnotationData) {
						fa = (FileAnnotationData) k;
						if (FileAnnotationData.BULK_ANNOTATIONS_NS.equals(
								fa.getNameSpace()))
							ids.add(fa.getFileID());
					}
				}
			} else ids = parameters.getOriginalFileIDs();
			if (ids != null && ids.size() > 0) {
				Iterator<Long> i = ids.iterator();
				while (i.hasNext()) {
					id = i.next();
					tablePrx = svc.openTable(new OriginalFileI(id, false));
					if (tablePrx != null) {
						rows = new long[(int) tablePrx.getNumberOfRows()];
						for (int j = 0; j < rows.length; j++)
							rows[j] = j;
						result = createTableResult(tablePrx, rows);
						if (result != null)
							results.add(result);
					}
				}
			}
		} catch (Exception e) {
			handleException(e, "Cannot load the table: "+id);
		}
		return results;
	}
	
	/**
	 * Loads the ROI related to the specified image.
	 * 
	 * @param ctx The security context.
	 * @param imageID 	The image's ID.
	 * @param userID	The user's ID.
	 * @return See above.
	 * @throws DSOutOfServiceException  If the connection is broken, or logged
	 *                                  in.
	 * @throws DSAccessException        If an error occurred while trying to 
	 *                                  retrieve data from OMEDS service.
	 */
	List<ROIResult> loadROI(SecurityContext ctx, long imageID,
			List<Long> measurements, long userID)
		throws DSOutOfServiceException, DSAccessException
	{
		isSessionAlive(ctx);
		List<ROIResult> results = new ArrayList<ROIResult>();
		IRoiPrx svc = getROIService(ctx);
		try {
			RoiOptions options = new RoiOptions();
			options.userId = omero.rtypes.rlong(userID);
			RoiResult r;
			ROIResult result;
			if (measurements == null || measurements.size() == 0) {
				options = new RoiOptions();
				r = svc.findByImage(imageID, options);
				if (r == null) return results;
				results.add(new ROIResult(PojoMapper.asDataObjects(r.rois)));
			} else { //measurements
				Map<Long, RoiResult> map = svc.getMeasuredRoisMap(imageID, 
						measurements, options);
				if (map == null) return results;
				Iterator i = map.entrySet().iterator();
				Long id;
				Entry entry;
				while (i.hasNext()) {
					entry = (Entry) i.next();
					id = (Long) entry.getKey();
					r = (RoiResult) entry.getValue();
					//get the table
					result = new ROIResult(PojoMapper.asDataObjects(r.rois), 
							id);
					result.setResult(createTableResult(
							svc.getTable(id), "Image", imageID));
					results.add(result);
				}
			}
		} catch (Exception e) {
			handleException(e, "Cannot load the ROI for image: "+imageID);
		}
		return results;
	}
	
	/**
	 * Save the ROI for the image to the server.
	 * 
	 * @param ctx The security context.
	 * @param imageID 	The image's ID.
	 * @param userID	The user's ID.
	 * @param roiList	The list of ROI to save.
	 * @return updated list of ROIData objects.
	 * @throws DSOutOfServiceException  If the connection is broken, or logged
	 *                                  in.
	 * @throws DSAccessException        If an error occurred while trying to 
	 *                                  retrieve data from OMEDS service.
	 */
	List<ROIData> saveROI(SecurityContext ctx, long imageID, long userID,
			List<ROIData> roiList)
		throws DSOutOfServiceException, DSAccessException
	{
		isSessionAlive(ctx);
		IUpdatePrx updateService = getUpdateService(ctx);
		try {
			IRoiPrx svc = getROIService(ctx);
			RoiOptions options = new RoiOptions();
			options.userId = omero.rtypes.rlong(userID);
			RoiResult serverReturn;
			serverReturn = svc.findByImage(imageID, new RoiOptions());
			Map<Long, Roi> roiMap = new HashMap<Long, Roi>();
			List<Roi> serverRoiList = serverReturn.rois;

			/* Create a map of all the client roi with id as key */
			Map<Long, ROIData> clientROIMap = new HashMap<Long, ROIData>();
			for (ROIData roi : roiList) {
				if (roi != null)
					clientROIMap.put(roi.getId(), roi);
			}
				
			
			/* Create a map of the <id, serverROI>, but remove any roi from 
			 * the server that should be deleted, before creating map.
			 * To delete an roi we first must delete all the roiShapes in 
			 * the roi. */
			for (Roi r : serverRoiList) {
				if (r != null) {
					//rois are now deleted using the roi service.
					if (clientROIMap.containsKey(r.getId().getValue()))
						roiMap.put(r.getId().getValue(), r);
				}
			}
			
			/* For each roi in the client, see what should be done:
			 * 1. Create a new roi if it does not exist. 
			 * 2. build a map of the roiShapes in the clientROI with 
			 * ROICoordinate as a key.
			 * 3. as above but for server roiShapes.
			 * 4. iterate through the maps to see if the shapes have been
			 * deleted in the roi on the client, if so then delete the shape on
			 * the server.
			 * 5. Somehow the server roi becomes stale on the client so we have 
			 * to retrieve the roi again from the server before updating it.
			 * 6. Check to see if the roi in the cleint has been updated
			 */
			List<ShapeData> shapeList;
			ShapeData shape;
			Map<ROICoordinate, ShapeData> clientCoordMap;
			Roi serverRoi;
			Iterator<List<ShapeData>> shapeIterator;
			Iterator<ROICoordinate> serverIterator;
			Map<ROICoordinate, Shape>serverCoordMap;
			Shape s;
			ROICoordinate coord;
			long id;
			RoiResult tempResults;
			int shapeIndex;
	
			List<Long> deleted = new ArrayList<Long>();
			Image unloaded = new ImageI(imageID, false);
			Roi rr;
			int z, t;
			for (ROIData roi : roiList)
			{
				/*
				 * Step 1. Add new ROI to the server.
				 */
				if (!roiMap.containsKey(roi.getId()))
				{
					rr = (Roi) roi.asIObject();
					rr.setImage(unloaded);
					updateService.saveAndReturnObject(rr);
					continue;
				}	
				
				/*
				 * Step 2. create the client roiShape map. 
				 */
				serverRoi = roiMap.get(roi.getId());
				shapeIterator  = roi.getIterator();

				clientCoordMap = new HashMap<ROICoordinate, ShapeData>();
				while (shapeIterator.hasNext()) {
					shapeList = shapeIterator.next();
					shape = shapeList.get(0);
					if (shape != null)
						clientCoordMap.put(shape.getROICoordinate(), shape);
				}
				
				/*
				 * Step 3. create the server roiShape map.
				 */
				serverCoordMap  = new HashMap<ROICoordinate, Shape>();
				if (serverRoi != null) {
					for (int i = 0 ; i < serverRoi.sizeOfShapes(); i++) {
						s = serverRoi.getShape(i);
						if (s != null) {
							z = 0;
							t = 0;
							if (s.getTheZ() != null) z = s.getTheZ().getValue();
							if (s.getTheT() != null) t = s.getTheT().getValue();
							serverCoordMap.put(new ROICoordinate(z, t), s);
						}
					}
				}
				/*
				 * Step 4. delete any shapes in the server that have been deleted
				 * in the client.
				 */
				Iterator si = serverCoordMap.entrySet().iterator();
				Entry entry;
				List<ROICoordinate> removed = new ArrayList<ROICoordinate>();
				List<IObject> toDelete = new ArrayList<IObject>();
				while (si.hasNext()) {
					entry = (Entry) si.next();
					coord = (ROICoordinate) entry.getKey();
					if (!clientCoordMap.containsKey(coord)) {
						s = (Shape) entry.getValue();
						if (s != null) updateService.deleteObject(s);
					} else {
						s = (Shape) entry.getValue();
						if (s instanceof Line || s instanceof Polyline) {
							shape = clientCoordMap.get(coord);
							if ((s instanceof Line && 
									shape.asIObject() instanceof Polyline) ||
								(s instanceof Polyline && 
									shape.asIObject() instanceof Line)) {
								removed.add(coord);
								updateService.deleteObject(s);
								deleted.add(shape.getId());
							}
						}
					}
				}
				/*
				 * Step 5. retrieve new roi as some are stale.
				 */
				if (serverRoi != null) {
					id = serverRoi.getId().getValue();
					tempResults = svc.findByImage(imageID, new RoiOptions());
					for (Roi rrr : tempResults.rois) {
						if (rrr.getId().getValue() == id)
							serverRoi = rrr;
					}
				}
				
				/*
				 * Step 6. Check to see if the roi in the client has been updated
				 * if so replace the server roiShape with the client one.
				 */
				si = clientCoordMap.entrySet().iterator();
				Shape serverShape;
				long sid;
				while (si.hasNext()) {
					entry = (Entry) si.next();
					coord = (ROICoordinate) entry.getKey();
					shape = (ShapeData) entry.getValue();
					
					if (shape != null) {
						if (!serverCoordMap.containsKey(coord))
							serverRoi.addShape((Shape) shape.asIObject());
						else if (shape.isDirty()) {
							shapeIndex = -1;
							if (deleted.contains(shape.getId())) {
								serverRoi.addShape((Shape) shape.asIObject());
								break;
							}
							for (int j = 0 ; j < serverRoi.sizeOfShapes() ; j++)
							{
								if (serverRoi != null) {
									serverShape = serverRoi.getShape(j);
									if (serverShape != null && 
											serverShape.getId() != null) {
										sid = serverShape.getId().getValue();
										if (sid == shape.getId()) {
											shapeIndex = j;
											break;
										}
									}
								}
							}
							
							if (shapeIndex == -1) {
								serverShape = null;
								shapeIndex = -1;
								for (int j = 0 ; j < serverRoi.sizeOfShapes() ;
								j++)
								{
									if (serverRoi != null) 
									{
										z = 0;
										t = 0;
										serverShape = serverRoi.getShape(j);
										if (serverShape != null) {
											if (serverShape.getTheT() != null)
												t = 
												serverShape.getTheT().getValue();
											if (serverShape.getTheZ() != null)
												z = 
												serverShape.getTheZ().getValue();
											if (t == shape.getT() && 
												z == shape.getZ())
											{
												shapeIndex = j;
												break;
											}
										}
									}
								}
								if (shapeIndex !=-1) {
									if (!removed.contains(coord))
										updateService.deleteObject(serverShape);
									serverRoi.addShape(
											(Shape) shape.asIObject());
								} else {
									throw new Exception("serverRoi.shapeList " +
										"is corrupted");
								}
							}
							else
								serverRoi.setShape(shapeIndex,
									(Shape) shape.asIObject());
						}
					}
				}
				
				/* 
				 * Step 7. update properties of ROI, if they are changed.
				 * 
				 */
				if (serverRoi != null) {
					Roi ri = (Roi) roi.asIObject();
					serverRoi.setDescription(ri.getDescription());
					serverRoi.setNamespaces(ri.getNamespaces());
					serverRoi.setKeywords(ri.getKeywords());
					serverRoi.setImage(unloaded);
					updateService.saveAndReturnObject(serverRoi);
				}
				
			}
			return roiList;
		} catch (Exception e) {
			handleException(e, "Cannot Save the ROI for image: "+imageID);
		}
		return new ArrayList<ROIData>();
	}
	
	/**
	 * Loads the <code>FileAnnotationData</code>s for the passed image.
	 * 
	 * @param ctx The security context.
	 * @param imageID 	The image's id.
	 * @param userID	The id of the user.
	 * @return See above.
	 * @throws DSOutOfServiceException  If the connection is broken, or logged
	 *                                  in.
	 * @throws DSAccessException        If an error occurred while trying to 
	 *                                  retrieve data from OMEDS service.
	 */
	Collection loadROIMeasurements(SecurityContext ctx, long imageID,
			long userID)
		throws DSOutOfServiceException, DSAccessException
	{
		isSessionAlive(ctx);
		IRoiPrx svc = getROIService(ctx);
		try {
			RoiOptions options = new RoiOptions();
			options.userId = omero.rtypes.rlong(userID);
			Collection files = PojoMapper.asDataObjects(
					svc.getRoiMeasurements(imageID, options));
			List results = new ArrayList();
			if (files != null) {
				Iterator i = files.iterator();
				FileAnnotationData fa;
				long tableID;
				TableResult table;
				while (i.hasNext()) {
					fa = (FileAnnotationData) i.next();
					if (OVERLAYS.equals(fa.getDescription())) {
						//load the table
						tableID = fa.getId();
						table = createOverlay(imageID, svc.getTable(tableID));
						if (table != null) {
							table.setTableID(tableID);
							results.add(table);
						}
					} else
						results.add(fa);
				}
			}
			return results;
			
		} catch (Exception e) {
			handleException(e, "Cannot load the ROI measurements for image: "+
					imageID);
		}
		return new ArrayList<Object>();
	}
	
	/**
	 * Returns the file 
	 * 
	 * @param index Either OME-XML or OME-TIFF.
	 * @param file		The file to write the bytes.
	 * @param imageID	The id of the image.
	 * @param ctx The security context.
	 * @param file The file to write the bytes.
	 * @param imageID The id of the image.
	 * @return See above.
	 * @throws DSOutOfServiceException  If the connection is broken, or logged
	 *                                  in.
	 * @throws DSAccessException        If an error occurred while trying to 
	 *                                  retrieve data from OMEDS service.
	 */
	File exportImageAsOMEObject(SecurityContext ctx, int index, File f, 
			long imageID)
		throws DSAccessException, DSOutOfServiceException
	{
		isSessionAlive(ctx);
		FileOutputStream stream = null;
		DSAccessException exception = null;
		ExporterPrx store = getExporterService(ctx);
		try {
			stream = new FileOutputStream(f);
			try {
				
				if (store == null) store = getExporterService(ctx);
				store.addImage(imageID);
				try {
					long size = 0;
					if (index == OmeroImageService.EXPORT_AS_OME_XML)
						size = store.generateXml();
					else size = store.generateTiff();
					long offset = 0;
					try {
						for (offset = 0; (offset+INC) < size;) {
							stream.write(store.read(offset, INC));
							offset += INC;
						}	
					} finally {
						stream.write(store.read(offset, (int) (size-offset)));
						stream.close();
					}
				} catch (Exception e) {
					if (stream != null) stream.close();
					if (f != null) f.delete();
					exception = new DSAccessException(
							"Cannot export the image as an OME-formats ", e);
					handleConnectionException(e);
				}
			} finally {
				try {
					if (store != null) closeService(ctx, store);
				} catch (Exception e) {}
				if (exception != null) throw exception;
				return f;
			}
		} catch (Throwable t) {
			if (f != null) f.delete();
			throw new DSAccessException(
					"Cannot export the image as an OME-TIFF", t);
		}
	}
	
	/**
	 * Runs the script.
	 * 
	 * @param ctx The security context.
	 * @param script The script to run.
	 * @return See above.
	 * @throws DSOutOfServiceException  If the connection is broken, or logged
	 *                                  in.
	 * @throws DSAccessException        If an error occurred while trying to 
	 *                                  retrieve data from OMEDS service.
	 * @throws ProcessException If an error occurred while running the script.
	 */
	ScriptCallback runScript(SecurityContext ctx, ScriptObject script)
		throws ProcessException, DSOutOfServiceException, DSAccessException
	{
		isSessionAlive(ctx);
		long id = -1;
		try {
			id = script.getScriptID();
			if (id < 0) return null;
		} catch (Exception e) {
			handleException(e, "Cannot run the script.");
		}
		return runScript(ctx, id, script.getValueToPass());
	}
	
	/**
	 * Runs the script.
	 * 
	 * @param ctx The security context.
	 * @param script The script to run.
	 * @param official Pass <code>true</code> to indicate that the script will
	 * 				   be uploaded as an official script, <code>false</code>
	 * @return See above.
	 * @throws DSOutOfServiceException  If the connection is broken, or logged
	 *                                  in.
	 * @throws DSAccessException        If an error occurred while trying to 
	 *                                  retrieve data from OMEDS service.
	 */
	Object uploadScript(SecurityContext ctx, ScriptObject script,
			boolean official)
		throws DSOutOfServiceException, DSAccessException
	{
		isSessionAlive(ctx);
		IScriptPrx svc = getScriptService(ctx);
		FileInputStream stream = null;
		try {
			StringBuffer buf = new StringBuffer("");
			try {
				File file = new File(script.getPath());
				stream = new FileInputStream(file);
				int c;
				while ((c = stream.read()) != -1)
					buf.append((char) c);
				try {
					if (stream != null) stream.close();
				} catch (Exception e) {}
			} catch (Exception e) {
				try {
					stream.close();
				} catch (Exception ex) {
					//n
				}
				handleException(e, 
						"Cannot upload the script: "+script.getName()+".");
				return -1;
			}
			String path = script.getFolder();
			List<OriginalFile> scripts = getScripts(ctx);
			if (scripts.size() > 0) {
				Iterator<OriginalFile> i = scripts.iterator();
				OriginalFile of;
				StringBuffer buffer = new StringBuffer();
				RString v;
				while (i.hasNext()) {
					of = i.next();
					v = of.getPath();
					if (v != null) buffer.append(v.getValue());
					v = of.getName();
					if (v != null) buffer.append(v.getValue());
					//check if the script already exists.
					if (buffer.toString().equals(path)) {
						svc.editScript(of, buf.toString());
						return of.getId().getValue();
					}
				}
			}
			if (official)
				return svc.uploadOfficialScript(path, buf.toString());
			return svc.uploadScript(path, buf.toString());
		} catch (Exception e) {
			handleException(e, 
					"Cannot upload the script: "+script.getName()+".");
		}
		try {
			if (stream != null) stream.close();
		} catch (Exception e) {
		}
		return -1;
	}
	
	//Admin 
	
	/**
	 * Creates the experimenters.
	 * 
	 * @param ctx The security context.
	 * @param object The object hosting information about the experimenters 
	 * to create. 
	 * @return See above.
	 * @throws DSOutOfServiceException  If the connection is broken, or logged
	 *                                  in.
	 * @throws DSAccessException        If an error occurred while trying to 
	 *                                  retrieve data from OMEDS service.
	 */
	List<ExperimenterData> createExperimenters(SecurityContext ctx,
			AdminObject object)
		throws DSOutOfServiceException, DSAccessException
	{
		isSessionAlive(ctx);
		IAdminPrx svc = getAdminService(ctx);
		List<ExperimenterData> results = new ArrayList<ExperimenterData>();
		try {
			Map<ExperimenterData, UserCredentials> 
				m = object.getExperimenters();
			Entry entry;
			Iterator i = m.entrySet().iterator();
			Experimenter exp;
			UserCredentials uc;
			String password;
			List<GroupData> groups = object.getGroups();
			ExperimenterGroup g = null;
			List<ExperimenterGroup> l = new ArrayList<ExperimenterGroup>();
			if (groups != null && groups.size() >= 1) {
				g = groups.get(0).asGroup();
				Iterator<GroupData> j = groups.iterator();
				while (j.hasNext()) 
					l.add(((GroupData) j.next()).asGroup());
			}
			long id;
			Experimenter value;
			boolean systemGroup = false;
			while (i.hasNext()) {
				entry = (Entry) i.next();
				exp = (Experimenter) ModelMapper.createIObject(
						(DataObject) entry.getKey());
				uc = (UserCredentials) entry.getValue();
				value = lookupExperimenter(ctx, uc.getUserName());
				if (value == null) {
					if (uc.isAdministrator()) {
						l.add(getSystemGroup(ctx, GroupData.USER));
						l.add(getSystemGroup(ctx, GroupData.SYSTEM));
					} else l.add(getSystemGroup(ctx, GroupData.USER));
					if (g == null) {
						g = l.get(0);
						systemGroup = true;
					}
					exp.setOmeName(omero.rtypes.rstring(uc.getUserName()));
					password = uc.getPassword();
					if (password != null && password.length() > 0) {
						id = svc.createExperimenterWithPassword(exp, 
								omero.rtypes.rstring(password), g, l);			
					} else
						id = svc.createExperimenter(exp, g, l);
					exp = svc.getExperimenter(id);
					if (uc.isOwner() && !systemGroup)
						svc.setGroupOwner(g, exp);
					results.add((ExperimenterData) 
							PojoMapper.asDataObject(exp));
				}
			}
		} catch (Exception e) {
			handleException(e, "Cannot create the experimenters.");
		}
		return results;
	}

	/**
	 * Creates the experimenters.
	 * 
	 * @param ctx The security context.
	 * @param object The object hosting information about the experimenters 
	 * to create. 
	 * @return See above.
	 * @throws DSOutOfServiceException  If the connection is broken, or logged
	 *                                  in.
	 * @throws DSAccessException        If an error occurred while trying to 
	 *                                  retrieve data from OMEDS service.
	 */
	GroupData createGroup(SecurityContext ctx, AdminObject object)
		throws DSOutOfServiceException, DSAccessException
	{
		isSessionAlive(ctx);
		IAdminPrx svc = getAdminService(ctx);
		try {
			Map<ExperimenterData, UserCredentials> 
				m = object.getExperimenters();
			Entry entry;
			Iterator i = m.entrySet().iterator();
			Experimenter exp;
			UserCredentials uc;
			String password;
			GroupData groupData = (GroupData) object.getGroup();
			ExperimenterGroup g = lookupGroup(ctx, groupData.getName());
			
			if (g != null) return null; 
			
			g = new ExperimenterGroupI();
			g.setName(omero.rtypes.rstring(groupData.getName()));
			g.setDescription(omero.rtypes.rstring(groupData.getDescription()));
			g.getDetails().setPermissions(createPermissions(
					object.getPermissions()));
			long groupID = svc.createGroup(g);
			g = svc.getGroup(groupID);
			List<ExperimenterGroup> list = new ArrayList<ExperimenterGroup>();
			list.add(g);

			List<ExperimenterGroup> l = new ArrayList<ExperimenterGroup>();
			long id;
			Experimenter value;
			GroupData defaultGroup = null;
			ExperimenterData expData;
			while (i.hasNext()) {
				entry = (Entry) i.next();
				uc = (UserCredentials) entry.getValue();
				//Check if the experimenter already exist
				value = lookupExperimenter(ctx, uc.getUserName());
				if (value != null) {
					exp = value;
					expData = new ExperimenterData(exp);
					defaultGroup = expData.getDefaultGroup();
					if (isSystemGroup(defaultGroup.asGroup()))
						defaultGroup = null;
				} else {
					exp = (Experimenter) ModelMapper.createIObject(
							(ExperimenterData) entry.getKey());
					if (uc.isAdministrator()) {
						l.add(getSystemGroup(ctx, GroupData.SYSTEM));
						l.add(getSystemGroup(ctx, GroupData.USER));
					} else l.add(getSystemGroup(ctx, GroupData.USER));
					exp.setOmeName(omero.rtypes.rstring(uc.getUserName()));
					password = uc.getPassword();
					if (password != null && password.length() > 0) {
						id = svc.createExperimenterWithPassword(exp, 
								omero.rtypes.rstring(password), g, l);			
					} else
						id = svc.createExperimenter(exp, g, l);
					exp = svc.getExperimenter(id);
				}

				svc.setGroupOwner(g, exp);
				if (defaultGroup == null) {
					svc.setDefaultGroup(exp, g);
				}
			}
			return (GroupData) PojoMapper.asDataObject(g);
		} catch (Exception e) {
			handleException(e, "Cannot create group and owner.");
		}
		return null;
	}
	
	/**
	 * Counts the number of experimenters within the specified groups.
	 * Returns a map whose keys are the group identifiers and the values the 
	 * number of experimenters in the group.
	 * 
	 * @param ctx The security context.
	 * @param ids The group identifiers.
	 * @return See above
	 * @throws DSOutOfServiceException If the connection is broken, or logged in
	 * @throws DSAccessException If an error occurred while trying to 
	 * retrieve data from OMERO service.
	 */
	Map<Long, Long> countExperimenters(SecurityContext ctx, List<Long> groupIds)
		throws DSOutOfServiceException, DSAccessException
	{
		isSessionAlive(ctx);
		IQueryPrx svc = getQueryService(ctx);
		Map<Long, Long> r = new HashMap<Long, Long>();
		try {
			ParametersI p = new ParametersI();
			p.addLongs("gids", groupIds);
			List list = (List) svc.findAllByQuery("select m " +
					"from GroupExperimenterMap as m"
	                + " left outer join fetch m.parent"
	                		+" where m.parent.id in (:gids)", p);
			Iterator i = list.iterator();
			GroupExperimenterMap g;
			long id;
			Long count;
			ExperimenterGroup group;
			while (i.hasNext()) {
				g = (GroupExperimenterMap) i.next();
				group = g.getParent();
				if (!isSystemGroup(group)) {
					id = group.getId().getValue();
					groupIds.remove(id);
					count = r.get(id);
					if (count == null) count = 0L;
					count++;
					r.put(id, count);
				} else {
					if (GroupData.SYSTEM.equals(group.getName().getValue())) {
						id = group.getId().getValue();
						groupIds.remove(id);
						count = r.get(id);
						if (count == null) count = 0L;
						count++;
						r.put(id, count);
					}
				}
			}
			if (groupIds.size() > 0) {
				i = groupIds.iterator();
				while (i.hasNext()) {
					r.put((Long) i.next(), 0L);
				}
			}
		} catch (Throwable t) {
			handleException(t, "Cannot count the experimenters.");
		}
		return r;
	}
	
	/**
	 * Returns the collection of groups the user is a member of.
	 * 
	 * @param experimenterID The experimenter's identifier.
	 * @return See above.
	 *  @throws DSOutOfServiceException  If the connection is broken, or logged
	 *                                  in.
	 * @throws DSAccessException        If an error occurred while trying to 
	 *                                  retrieve data from OMEDS service.
	 */
	List<GroupData> getGroups(SecurityContext ctx, long experimenterID)
		throws DSOutOfServiceException, DSAccessException
	{
		isSessionAlive(ctx);
		List<GroupData> pojos = new ArrayList<GroupData>();
		if (experimenterID < 0) return pojos;
		IQueryPrx svc = getQueryService(ctx);
		try {
			List<ExperimenterGroup> groups = null;
			ParametersI p = new ParametersI();
			p.addId(experimenterID);
			groups = (List) svc.findAllByQuery("select distinct g " +
					"from ExperimenterGroup g "
	                + "left outer join fetch g.groupExperimenterMap m "
	                + "left outer join fetch m.child u " +
	                		" where u.id = :id", p);
			ExperimenterGroup group;
			//GroupData pojoGroup;
			Iterator<ExperimenterGroup> i = groups.iterator();
			while (i.hasNext()) {
				group = i.next();
				if (!isSystemGroup(group)) 
					pojos.add((GroupData) PojoMapper.asDataObject(group));	
			}
		} catch (Exception e) {
			handleConnectionException(e);
		}
		
		return pojos;
	}
	
	/**
	 * Loads the groups the experimenters.
	 * 
	 * @param ctx The security context.
	 * @param id The group identifier or <code>-1</code>.
	 * @return See above.
	 * @throws DSOutOfServiceException  If the connection is broken, or logged
	 *                                  in.
	 * @throws DSAccessException        If an error occurred while trying to 
	 *                                  retrieve data from OMEDS service.
	 */
	List<GroupData> loadGroups(SecurityContext ctx, long id)
		throws DSOutOfServiceException, DSAccessException
	{
		isSessionAlive(ctx);
		List<GroupData> pojos = new ArrayList<GroupData>();
		IQueryPrx svc = getQueryService(ctx);
		try {
			
			List<ExperimenterGroup> groups = null;
			if (id < 0) {
				groups = (List)
				svc.findAllByQuery("select distinct g from ExperimenterGroup g "
		               // + "left outer join fetch g.groupExperimenterMap m "
		                , null);
			} else {
				ParametersI p = new ParametersI();
				p.addId(id);
				groups = (List) svc.findAllByQuery("select distinct g " +
						"from ExperimenterGroup g "
		                + "left outer join fetch g.groupExperimenterMap m "
		                + "left outer join fetch m.child u "
		                + "left outer join fetch u.groupExperimenterMap m2 "
		                + "left outer join fetch m2.parent" +
		                		" where g.id = :id", p);
			}
			ExperimenterGroup group;
			GroupData pojoGroup;
			Iterator<ExperimenterGroup> i = groups.iterator();
			while (i.hasNext()) {
				group = i.next();
				pojoGroup = (GroupData) PojoMapper.asDataObject(group);
				if (!isSystemGroup(group)) 
					pojos.add(pojoGroup);	
				else {
					if (GroupData.SYSTEM.equals(pojoGroup.getName()))
						pojos.add(pojoGroup);	
				}
			}
			return pojos;
		} catch (Throwable t) {
			handleException(t, "Cannot retrieve the available groups ");
		}
		return pojos;
	}
	
	/**
	 * Loads the groups the experimenters.
	 * 
	 * @param ctx The security context.
	 * @param id The group identifier or <code>-1</code>.
	 * @return See above.
	 * @throws DSOutOfServiceException  If the connection is broken, or logged
	 *                                  in.
	 * @throws DSAccessException        If an error occurred while trying to 
	 *                                  retrieve data from OMEDS service.
	 */
	List<GroupData> loadGroupsForExperimenter(SecurityContext ctx, long id)
		throws DSOutOfServiceException, DSAccessException
	{
		isSessionAlive(ctx);
		List<GroupData> pojos = new ArrayList<GroupData>();
		IQueryPrx svc = getQueryService(ctx);
		try {
			List<ExperimenterGroup> groups = null;
			ParametersI p = new ParametersI();
			p.addId(id);
			groups = (List) svc.findAllByQuery("select distinct g " +
					"from ExperimenterGroup g "
	                + "left outer join fetch g.groupExperimenterMap m "
	                + "left outer join fetch m.child u "
	                + " where u.id = :id", p);
			ExperimenterGroup group;
			GroupData pojoGroup;
			Iterator<ExperimenterGroup> i = groups.iterator();
			while (i.hasNext()) {
				group = i.next();
				pojoGroup = (GroupData) PojoMapper.asDataObject(group);
				if (!isSystemGroup(group)) 
					pojos.add(pojoGroup);	
				else {
					if (GroupData.SYSTEM.equals(pojoGroup.getName()))
						pojos.add(pojoGroup);	
				}
			}
			return pojos;
		} catch (Throwable t) {
			handleException(t, "Cannot retrieve the available groups ");
		}
		return pojos;
	}
	
	/**
	 * Loads the experimenters contained in the specified group or all
	 * experimenters if the value passed is <code>-1</code>.
	 * 
	 * @param ctx The security context.
	 * @param id The group identifier or <code>-1</code>.
	 * @return See above.
	 * @throws DSOutOfServiceException  If the connection is broken, or logged
	 *                                  in.
	 * @throws DSAccessException        If an error occurred while trying to 
	 *                                  retrieve data from OMEDS service.
	 */
	List<ExperimenterData> loadExperimenters(SecurityContext ctx, long groupID)
		throws DSOutOfServiceException, DSAccessException
	{
		isSessionAlive(ctx);
		List<ExperimenterData> pojos = new ArrayList<ExperimenterData>();
		IAdminPrx service = getAdminService(ctx);
		try {
			List<Experimenter> l = service.lookupExperimenters();
			pojos.addAll(PojoMapper.asDataObjects(l));
		} catch (Throwable t) {
			handleException(t, "Cannot retrieve the existing groups.");
		}
		return pojos;
	}

	/**
	 * Deletes the specified experimenters. Returns the experimenters 
	 * that could not be deleted.
	 * 
	 * @param ctx The security context.
	 * @param experimenters The experimenters to delete.
	 * @return See above.
	 * @throws DSOutOfServiceException  If the connection is broken, or logged
	 *                                  in.
	 * @throws DSAccessException        If an error occurred while trying to 
	 *                                  retrieve data from OMEDS service.
	 */
	List<ExperimenterData> deleteExperimenters(SecurityContext ctx,
			List<ExperimenterData> experimenters)
		throws DSOutOfServiceException, DSAccessException
	{
		isSessionAlive(ctx);
		List<ExperimenterData> r = new ArrayList<ExperimenterData>();
		IAdminPrx svc = getAdminService(ctx);
		Iterator<ExperimenterData> i = experimenters.iterator();
		ExperimenterData exp;
		while (i.hasNext()) {
			exp = i.next();
			try {
				svc.deleteExperimenter(exp.asExperimenter());
			} catch (Exception e) {
				handleConnectionException(e);
				r.add(exp);
			}
		}
		return r;
	}
	
	/**
	 * Copies the experimenter to the specified group.
	 * Returns the experimenters that could not be copied.
	 * 
	 * @param ctx The security context.
	 * @param group The group to add the experimenters to.
	 * @param experimenters The experimenters to add.
	 * @return See above.
	 * @throws DSOutOfServiceException  If the connection is broken, or logged
	 *                                  in.
	 * @throws DSAccessException        If an error occurred while trying to 
	 *                                  retrieve data from OMEDS service.
	 */
	List<ExperimenterData> copyExperimenters(SecurityContext ctx,
			GroupData group, Collection experimenters)
		throws DSOutOfServiceException, DSAccessException
	{
		isSessionAlive(ctx);
		List<ExperimenterData> r = new ArrayList<ExperimenterData>();
		IAdminPrx svc = getAdminService(ctx);
		Iterator<ExperimenterData> i = experimenters.iterator();
		ExperimenterData exp;
		List<ExperimenterGroup> groups = new ArrayList<ExperimenterGroup>();
		groups.add(group.asGroup());
		while (i.hasNext()) {
			exp = i.next();
			try {
				svc.addGroups(exp.asExperimenter(), groups);
			} catch (Exception e) {
				handleConnectionException(e);
				r.add(exp);
			}
		}
		return r;
	}
	
	/**
	 * Removes the experimenters from the specified group.
	 * Returns the experimenters that could not be removed.
	 * 
	 * @param ctx The security context.
	 * @param group The group to add the experimenters to.
	 * @param experimenters The experimenters to add.
	 * @return See above.
	 * @throws DSOutOfServiceException  If the connection is broken, or logged
	 *                                  in.
	 * @throws DSAccessException        If an error occurred while trying to 
	 *                                  retrieve data from OMEDS service.
	 */
	List<ExperimenterData> removeExperimenters(SecurityContext ctx,
			GroupData group, Collection experimenters)
		throws DSOutOfServiceException, DSAccessException
	{
		isSessionAlive(ctx);
		List<ExperimenterData> r = new ArrayList<ExperimenterData>();
		IAdminPrx svc = getAdminService(ctx);
		Iterator<ExperimenterData> i = experimenters.iterator();
		ExperimenterData exp;
		List<ExperimenterGroup> groups = new ArrayList<ExperimenterGroup>();
		groups.add(group.asGroup());
		while (i.hasNext()) {
			exp = i.next();
			try {
				svc.removeGroups(exp.asExperimenter(), groups);
			} catch (Exception e) {
				handleConnectionException(e);
				r.add(exp);
			}
		}
		return r;
	}
	
	/**
	 * Deletes the specified groups. Returns the groups that could not be 
	 * deleted.
	 * 
	 * @param ctx The security context.
	 * @param groups The groups to delete.
	 * @return See above.
	 * @throws DSOutOfServiceException  If the connection is broken, or logged
	 *                                  in.
	 * @throws DSAccessException        If an error occurred while trying to 
	 *                                  retrieve data from OMEDS service.
	 */
	List<GroupData> deleteGroups(SecurityContext ctx, List<GroupData> groups)
		throws DSOutOfServiceException, DSAccessException
	{
		isSessionAlive(ctx);
		List<GroupData> r = new ArrayList<GroupData>();
		IAdminPrx svc = getAdminService(ctx);
		Iterator<GroupData> i = groups.iterator();
		GroupData g;
		while (i.hasNext()) {
			g = i.next();
			try {
				svc.deleteGroup(g.asGroup());
			} catch (Exception e) {
				handleConnectionException(e);
				r.add(g);
			}
		}
		return r;
	}
	
	/**
	 * Resets the password of the specified user.
	 * 
	 * @param ctx The security context.
	 * @param userName 	The login name.
	 * @param userID 	The id of the user.
	 * @param password 	The password to set.
	 * @throws DSOutOfServiceException  If the connection is broken, or logged
	 *                                  in.
	 * @throws DSAccessException        If an error occurred while trying to 
	 *                                  retrieve data from OMEDS service.
	 */
	void resetPassword(SecurityContext ctx, String userName, long userID,
			String password)
		throws DSOutOfServiceException, DSAccessException
	{
		isSessionAlive(ctx);
		IAdminPrx svc = getAdminService(ctx);
		try {
			svc.changeUserPassword(userName, omero.rtypes.rstring(password));
		} catch (Throwable t) {
			handleException(t, "Cannot modify the password for:"+userName);
		}
	}
	
	/**
	 * Resets the login name of the specified user.
	 * Returns <code>true</code> if the user name could be reset,
	 * <code>false</code> otherwise.
	 * 
	 * @param ctx The security context.
	 * @param userName The login name.
	 * @param experimenter The experimenter to handle.
	 * @throws DSOutOfServiceException  If the connection is broken, or logged
	 *                                  in.
	 * @throws DSAccessException        If an error occurred while trying to 
	 *                                  retrieve data from OMEDS service.
	 */
	boolean resetUserName(SecurityContext ctx, String userName,
			ExperimenterData experimenter)
		throws DSOutOfServiceException, DSAccessException
	{
		isSessionAlive(ctx);
		IAdminPrx service = getAdminService(ctx);
		try {
			//First check that no user with the name already exists
			Experimenter value = lookupExperimenter(ctx, userName);
			if (value == null) {
				Experimenter exp = experimenter.asExperimenter();
				exp.setOmeName(omero.rtypes.rstring(userName));
				
				service.updateExperimenter(exp);
				return true;
			}
		} catch (Throwable t) {
			handleException(t, "Cannot modify the loginName for:"+
					experimenter.getId());
		}
		return false;
	}
	
	/**
	 * Invokes when the user has forgotten his/her password.
	 * 
	 * @param ctx The security context.
	 * @param userName The login name.
	 * @param email The e-mail if set.
	 * @throws DSOutOfServiceException  If the connection is broken, or logged
	 *                                  in.
	 * @throws DSAccessException        If an error occurred while trying to 
	 *                                  retrieve data from OMEDS service.
	 */
	void reportForgottenPassword(SecurityContext ctx, String userName,
			String email)
		throws DSOutOfServiceException, DSAccessException
	{
		//root need to login and send an e-mail.
		
	}
	
	/**
	 * Returns the group corresponding to the passed name or <code>null</code>.
	 * 
	 * @param ctx The security context.
	 * @param name The name of the group.
	 * @return See above
	 * @throws DSOutOfServiceException  If the connection is broken, or logged
	 *                                  in.
	 * @throws DSAccessException        If an error occurred while trying to 
	 *                                  retrieve data from OMEDS service.
	 */
	ExperimenterGroup lookupGroup(SecurityContext ctx, String name)
		throws DSOutOfServiceException, DSAccessException
	{
		isSessionAlive(ctx);
		IAdminPrx svc = getAdminService(ctx);
		try {
			return svc.lookupGroup(name);
		} catch (Exception e) {
			if (e instanceof ApiUsageException) 
				return null;
			handleException(e, "Cannot load the group.");
		}
		return null;
	}
	
	/**
	 * Returns the experimenter corresponding to the passed name or 
	 * <code>null</code>.
	 * 
	 * @param ctx The security context.
	 * @param name The name of the experimenter.
	 * @return See above
	 * @throws DSOutOfServiceException  If the connection is broken, or logged
	 *                                  in.
	 * @throws DSAccessException        If an error occurred while trying to 
	 *                                  retrieve data from OMEDS service.
	 */
	Experimenter lookupExperimenter(SecurityContext ctx, String name)
		throws DSOutOfServiceException, DSAccessException
	{
		isSessionAlive(ctx);
		IAdminPrx svc = getAdminService(ctx);
		try {
			return svc.lookupExperimenter(name);
		} catch (Exception e) {
			if (e instanceof ApiUsageException) 
				return null;
			handleException(e, "Cannot load the required group.");
		}
		return null;
	}
	
	/**
	 * Returns the list of available workflows on the server.
	 * 
	 * @param ctx The security context.
	 * @return See above.
	 * @throws DSOutOfServiceException  If the connection is broken, or logged
	 *                                  in.
	 * @throws DSAccessException        If an error occurred while trying to 
	 *                                  retrieve data from OMEDS service.
	 */
	List<WorkflowData> retrieveWorkflows(SecurityContext ctx, long userID)
			throws DSOutOfServiceException, DSAccessException
	{
		isSessionAlive(ctx);
		IQueryPrx svc = getQueryService(ctx);
		try {
			ParametersI param = new ParametersI();
			param.map.put("userID", omero.rtypes.rlong(userID));
			List<Namespace> serverWorkflows = 
				(List) svc.findAllByQuery("from Namespace as n", param);
			return PojoMapper.asDataObjectsAsList(serverWorkflows);
		} catch(Throwable t) {
			return new ArrayList<WorkflowData>();
		}
	}
	
	/**
	 * Returns the list of available workflows on the server.
	 * 
	 * @param ctx The security context.
	 * @return See above.
	 * @throws DSOutOfServiceException  If the connection is broken, or logged
	 *                                  in.
	 * @throws DSAccessException        If an error occurred while trying to 
	 *                                  retrieve data from OMEDS service.
	 */
	Object storeWorkflows(SecurityContext ctx, List<WorkflowData> workflows,
			long userID)
			throws DSOutOfServiceException, DSAccessException
	{
		isSessionAlive(ctx);
		IUpdatePrx updateService = getUpdateService(ctx);
		for (WorkflowData workflow : workflows)
			if (workflow.isDirty())
			{
				try {
					updateService.saveObject(workflow.asIObject());
				} catch (Throwable e) {
					handleException(e, "Unable to save Object : "+ workflow);
				}
			}
		return Boolean.valueOf(true);
	}
	
	/**
	 * Reads the file hosting the user photo.
	 * 
	 * @param ctx The security context.
	 * @param fileID The id of the file.
	 * @param size   The size of the file.
	 * @return See above
	 * @throws DSOutOfServiceException  If the connection is broken, or logged
	 *                                  in.
	 * @throws DSAccessException        If an error occurred while trying to 
	 *                                  retrieve data from OMEDS service.
	 */
	byte[] getUserPhoto(SecurityContext ctx, long fileID, long size)
		throws DSOutOfServiceException, DSAccessException
	{
		isSessionAlive(ctx);
		if (!networkup) return null;
		return retrieveUserPhoto(ctx, fileID, size);
	}
	
	/**
	 * Reads the file hosting the user photo.
	 * 
	 * @param ctx The security context.
	 * @param fileID The id of the file.
	 * @param size   The size of the file.
	 * @return See above
	 * @throws DSOutOfServiceException  If the connection is broken, or logged
	 *                                  in.
	 * @throws DSAccessException        If an error occurred while trying to 
	 *                                  retrieve data from OMEDS service.
	 */
	private synchronized byte[] retrieveUserPhoto(SecurityContext ctx,
			long fileID, long size)
		throws DSOutOfServiceException, DSAccessException
	{
		RawFileStorePrx store = getRawFileService(ctx);
		try {
			store.setFileId(fileID);
		} catch (Throwable e) {
			closeService(ctx, store);
			handleException(e, "Cannot set the file's id.");
		}
		try {
			return store.read(0, (int) size);
		} catch (Exception e) {
			closeService(ctx, store);
			handleConnectionException(e);
			throw new DSAccessException("Cannot read the file" +fileID, e);
		}
	}
	
	/**
	 * Uploads the photo hosting the user photo.
	 * 
	 * @param ctx The security context.
	 * @param fileID The id of the file.
	 * @param size   The size of the file.
	 * @return See above
	 * @throws DSOutOfServiceException  If the connection is broken, or logged
	 *                                  in.
	 * @throws DSAccessException        If an error occurred while trying to 
	 *                                  retrieve data from OMEDS service.
	 */
	long uploadExperimenterPhoto(SecurityContext ctx, File file, String format,
			long experimenterID)
		throws DSOutOfServiceException, DSAccessException
	{
		isSessionAlive(ctx);
		IAdminPrx svc = getAdminService(ctx);
		try {
			FileInputStream stream = new FileInputStream(file); 
			long length = file.length(); 
			//Make sure the file is not too big.
			byte[] bytes = new byte[(int) length]; 
			int offset = 0; int r = 0; 
			while (offset < bytes.length && 
					(r = stream.read(bytes, offset, bytes.length-offset)) >= 0)
				offset += r; 
			if (offset < bytes.length)
				throw new IOException("Could not completely read file "+
						file.getName()); 
			stream.close();
			return svc.uploadMyUserPhoto(file.getName(), format, bytes);
		} catch (Exception e) {
			handleException(e, "Cannot upload the photo.");
		}
		return -1;
	}
	
	/**
	 * Returns the specified script.
	 * 
	 * @param ctx The security context.
	 * @param commands The object to delete.
	 * @return See above.
	 * @throws ProcessException If an error occurred while running the script.
	 * @throws DSAccessException 
	 * @throws DSOutOfServiceException 
	 */
	RequestCallback deleteObject(SecurityContext ctx, Delete[] commands)
		throws ProcessException, DSOutOfServiceException, DSAccessException
	{
		isSessionAlive(ctx);
		try {
	         Connector c = getConnector(ctx);
	         return c.submit(Arrays.<Request>asList(commands), ctx);
		} catch (Throwable e) {
		 	handleException(e, "Cannot delete the specified objects.");
			// Never reached
			throw new ProcessException("Cannot delete the specified objects.",
					e);
		}
	}

	/**
	 * Returns the back-off time if it requires a pyramid to be built, 
	 * <code>null</code> otherwise.
	 * 
	 * @param ctx The security context.
	 * @param pixelsId The identifier of the pixels set to handle.
	 * @return See above
	 * @throws DSOutOfServiceException  If the connection is broken, or logged
	 *                                  in.
	 * @throws DSAccessException        If an error occurred while trying to 
	 *                                  retrieve data from OMEDS service.
	 */
	Boolean isLargeImage(SecurityContext ctx, long pixelsId)
		throws DSOutOfServiceException, DSAccessException
	{
		isSessionAlive(ctx);
		try {
			RawPixelsStorePrx store = getPixelsStore(ctx);
			store.setPixelsId(pixelsId, true);
			boolean b = store.requiresPixelsPyramid();
			store.close();
			return b;
		} catch (Exception e) {
			handleException(e, "Cannot start the Raw pixels store.");
		}
		return null;
	}
	
	/** 
	 * Closes the services initialized by the importer.
	 * 
	 * @param ctx The security context.
	 */
	void closeImport(SecurityContext ctx)
	{
		try {
			Connector c = getConnector(ctx);
			if (c != null) c.closeImport();
		} catch (Exception e) {
			// TODO: handle exception
		}
	}
	
	/**
	 * Adds the experimenters to the specified group.
	 * 
	 * @param ctx The security context.
	 * @param group The group to add the experimenters to.
	 * @param experimenters The experimenters to add.
	 * @return See above.
	 * @throws DSOutOfServiceException If the connection is broken, or logged in
	 * @throws DSAccessException If an error occurred while trying to 
	 * retrieve data from OMERO service.
	 */
	void addExperimenters(SecurityContext ctx, GroupData group,
			List<ExperimenterData> experimenters)
		throws DSOutOfServiceException, DSAccessException
	{
		isSessionAlive(ctx);
		IAdminPrx svc = getAdminService(ctx);
		Iterator<ExperimenterData> i = experimenters.iterator();
		try {
			List<ExperimenterGroup> groups = new ArrayList<ExperimenterGroup>();
			groups.add(group.asGroup());
			while (i.hasNext()) {
				svc.addGroups(i.next().asExperimenter(), groups);
			}
		} catch (Exception e) {
			handleException(e, "Cannot add the experimenters.");
		}
	}

	/**
	 * Checks that the specified context and the object match, if they don't
	 * creates and returns a matching context.
	 * 
	 * @param ctx The context to handle.
	 * @param ho The context to handle.
	 * @return See above.
	 */
	SecurityContext checkContext(SecurityContext ctx, DataObject ho)
	{
		if (ctx == null && ho.getId() >= 0)
			return new SecurityContext(ho.getGroupId());
		if (ho.getId() < 0) return ctx;
		if (ho.getGroupId() == ctx.getGroupID()) return ctx;
		return new SecurityContext(ho.getGroupId());
	}

	/**
	 * Moves data between groups.
	 * 
	 * @param ctx The security context of the source group.
	 * @param target The security context of the destination group.
	 * @param map The object to move and where to move them
	 * @param options The options.
	 * @return See above
	 * @throws DSOutOfServiceException If the connection is broken, or logged in
	 * @throws DSAccessException If an error occurred while trying to 
	 * retrieve data from OMERO service.
	 */
	RequestCallback transfer(SecurityContext ctx, SecurityContext target, 
			Map<DataObject, List<IObject>> map, Map<String, String> options)
		throws DSOutOfServiceException, DSAccessException
	{
		isSessionAlive(ctx);
		Connector c = getConnector(ctx);
		if (c == null) return null;
		IAdminPrx svc = getAdminService(ctx);
		
		try {
			Entry entry;
			Iterator i = map.entrySet().iterator();
			DataObject data;
			List<IObject> l;
			Iterator<IObject> j;
			List<Request> commands = new ArrayList<Request>();
			Chgrp cmd;
			long id;
			Save save;
			while (i.hasNext()) {
				entry = (Entry) i.next();
				data = (DataObject) entry.getKey();
				l = (List<IObject>) entry.getValue();
				id = data.getId();
				cmd = new Chgrp(createDeleteCommand(
					data.getClass().getName()), id, options,
					target.getGroupID());
				commands.add(cmd);
				j = l.iterator();
				while (j.hasNext()) {
					save = new Save();
					save.obj = j.next();
					commands.add(save);
				}
			}
			return c.submit(commands, target);
		} catch (Throwable e) {
			handleException(e, "Cannot transfer the data.");
		}
		return null;
	}
	
	/**
	 * Returns <code>true</code> if the object can be deleted, 
	 * <code>false</code> otherwise.
	 * 
	 * @param ho The object to handle.
	 * @return See above.
	 */
	boolean canDelete(IObject ho)
	{
		if (ho == null) return false;
		return ho.getDetails().getPermissions().canDelete();
	}

	/**
	 * Retrieves the dimensions in microns of the specified pixels set.
	 * 
	 * @param ctx The security context.
	 * @param pixelsID  The pixels set ID.
	 * @return See above.
	 * @throws DSOutOfServiceException If the connection is broken, or logged in
	 * @throws DSAccessException If an error occurred while trying to 
	 * retrieve data from OMERO service. 
	 */
	List<IObject> getPixels(SecurityContext ctx, List<DataObject> objects)
		throws DSOutOfServiceException, DSAccessException
	{
		isSessionAlive(ctx);
		IPixelsPrx service = getPixelsService(ctx);
		IContainerPrx container = getPojosService(ctx);
		IQueryPrx query = getQueryService(ctx);
		try {
			DataObject ho = objects.get(0);
			List<Long> ids = new ArrayList<Long>();
			Iterator<DataObject> i = objects.iterator();
			while (i.hasNext()) {
				ids.add(i.next().getId());
			}
			if (ho instanceof DatasetData) {
				Iterator<Image> j;
				List<Image> images = container.getImages(
						convertPojos(ho).getName(), ids, new Parameters());
				j = images.iterator();
				ids.clear();
				while (j.hasNext()) {
					ids.add(j.next().getId().getValue());
				}
			} else if (ho instanceof PlateData) {
				Set<WellData> wells = loadPlateWells(ctx, ids);
				ids.clear();
				Iterator<WellData> k = wells.iterator();
				WellData well;
				Iterator<WellSampleData> j;
				while (k.hasNext()) {
					well = (WellData) k.next();
					j = well.getWellSamples().iterator();
					while (j.hasNext()) {
						ids.add(j.next().getImage().getId());
					}
				}
			}
			if (ids.size() == 0) return null;
			//Now load the pixels.
			StringBuffer buffer = new StringBuffer();
			buffer.append("select p from Pixels as p ");
			buffer.append("left outer join fetch p.pixelsType as pt ");
			buffer.append("left outer join fetch p.channels as c ");
			buffer.append("left outer join fetch c.logicalChannel as lc ");
			buffer.append("left outer join fetch c.statsInfo ");
			buffer.append("left outer join fetch lc.photometricInterpretation ");
			buffer.append("left outer join fetch lc.illumination ");
			buffer.append("left outer join fetch lc.mode ");
			buffer.append("left outer join fetch lc.contrastMethod ");
			buffer.append("join fetch p.image as i ");
			buffer.append("where i.id in (:ids)");
			ParametersI param = new ParametersI();
			List<RType> l = new ArrayList<RType>(ids.size());
			Iterator<Long> j = ids.iterator();
			while (j.hasNext())
				l.add(omero.rtypes.rlong(j.next()));
			param.add("ids", omero.rtypes.rlist(l));
			
           return query.findAllByQuery(buffer.toString(), param);
		} catch (Throwable t) {
			handleException(t, "Cannot retrieve the pixels sets");
		}
		return null;
	}

	/**
	 * Removes the security context.
	 * 
	 * @param ctx The security context.
	 * @throws Exception Thrown if the connector cannot be closed.
	 */
	void removeGroup(SecurityContext ctx) 
	throws Exception
	{
		Connector c = getConnector(ctx);
		if (c == null) return;
		isNetworkUp();
		try {
			connectors.remove(c);
			c.close(networkup);
		} catch (Throwable e) {
			new Exception("Cannot close the connector", e);
		}
	}

	/**
	 * Loads the file set corresponding to the specified image.
	 * 
	 * @param ctx The security context.
	 * @param imageIds The collection of images id.
	 * @return See above.
	 * @throws DSOutOfServiceException If the connection is broken, or logged in
	 * @throws DSAccessException If an error occurred while trying to 
	 * retrieve data from OMERO service.
	 */
	Set<DataObject> getFileSet(SecurityContext ctx, Collection<Long> imageIds)
		throws DSOutOfServiceException, DSAccessException
	{
		isSessionAlive(ctx);
		if (!networkup) return null;
		IQueryPrx service = getQueryService(ctx);
		try {
			List<RType> l = new ArrayList<RType>(imageIds.size());
			Iterator<Long> j = imageIds.iterator();
			while (j.hasNext())
				l.add(omero.rtypes.rlong(j.next()));
			ParametersI param = new ParametersI();
			param.add("imageIds", omero.rtypes.rlist(l));
			return PojoMapper.asDataObjects(service.findAllByQuery(
					createFileSetQuery(), param));
		} catch (Exception e) {
			handleException(e, "Cannot retrieve the file set");
		}
		return new HashSet<DataObject>();
	}

	/** 
	 * Shuts down the connectors created while creating/importing data for 
	 * other users.
	 * 
	 * @param ctx
	 * @throws Exception Thrown if the connector cannot be closed.
	 */
	void shutDownDerivedConnector(SecurityContext ctx)
		throws Exception
	{
		Connector c = getConnector(ctx);
		if (c == null) return;
		isNetworkUp();
		try {
			c.closeDerived(networkup);
		} catch (Throwable e) {
			new Exception("Cannot close the derived connectors", e);
		}
	}
	
	/**
<<<<<<< HEAD
	 * Loads the annotations of the given type linked to the specified objects.
	 * Returns a map whose keys are the object's id and the values are a
	 * collection of annotation linked to that object.
	 * 
	 * @param ctx The security context.
	 * @param rootType The type of object the annotations are linked to e.g.
	 * Image.
	 * @param rootIDs The collection of object's ids the annotations are linked
	 * to.
	 * @param nsInclude The annotation's name space to include if any.
	 * @param nsExlcude The annotation's name space to exclude if any.
	 * @param options Options to retrieve the data.
	 * @return See above.
	 * @throws DSOutOfServiceException If the connection is broken, or logged in
	 * @throws DSAccessException If an error occurred while trying to 
	 * retrieve data from OMERO service.
	 */
	Map<Long, Collection<AnnotationData>>
	loadSpecifiedAnnotationsLinkedTo(SecurityContext ctx, Class<?> rootType,
			List<Long> rootIDs, Class<?> annotationType, List<String> nsInclude,
			List<String> nsExclude, Parameters options)
	throws DSOutOfServiceException, DSAccessException
	{
		isSessionAlive(ctx);
		String type = convertAnnotation(annotationType);
		IMetadataPrx service = getMetadataService(ctx);
		try {
			return PojoMapper.asDataObjects(
					service.loadSpecifiedAnnotationsLinkedTo(type, nsInclude,
							nsExclude, convertPojos(rootType).getName(),
							rootIDs, options));
		} catch (Throwable t) {
			handleException(t, "Cannot find annotation of "+annotationType+" " +
					"for "+rootType+".");
		}
		return new HashMap<Long, Collection<AnnotationData>>();
	}
	
=======
	 * Executes the commands.
	 * 
	 * @param commands The commands to execute.
	 * @param ctx The security context is any.
	 * @return See above.
	 * @throws ProcessException If an error occurred while running the script.
	 * @throws DSOutOfServiceException If the connection is broken, or logged
	 * in.
	 * @throws DSAccessException If an error occurred while trying to
	 * retrieve data from OMEDS service.
	 */
	RequestCallback submit(List<Request> commands, SecurityContext ctx)
		throws ProcessException, DSOutOfServiceException, DSAccessException
	{
		isSessionAlive(ctx);
		try {
	         Connector c = getConnector(ctx);
	         return c.submit(commands, ctx);
		} catch (Throwable e) {
		 	handleException(e, "Cannot submit the requests.");
			// Never reached
			throw new ProcessException("Cannot submit the requests.", e);
		}
	}

>>>>>>> 2d705892
}<|MERGE_RESOLUTION|>--- conflicted
+++ resolved
@@ -8694,7 +8694,6 @@
 	}
 	
 	/**
-<<<<<<< HEAD
 	 * Loads the annotations of the given type linked to the specified objects.
 	 * Returns a map whose keys are the object's id and the values are a
 	 * collection of annotation linked to that object.
@@ -8733,7 +8732,8 @@
 		return new HashMap<Long, Collection<AnnotationData>>();
 	}
 	
-=======
+
+	/**
 	 * Executes the commands.
 	 * 
 	 * @param commands The commands to execute.
@@ -8758,6 +8758,4 @@
 			throw new ProcessException("Cannot submit the requests.", e);
 		}
 	}
-
->>>>>>> 2d705892
 }