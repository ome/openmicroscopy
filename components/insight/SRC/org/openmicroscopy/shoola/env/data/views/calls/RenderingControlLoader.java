--- conflicted
+++ resolved
@@ -100,14 +100,10 @@
 						result = rds.reloadRenderingService(ctx, pixelsID);
 						break;
 					case RESET:
-<<<<<<< HEAD
-						result = rds.resetRenderingService(pixelsID);
+						result = rds.resetRenderingService(ctx, pixelsID);
 						break;
 					case SHUTDOWN:
-						rds.shutDown(pixelsID);
-=======
-						result = rds.resetRenderingService(ctx, pixelsID);
->>>>>>> 46de996f
+						rds.shutDown(ctx, pixelsID);
 				}
 				if (result == null && index != SHUTDOWN) {
 					throw new DSOutOfServiceException("Cannot start the " +
