/*
 * org.openmicroscopy.shoola.env.data.OmeroImageServiceImpl
 *
 *------------------------------------------------------------------------------
 *  Copyright (C) 2006 University of Dundee. All rights reserved.
 *
 *
 * 	This program is free software; you can redistribute it and/or modify
 *  it under the terms of the GNU General Public License as published by
 *  the Free Software Foundation; either version 2 of the License, or
 *  (at your option) any later version.
 *  This program is distributed in the hope that it will be useful,
 *  but WITHOUT ANY WARRANTY; without even the implied warranty of
 *  MERCHANTABILITY or FITNESS FOR A PARTICULAR PURPOSE.  See the
 *  GNU General Public License for more details.
 *  
 *  You should have received a copy of the GNU General Public License along
 *  with this program; if not, write to the Free Software Foundation, Inc.,
 *  51 Franklin Street, Fifth Floor, Boston, MA 02110-1301 USA.
 *
 *------------------------------------------------------------------------------
 */

package org.openmicroscopy.shoola.env.data;


//Java import
import java.awt.Dimension;
import java.awt.image.BufferedImage;
import java.io.File;
import java.util.ArrayList;
import java.util.Collection;
import java.util.HashMap;
import java.util.Iterator;
import java.util.List;
import java.util.Map;
import java.util.Set;
import java.util.Map.Entry;
import javax.imageio.ImageIO;
import javax.swing.filechooser.FileFilter;

//Third-party libraries
import loci.formats.ImageReader;
import com.sun.opengl.util.texture.TextureData;

//Application-internal dependencies
import ome.formats.importer.ImportCandidates;
import ome.formats.importer.ImportContainer;
import omero.api.RenderingEnginePrx;
import omero.model.Annotation;
import omero.model.Channel;
import omero.model.Dataset;
import omero.model.IObject;
import omero.model.Image;
import omero.model.Pixels;
import omero.model.Project;
import omero.model.ProjectDatasetLink;
import omero.model.RenderingDef;
import omero.model.Screen;
import omero.model.ScreenI;
import omero.model.TagAnnotation;
import omero.romio.PlaneDef;
import omero.sys.Parameters;
import org.openmicroscopy.shoola.env.LookupNames;
import org.openmicroscopy.shoola.env.config.Registry;
import org.openmicroscopy.shoola.env.data.login.UserCredentials;
import org.openmicroscopy.shoola.env.data.model.ImportableFile;
import org.openmicroscopy.shoola.env.data.model.ImportableObject;
import org.openmicroscopy.shoola.env.data.model.MovieExportParam;
import org.openmicroscopy.shoola.env.data.model.ProjectionParam;
import org.openmicroscopy.shoola.env.data.model.ROIResult;
import org.openmicroscopy.shoola.env.data.model.FigureParam;
import org.openmicroscopy.shoola.env.data.model.SaveAsParam;
import org.openmicroscopy.shoola.env.data.model.ScriptObject;
import org.openmicroscopy.shoola.env.data.model.ThumbnailData;
import org.openmicroscopy.shoola.env.data.util.ModelMapper;
import org.openmicroscopy.shoola.env.data.util.PojoMapper;
import org.openmicroscopy.shoola.env.data.util.SecurityContext;
import org.openmicroscopy.shoola.env.data.util.StatusLabel;
import org.openmicroscopy.shoola.env.rnd.RenderingControl;
import org.openmicroscopy.shoola.env.rnd.RenderingServiceException;
import org.openmicroscopy.shoola.env.rnd.PixelsServicesFactory;
import org.openmicroscopy.shoola.env.rnd.RndProxyDef;
import org.openmicroscopy.shoola.util.image.geom.Factory;
import org.openmicroscopy.shoola.util.image.io.WriterImage;
import pojos.ChannelData;
import pojos.DataObject;
import pojos.DatasetData;
import pojos.ExperimenterData;
import pojos.FileAnnotationData;
import pojos.ImageData;
import pojos.PixelsData;
import pojos.ROIData;
import pojos.ScreenData;
import pojos.TagAnnotationData;
import pojos.WorkflowData;

/** 
* Implementation of the {@link OmeroImageService} I/F.
*
* @author  Jean-Marie Burel &nbsp;&nbsp;&nbsp;&nbsp;
* 				<a href="mailto:j.burel@dundee.ac.uk">j.burel@dundee.ac.uk</a>
* @author	Donald MacDonald &nbsp;&nbsp;&nbsp;&nbsp;
* 	<a href="mailto:donald@lifesci.dundee.ac.uk">donald@lifesci.dundee.ac.uk</a>
* @version 3.0
* <small>
* (<b>Internal version:</b> $Revision: $ $Date: $)
* </small>
* @since OME3.0
*/
class OmeroImageServiceImpl
 	implements OmeroImageService
{

	/** The collection of supported file filters. */
	private FileFilter[]		filters;
	
	/** Uses it to gain access to the container's services. */
	private Registry                context;

	/** Reference to the entry point to access the <i>OMERO</i> services. */
	private OMEROGateway            gateway;
	
	/**
	 * Imports the specified candidates.
	 * 
	 * @param ctx The security context.
	 * @param candidates The file to import.
	 * @param status The original status.
	 * @param object The object hosting information about the import.
	 * @param archived Pass <code>true</code> if the original file had to be
	 * 					archived, <code>false</code> otherwise.
	 * @param ioList The containers where to import the files.
	 * @param list   The list of annotations.
	 * @param userID The identifier of the user.
	 * @param hcs Value returns by the import containers.
	 */
	private Boolean importCandidates(SecurityContext ctx,
		Map<File, StatusLabel> files, StatusLabel status,
		ImportableObject object, boolean archived, IObject ioContainer,
		List<Annotation> list, long userID, boolean close, boolean hcs)
	{
		if (status.isMarkedAsCancel()) {
			gateway.closeImport(ctx);
			return Boolean.valueOf(false);
		}
		boolean thumbnail = object.isLoadThumbnail();
		Entry entry;
		Iterator jj = files.entrySet().iterator();
		StatusLabel label = null;
		//boolean archived = object.isArchivedFile(file);
		File file;
		Object result;
		List<ImageData> images = new ArrayList<ImageData>();
		ImageData image;
		Set<ImageData> ll;
		Iterator<ImageData> kk;
		List<Object> converted;
		boolean toClose = false;
		int n = files.size()-1;
		int index = 0;
		while (jj.hasNext()) {
			entry = (Entry) jj.next();
			file = (File) entry.getKey();
			if (ImportableObject.isHCSFile(file) || hcs) {
				if (!file.getName().endsWith(
						ImportableObject.DAT_EXTENSION)) {
					if (ioContainer != null && 
							!(ioContainer.getClass().equals(Screen.class) ||
							ioContainer.getClass().equals(ScreenI.class)))
							ioContainer = null;
				}
			}
			label = (StatusLabel) entry.getValue();
			if (close) {
				toClose = index == n;
				index++;
			}
			if (!label.isMarkedAsCancel()) {
				try {
					if (ioContainer == null) label.setNoContainer();
					result = gateway.importImage(ctx, object, ioContainer, file,
							label, archived, toClose);
					if (result instanceof ImageData) {
						image = (ImageData) result;
						images.add(image);
						if (thumbnail)
							label.setFile(file, 
								createImportedImage(ctx, userID, image));
						else label.setFile(file, image);
					} else if (result instanceof Set) {
						ll = (Set<ImageData>) result;
						annotatedImportedImage(ctx, list, ll);
						images.addAll(ll);
						kk = ll.iterator();
						converted = new ArrayList<Object>(ll.size());
						while (kk.hasNext()) {
							image = kk.next();
							if (thumbnail)
								converted.add(
									createImportedImage(ctx, userID, image));
							else converted.add(image);
						}
						label.setFile(file, converted);
					} else label.setFile(file, result);
				} catch (ImportException e) {
					label.setFile(file, e);
				}
			}
		}
		annotatedImportedImage(ctx, list, images);
		if (close) gateway.closeImport(ctx);
		return null;
	}
	
	/**
	 * Annotates the imported images.
	 * 
	 * @param ctx The security context.
	 * @param annotations The annotations to add.
	 * @param images The imported images.
	 */
	private void annotatedImportedImage(SecurityContext ctx,
		List<Annotation> annotations, Collection images)
	{
		if (annotations.size() == 0 || images.size() == 0) return;
		Iterator i = images.iterator();
		ImageData image;
		Iterator<Annotation> j;
		List<IObject> list = new ArrayList<IObject>();
		IObject io;
		while (i.hasNext()) {
			image = (ImageData) i.next();
			j = annotations.iterator();
			while (j.hasNext()) {
				io = ModelMapper.linkAnnotation(image.asIObject(), j.next());
				if (io != null)
					list.add(io);
			}
		}
		if (list.size() == 0) return;
		try {
			gateway.saveAndReturnObject(ctx, list, new HashMap());
		} catch (Exception e) {
			//ignore 
		}
	}
	
	/**
	 * Creates a thumbnail for the imported image.
	 * 
	 * @param ctx The security context.
	 * @param userID  The identifier of the user.
	 * @param image   The image to handle.
	 * @return See above.
	 */
	private Object createImportedImage(SecurityContext ctx, long userID,
		ImageData image)
	{
		if (image != null) {
			ThumbnailData data;
			try {
				PixelsData pix = image.getDefaultPixels();
				BufferedImage img = createImage(
						gateway.getThumbnailByLongestSide(ctx, pix.getId(),
								Factory.THUMB_DEFAULT_WIDTH));
				data = new ThumbnailData(image.getId(), img, userID, true);
				data.setImage(image);
				return data;
			} catch (Exception e) {
				data = new ThumbnailData(image.getId(), 
						createDefaultImage(image), userID, false);
				data.setImage(image);
				data.setError(e);
				return data;
			}
		}
		return image;
	}
	
	/**
	 * Formats the result of an image import.
	 * 
	 * @param ctx The security context.
	 * @param image The image to handle.
	 * @param userID The user's id.
	 * @param thumbnail Pass <code>true</code> if thumbnail has to be created,
	 * 					<code>false</code> otherwise.
	 * @return See above.
	 */
	private Object formatResult(SecurityContext ctx, ImageData image,
		long userID, boolean thumbnail)
	{
		Boolean backoff = null;
		try {
			PixelsData pixels = image.getDefaultPixels();
			backoff = gateway.isLargeImage(ctx, pixels.getId());
		} catch (Exception e) {}
		//if (backoff != null && backoff.booleanValue())
		//	return new ThumbnailData(image, backoff);
		if (thumbnail) {
			ThumbnailData thumb = (ThumbnailData) createImportedImage(ctx,
				userID, image);
			thumb.setBackOffForPyramid(backoff);
			return thumb;
		} 
		return image;
	}
	
	
	/**
	 * Returns <code>true</code> if the binary data are available, 
	 * <code>false</code> otherwise.
	 * 
	 * @return See above.
	 */
	private boolean isBinaryAvailable()
	{
		Boolean b = (Boolean) context.lookup(LookupNames.BINARY_AVAILABLE);
		if (b == null) return true;
		return b.booleanValue();
	}
	
	/**
	 * Creates a <code>BufferedImage</code> from the passed array of bytes.
	 * 
	 * @param values    The array of bytes.
	 * @return See above.
	 * @throws RenderingServiceException If we cannot create an image.
	 */
	private BufferedImage createImage(byte[] values) 
		throws RenderingServiceException
	{
		try {
			return WriterImage.bytesToImage(values);
		} catch (Exception e) {
			throw new RenderingServiceException("Cannot create buffered image",
					e);
		}
	}
	
    /**
     * Creates a default thumbnail for the passed image.
     * 
     * @param data The image to handle.
     * @return See above.
     */
    private BufferedImage createDefaultImage(ImageData data) 
    {
    	PixelsData pxd = null;
        try {
        	pxd = data.getDefaultPixels();
		} catch (Exception e) {} //something went wrong during import
        if (pxd == null)
        	return Factory.createDefaultImageThumbnail(-1);
        Dimension d = Factory.computeThumbnailSize(Factory.THUMB_DEFAULT_WIDTH,
        		Factory.THUMB_DEFAULT_HEIGHT, pxd.getSizeX(), pxd.getSizeY());
        return Factory.createDefaultImageThumbnail(d.width, d.height);
    }
    
	/**
	 * Creates a <code>BufferedImage</code> from the passed array of bytes.
	 * 
	 * @param values    The array of bytes.
	 * @return See above.
	 * @throws RenderingServiceException If we cannot create an image.
	 */
	private BufferedImage createImage(String path) 
		throws FSAccessException
	{
		try {
			return ImageIO.read(new File(path));
		} catch (Exception e) {
			throw new FSAccessException("Cannot create buffered image",
					e);
		}
	} 

	/**
	 * Recycles or creates the container.
	 * 
	 * @param ctx The security context.
	 * @param dataset The dataset to create or recycle.
	 * @param container The container to create and link the dataset to.
	 * @param object The object hosting the import option.
	 * @return See above.
	 * @throws DSOutOfServiceException If the connection is broken, or logged in
	 * @throws DSAccessException If an error occurred while trying to 
	 * retrieve data from OMERO service. 
	 */
	private IObject determineContainer(SecurityContext ctx, DatasetData dataset,
		DataObject container, ImportableObject object)
		throws DSOutOfServiceException, DSAccessException
	{
		IObject ioContainer = null;
		Map parameters = new HashMap();
		DataObject createdData;
		IObject project = null;
		IObject link;
		if (dataset != null) { //dataset
			if (dataset.getId() <= 0) { 
				//Check if it has been already been created.
				//need to create it first
				if (container != null) {
					if (container.getId() <= 0) { 
						//project needs to be created to.
						createdData = object.hasObjectBeenCreated(
								container);
						if (createdData == null) {
							project = gateway.saveAndReturnObject(ctx,
									container.asIObject(), parameters);
							//register
							object.addNewDataObject(
									PojoMapper.asDataObject(
									project));
							//now create the dataset
							ioContainer = gateway.saveAndReturnObject(ctx, 
									dataset.asIObject(), parameters);
							//register
							object.registerDataset(
									project.getId().getValue(),
									(DatasetData) 
									PojoMapper.asDataObject(
									ioContainer));
							link = (ProjectDatasetLink) 
							ModelMapper.linkParentToChild(
									(Dataset) ioContainer, 
									(Project) project);
							link = (ProjectDatasetLink) 
							gateway.saveAndReturnObject(ctx, link,
									parameters);
						} else {
							DatasetData d;
							d = object.isDatasetCreated(
									createdData.getId(), dataset);
							if (d == null) {
								ioContainer = gateway.saveAndReturnObject(ctx,
										dataset.asIObject(), parameters);
								//register
								object.registerDataset(
										createdData.getId(),
										(DatasetData) 
										PojoMapper.asDataObject(
										ioContainer));
								link = (ProjectDatasetLink) 
								ModelMapper.linkParentToChild(
										(Dataset) ioContainer, 
										(Project) createdData.asProject());
								link = (ProjectDatasetLink) 
								gateway.saveAndReturnObject(ctx, link,
										parameters);
							} else ioContainer = d.asIObject();
						}
					} else { //project already exists.
						createdData = object.isDatasetCreated(
								container.getId(), dataset);
						if (createdData == null) {
							ioContainer = gateway.saveAndReturnObject(ctx,
									dataset.asIObject(), parameters);
							//register
							object.registerDataset(
									container.getId(),
									(DatasetData) 
									PojoMapper.asDataObject(
									ioContainer));
							link = (ProjectDatasetLink) 
							ModelMapper.linkParentToChild(
									(Dataset) ioContainer, 
									(Project) container.asProject());
							link = (ProjectDatasetLink) 
							gateway.saveAndReturnObject(ctx, link,
									parameters);
						} else ioContainer = createdData.asIObject();
					}
				} else { //dataset w/o project.
					createdData = object.hasObjectBeenCreated(dataset);
					if (createdData == null) {
						ioContainer = gateway.saveAndReturnObject(ctx,
								dataset.asIObject(), parameters);
						//register
						object.addNewDataObject(PojoMapper.asDataObject(
								ioContainer));
					} else ioContainer = createdData.asIObject();
				}
			} else ioContainer = dataset.asIObject();
		} else { //check on the container.
			if (container != null) {
				if (container.getId() <= 0) { 
					//container needs to be created to.
					createdData = object.hasObjectBeenCreated(
							container);
					if (createdData == null) {
						ioContainer = gateway.saveAndReturnObject(ctx,
								container.asIObject(), parameters);
						//register
						object.addNewDataObject(
								PojoMapper.asDataObject(
								project));
					} else {
						ioContainer = createdData.asIObject();
					}
				} else ioContainer = container.asIObject();
			}
		}
		return ioContainer;
	}
	
	/**
	 * Creates a new instance.
	 * 
	 * @param gateway   Reference to the OMERO entry point.
	 *                  Mustn't be <code>null</code>.
	 * @param registry  Reference to the registry. Mustn't be <code>null</code>.
	 */
	OmeroImageServiceImpl(OMEROGateway gateway, Registry registry)
	{
		if (registry == null)
			throw new IllegalArgumentException("No registry.");
		if (gateway == null)
			throw new IllegalArgumentException("No gateway.");
		context = registry;
		this.gateway = gateway;
	}

	/** Shuts down all active rendering engines. */
	void shutDown(SecurityContext ctx)
	{
		PixelsServicesFactory.shutDownRenderingControls(context);
	}

	/** 
	 * Implemented as specified by {@link OmeroImageService}. 
	 * @see OmeroImageService#loadRenderingControl(SecurityContext, long)
	 */
	public RenderingControl loadRenderingControl(SecurityContext ctx,
		long pixelsID)
		throws DSOutOfServiceException, DSAccessException, FSAccessException
	{
		RenderingControl proxy = 
			PixelsServicesFactory.getRenderingControl(context, 
					Long.valueOf(pixelsID), true);
		if (proxy == null) {
			UserCredentials uc = 
				(UserCredentials) context.lookup(LookupNames.USER_CREDENTIALS);
			int compressionLevel;
			switch (uc.getSpeedLevel()) {
				case UserCredentials.MEDIUM:
					compressionLevel = RenderingControl.MEDIUM;
					break;
				case UserCredentials.LOW:
					compressionLevel = RenderingControl.LOW;
					break;
				default:
					compressionLevel = RenderingControl.UNCOMPRESSED;
			}
			ExperimenterData exp = (ExperimenterData) context.lookup(
					LookupNames.CURRENT_USER_DETAILS);
			RenderingEnginePrx re = gateway.createRenderingEngine(ctx,
					pixelsID);
			Pixels pixels = gateway.getPixels(ctx, pixelsID);
			List<RndProxyDef> defs = gateway.getRenderingSettingsFor(
					ctx, pixelsID, exp.getId());
			Collection l = pixels.copyChannels();
			Iterator i = l.iterator();
			List<ChannelData> m = new ArrayList<ChannelData>(l.size());
			int index = 0;
			while (i.hasNext()) {
				m.add(new ChannelData(index, (Channel) i.next()));
				index++;
			}
			
			proxy = PixelsServicesFactory.createRenderingControl(context, re,
					pixels, m, compressionLevel, defs);
		}
		return proxy;
	}

	/** 
	 * Implemented as specified by {@link OmeroImageService}. 
	 * @see OmeroImageService#renderImage(SecurityContext, long, PlaneDef, boolean, boolean)
	 */
	public Object renderImage(SecurityContext ctx, long pixelsID, PlaneDef pDef,
		boolean asTexture, boolean largeImage)
		throws RenderingServiceException
	{
		try {
<<<<<<< HEAD
			//if (!largeImage)
				return PixelsServicesFactory.render(context, 
						Long.valueOf(pixelsID), pDef, asTexture, largeImage);
			/*
			List<Long> ids = new ArrayList<Long>();
			ids.add(pixelsID);
			int w = pDef.x;
			int h = pDef.y;
			int max = w;
			if (max < h) max = h;
			if (max > RenderingControl.MAX_SIZE_THREE) 
				max = RenderingControl.MAX_SIZE_THREE;
			Map m = gateway.getThumbnailSet(ids, max, true);
			byte[] values = (byte[]) m.get(pixelsID);
			if (asTexture) {
				values = WriterImage.bytesToBytes(values);
				return PixelsServicesFactory.createTexture(values, w, h);
			} else {
				return createImage(values);
			}
			*/
=======
			return PixelsServicesFactory.render(context, 
						Long.valueOf(pixelsID), pDef, asTexture);
>>>>>>> 46de996f
		} catch (Exception e) {
			throw new RenderingServiceException("RenderImage", e);
		}
	}
	
	/** 
	 * Implemented as specified by {@link OmeroImageService}. 
	 * @see OmeroImageService#shutDown(SecurityContext,long)
	 */
	public void shutDown(SecurityContext ctx, long pixelsID)
	{
		if (!PixelsServicesFactory.shutDownRenderingControl(context, pixelsID))
			gateway.removeREService(ctx, pixelsID);
	}
	
	/** 
	 * Implemented as specified by {@link OmeroImageService}. 
	 * @see OmeroImageService#getThumbnail(SecurityContext, long, int, int, long)
	 */
	public BufferedImage getThumbnail(SecurityContext ctx,long pixID, int sizeX,
		int sizeY, long userID)
		throws RenderingServiceException
	{
		try {
			if (pixID < 0) return null;
			if (!isBinaryAvailable()) return null;
			return createImage(gateway.getThumbnail(ctx, pixID, sizeX, sizeY,
								userID));
		} catch (Exception e) {
			if (e instanceof DSOutOfServiceException) {
				context.getLogger().error(this, e.getMessage());
				return null;//getThumbnail(pixID, sizeX, sizeY, userID);
			}
			throw new RenderingServiceException("Get Thumbnail", e);
		}
	}

	/** 
	 * Implemented as specified by {@link OmeroImageService}. 
	 * @see OmeroImageService#getThumbnailSet(SecurityContext, List, int)
	 */
	public Map<Long, BufferedImage> getThumbnailSet(SecurityContext ctx,
		List pixelsID, int max)
		throws RenderingServiceException
	{
		Map<Long, BufferedImage> r = new HashMap<Long, BufferedImage>();
		
		List<Long> ids = new ArrayList<Long>();
		Iterator i;
		try {
			if (pixelsID == null || pixelsID.size() == 0) return r;
			Iterator j = pixelsID.iterator();
			long id;
			if (!isBinaryAvailable()) {
				while (j.hasNext()) {
					id = (Long) j.next();
					r.put(id, null);
				}
				return r;
			}
			List blocks = new ArrayList();
			int index = 0;
			List l = null;
			while (j.hasNext()) {
				if (index == 0) {
					l = new ArrayList();
				}
				l.add(j.next());
				index++;
				if (index == OMEROGateway.MAX_RETRIEVAL) {
					blocks.add(l);
					index = 0;
				}
			}
			if (l != null && l.size() > 0)
				blocks.add(l);
			ids.addAll(pixelsID);
			j = blocks.iterator();
			Map m = new HashMap();
			Map map;
			while (j.hasNext()) {
				map = gateway.getThumbnailSet(ctx, (List) j.next(), max, false);
				m.putAll(map);
			}
			//m = gateway.getThumbnailSet(pixelsID, max, false);
			if (m == null || m.size() == 0) {
				i = ids.iterator();
				while (i.hasNext()) 
					r.put((Long) i.next(), null);
				return r;
			}
			i = m.keySet().iterator();
			
			byte[] values;
			while (i.hasNext()) {
				id = (Long) i.next();
				values = (byte[]) m.get(id);
				ids.remove(id);
				if (values == null || values.length == 0)
					r.put(id, null);
				else {
					try {
						r.put(id, createImage(values));
					} catch (Exception e) {
						r.put(id, null);
					}
				}
			}
			//could not get a thumbnail for remaining images
			if (ids.size() > 0) { 
				i = ids.iterator();
				while (i.hasNext()) 
					r.put((Long) i.next(), null);
			}
			return r;
		} catch (Exception e) {
			context.getLogger().error(this, e.getMessage());
			if (ids.size() > 0) { 
				i = ids.iterator();
				while (i.hasNext()) 
					r.put((Long) i.next(), null);
			} 
			return r;
		}
	}
	
	/** 
	 * Implemented as specified by {@link OmeroImageService}. 
	 * @see OmeroImageService#reloadRenderingService(SecurityContext, long)
	 */
	public RenderingControl reloadRenderingService(SecurityContext ctx,
		long pixelsID)
		throws RenderingServiceException
	{
		RenderingControl proxy = 
			PixelsServicesFactory.getRenderingControl(context, 
					Long.valueOf(pixelsID), false);
		if (proxy == null) return null;
		try {
			RenderingEnginePrx re = gateway.createRenderingEngine(ctx,
					pixelsID);
			return PixelsServicesFactory.reloadRenderingControl(context, 
					pixelsID, re);
		} catch (Exception e) {
			throw new RenderingServiceException("Cannot restart the " +
					"rendering engine for : "+pixelsID, e);
		}
	}
	
	/** 
	 * Implemented as specified by {@link OmeroImageService}. 
	 * @see OmeroImageService#resetRenderingService(SecurityContext, long)
	 */
	public RenderingControl resetRenderingService(SecurityContext ctx,
		long pixelsID)
		throws RenderingServiceException
	{
		RenderingControl proxy = 
			PixelsServicesFactory.getRenderingControl(context, 
					Long.valueOf(pixelsID), false);
		if (proxy == null) return null;
		try {
			RenderingEnginePrx re = gateway.createRenderingEngine(ctx,
					pixelsID);
			ExperimenterData exp = (ExperimenterData) context.lookup(
					LookupNames.CURRENT_USER_DETAILS);
			RenderingDef def = gateway.getRenderingDef(ctx, pixelsID,
					exp.getId());
			return PixelsServicesFactory.resetRenderingControl(context, 
					pixelsID, re, def);
		} catch (Exception e) {
			throw new RenderingServiceException("Cannot restart the " +
					"rendering engine for : "+pixelsID, e);
		}
	}

	/** 
	 * Implemented as specified by {@link OmeroImageService}. 
	 * @see OmeroImageService#loadPixels(SecurityContext, long)
	 */
	public PixelsData loadPixels(SecurityContext ctx, long pixelsID)
		throws DSOutOfServiceException, DSAccessException
	{
		if (pixelsID < 0) 
			throw new IllegalArgumentException("Pixels' ID not valid.");
		return (PixelsData) PojoMapper.asDataObject(
				gateway.getPixels(ctx, pixelsID));
	}

	/** 
	 * Implemented as specified by {@link OmeroImageService}. 
	 * @see OmeroImageService#getPlane(SecurityContext, long, int, int, int)
	 */
	public byte[] getPlane(SecurityContext ctx, long pixelsID, int z, int t,
			int c)
		throws DSOutOfServiceException, DSAccessException, FSAccessException
	{
		if (pixelsID < 0) 
			throw new IllegalArgumentException("Pixels' ID not valid.");
		return gateway.getPlane(ctx, pixelsID, z, t, c);
	}

	/** 
	 * Implemented as specified by {@link OmeroImageService}. 
	 * @see OmeroImageService#pasteRenderingSettings(SecurityContext, long,
	 * Class, List)
	 */
	public Map pasteRenderingSettings(SecurityContext ctx, long pixelsID,
		Class rootNodeType, List nodesID) 
		throws DSOutOfServiceException, DSAccessException 
	{
		if (nodesID == null || nodesID.size() == 0)
			throw new IllegalArgumentException("No nodes specified.");
		return gateway.pasteRenderingSettings(ctx, pixelsID, rootNodeType,
				nodesID);
	}

	/** 
	 * Implemented as specified by {@link OmeroImageService}. 
	 * @see OmeroImageService#resetRenderingSettings(Class, List)
	 */
	public Map resetRenderingSettings(SecurityContext ctx, Class rootNodeType,
		List nodesID) 
		throws DSOutOfServiceException, DSAccessException 
	{
		if (nodesID == null || nodesID.size() == 0)
			throw new IllegalArgumentException("No nodes specified.");
		return gateway.resetRenderingSettings(ctx, rootNodeType, nodesID);
	}

	/** 
	 * Implemented as specified by {@link OmeroImageService}. 
	 * @see OmeroImageService#setMinMaxSettings(SecurityContext, Class, List)
	 */
	public Map setMinMaxSettings(SecurityContext ctx, Class rootNodeType,
			List nodesID) 
		throws DSOutOfServiceException, DSAccessException 
	{
		if (nodesID == null || nodesID.size() == 0)
			throw new IllegalArgumentException("No nodes specified.");
		return gateway.setMinMaxSettings(ctx, rootNodeType, nodesID);
	}
	
	/** 
	 * Implemented as specified by {@link OmeroImageService}. 
	 * @see OmeroImageService#setOwnerRenderingSettings(SecurityContext, Class,
	 * List)
	 */
	public Map setOwnerRenderingSettings(SecurityContext ctx,
			Class rootNodeType, List nodesID) 
		throws DSOutOfServiceException, DSAccessException 
	{
		if (nodesID == null || nodesID.size() == 0)
			throw new IllegalArgumentException("No nodes specified.");
		return gateway.setOwnerRenderingSettings(ctx, rootNodeType, nodesID);
	}
	
	/** 
	 * Implemented as specified by {@link OmeroImageService}. 
	 * @see OmeroImageService#getRenderingSettings(ctx, long, long)
	 */
	public Map getRenderingSettings(SecurityContext ctx, long pixelsID,
		long userID) 
		throws DSOutOfServiceException, DSAccessException
	{
		return gateway.getRenderingSettings(ctx, pixelsID, userID);
	}

	/** 
	 * Implemented as specified by {@link OmeroImageService}. 
	 * @see OmeroImageService#getRenderingSettingsFor(long, long)
	 */
	public List<RndProxyDef> getRenderingSettingsFor(SecurityContext ctx,
		long pixelsID, long userID)
		throws DSOutOfServiceException, DSAccessException
	{
		return gateway.getRenderingSettingsFor(ctx, pixelsID, userID);
	}
	
	/** 
	 * Implemented as specified by {@link OmeroImageService}. 
	 * @see OmeroImageService#renderProjected(SecurityContext, long, int, int,
	 * int, int, List)
	 */
	public BufferedImage renderProjected(SecurityContext ctx, long pixelsID,
		int startZ, int endZ, int stepping, int type, List<Integer> channels)
		throws RenderingServiceException, DSOutOfServiceException
	{
		return PixelsServicesFactory.renderProjected(context, pixelsID, startZ,
				endZ, type, stepping, channels);
	}
	
	/** 
	 * Implemented as specified by {@link OmeroImageService}. 
	 * @see OmeroImageService#renderProjectedAsTexture(SecurityContext, long,
	 * int, int, int, int, List)
	 */
	public TextureData renderProjectedAsTexture(SecurityContext ctx,
		long pixelsID, int startZ, int endZ, int stepping, int type,
		List<Integer> channels)
		throws RenderingServiceException, DSOutOfServiceException
	{
		return PixelsServicesFactory.renderProjectedAsTexture(context, 
				pixelsID, startZ, endZ, type, stepping, channels);
	}
	
	/** 
	 * Implemented as specified by {@link OmeroImageService}. 
	 * @see OmeroImageService#projectImage(SecurityContext, ProjectionParam)
	 */
	public ImageData projectImage(SecurityContext ctx, ProjectionParam ref)
		throws DSOutOfServiceException, DSAccessException
	{
		if (ref == null) return null;
		ImageData image = gateway.projectImage(ctx, ref.getPixelsID(),
				ref.getStartT(), ref.getEndT(), ref.getStartZ(), 
				ref.getEndZ(), ref.getStepping(), ref.getProjectionType(),
				ref.getChannels(), ref.getName(), ref.getPixelsType());
		if (image == null) return null;
		Image img = image.asImage();
		img.setDescription(omero.rtypes.rstring(ref.getDescription()));
		image = (ImageData) 
			PojoMapper.asDataObject(gateway.updateObject(ctx, img,
					new Parameters()));
		image = gateway.getImage(ctx, image.getId(), new Parameters());
		List<DatasetData> datasets =  ref.getDatasets();
		if (datasets != null && datasets.size() > 0) {
			Iterator<DatasetData> i = datasets.iterator();
			//Check if we need to create a dataset.
			List<DatasetData> existing = new ArrayList<DatasetData>();
			List<DatasetData> toCreate = new ArrayList<DatasetData>();
			DatasetData dataset;
			while (i.hasNext()) {
				dataset = i.next();
				if (dataset.getId() > 0) existing.add(dataset);
				else toCreate.add(dataset);
			}
			if (toCreate.size() > 0) {
				i = toCreate.iterator();
				OmeroDataService svc = context.getDataService();
				while (i.hasNext()) {
					existing.add((DatasetData)
						svc.createDataObject(ctx, i.next(),
							ref.getDatasetParent(), null));
				} 
			}
			List<IObject> links = new ArrayList<IObject>(datasets.size());
			img = image.asImage();
			IObject l;
			i = existing.iterator();
			while (i.hasNext()) {
				l = ModelMapper.linkParentToChild(img, i.next().asIObject());
				links.add(l);
			}
			gateway.createObjects(ctx, links);
		}
		return image;
	}

	/** 
	 * Implemented as specified by {@link OmeroImageService}. 
	 * @see OmeroImageService#createRenderingSettings(SecurityContext, long,
	 * RndProxyDef, List)
	 */
	public Boolean createRenderingSettings(SecurityContext ctx, long pixelsID,
		RndProxyDef rndToCopy, List<Integer> indexes) 
		throws DSOutOfServiceException, DSAccessException, FSAccessException
	{
		if (rndToCopy == null) {
			RenderingDef def = gateway.createRenderingDef(ctx, pixelsID);
			return (def != null);
		}
		RenderingControl rndControl = loadRenderingControl(ctx, pixelsID);
		try {
			rndControl.copyRenderingSettings(rndToCopy, indexes);
			//save them
			rndControl.saveCurrentSettings();
			//discard it
			shutDown(ctx, pixelsID);
		} catch (Exception e) {
			throw new DSAccessException("Unable to copy the " +
					"rendering settings.");
		}
		
		return Boolean.TRUE;
	}

	/** 
	 * Implemented as specified by {@link OmeroImageService}. 
	 * @see OmeroImageService#loadPlaneInfo(SecurityContext, long, int, int, int)
	 */
	public Collection loadPlaneInfo(SecurityContext ctx, long pixelsID, int z,
			int t, int channel)
		throws DSOutOfServiceException, DSAccessException
	{
		return gateway.loadPlaneInfo(ctx, pixelsID, z, t, channel);
	}
	
	/**
	 * Returns <code>true</code> if the containers are <code>HCS</code>
	 * containers, <code>false</code> otherwise.
	 * 
	 * @param containers The collection to handle.
	 * @return See above.
	 */
	private boolean isHCS(List<ImportContainer> containers)
	{
		if (containers == null || containers.size() == 0) return false;
		int count = 0;
		Iterator<ImportContainer> i = containers.iterator();
		ImportContainer ic;
		while (i.hasNext()) {
			ic = i.next();
			if (ic.getIsSPW()) count++;
		}
		return count == containers.size();
	}
	
	/** 
	 * Implemented as specified by {@link OmeroImageService}. 
	 * @see OmeroImageService#importFile(ImportableObject,
	 * ImportableFile, long, long, boolean)
	 */
	public Object importFile(ImportableObject object,
		ImportableFile importable, long userID, long groupID, boolean close) 
		throws ImportException
	{
		if (importable == null || importable.getFile() == null)
			throw new IllegalArgumentException("No images to import.");
		StatusLabel status = importable.getStatus();
		SecurityContext ctx = 
			new SecurityContext(importable.getGroup().getId());
		if (status.isMarkedAsCancel()) {
			gateway.closeImport(ctx);
			return Boolean.valueOf(false);
		}
		Object result = null;
		Collection<TagAnnotationData> tags = object.getTags();
		List<Annotation> list = new ArrayList<Annotation>();
		List<IObject> l;
		//Tags
		if (tags != null && tags.size() > 0) {
			List<TagAnnotationData> values = new ArrayList<TagAnnotationData>();
			Iterator<TagAnnotationData> i = tags.iterator();
			TagAnnotationData tag;
			l = new ArrayList<IObject>();
			while (i.hasNext()) {
				tag = i.next();
				if (tag.getId() > 0) {
					values.add(tag);
					list.add((Annotation) tag.asIObject());
				} else l.add(tag.asIObject());
			}
			//save the tag.
			try {
				l = gateway.saveAndReturnObject(ctx, l, new HashMap());
				Iterator<IObject> j = l.iterator();
				Annotation a;
				while (j.hasNext()) {
					a = (Annotation) j.next();
					values.add(new TagAnnotationData((TagAnnotation) a));
					list.add(a);
				}
				object.setTags(values);
			} catch (Exception e) {}
		}
		IObject link;
		//prepare the container.
		List<ImageData> images = new ArrayList<ImageData>();
		//IObject io;
		List<IObject> links = new ArrayList<IObject>();
		Set<ImageData> ll;
		ImageData image;
		Iterator<ImageData> kk;
		List<Object> converted;
		List<String> candidates;
		ImportCandidates ic;
		File file = importable.getFile();
		boolean thumbnail = object.isLoadThumbnail();
		DatasetData dataset = importable.getDataset();
		DataObject container = importable.getParent();
		IObject ioContainer = null;
		Map parameters = new HashMap();
		DataObject createdData;
		IObject project = null;
		DataObject folder = null;
		boolean hcsFile;
		boolean hcs;
		if (file.isFile()) {
			hcsFile = ImportableObject.isHCSFile(file);
			//Create the container if required.
			if (hcsFile) {
				boolean b = ImportableObject.isArbitraryFile(file);
				if (b) { //check if it is actually a HCS file.
					ic = gateway.getImportCandidates(ctx, object, file, status);
					if (ic != null) {
						candidates = ic.getPaths();
						if (candidates.size() == 1) { 
							String value = candidates.get(0);
							if (!file.getAbsolutePath().equals(value) && 
								object.isFileinQueue(value)) {
								gateway.closeImport(ctx);
								status.markedAsDuplicate();
								return Boolean.valueOf(true);
							}
							if (!file.getName().endsWith(
									ImportableObject.DAT_EXTENSION)) {
								hcsFile = isHCS(ic.getContainers());
								/*
								hcsFile = ImportableObject.isHCSFile(value);
								if (!hcsFile) {
									hcsFile = isHCS(ic.getContainers());
								}*/
							} else hcsFile = false;
						}
					}
				}
			}
			if (!hcsFile && ImportableObject.isOMEFile(file)) {
				ic = gateway.getImportCandidates(ctx, object, file, status);
				if (ic != null) {
					hcsFile = isHCS(ic.getContainers());
				}
			}
			if (hcsFile) {
				dataset = null;
				if (!(container instanceof ScreenData))
					container = null;
			}
			//remove hcs check if we want to create screen from folder.
			if (!hcsFile && importable.isFolderAsContainer()) { 
				//we have to import the image in this container.
				folder = object.createFolderAsContainer(importable, hcsFile);
				if (folder instanceof DatasetData) {
					try {
						ioContainer = determineContainer(ctx,
								(DatasetData) folder, container, object);
						status.setContainerFromFolder(PojoMapper.asDataObject(
								ioContainer));
					} catch (Exception e) {
						context.getLogger().error(this, "Cannot create " +
								"the container hosting the images.");
					}
				} else if (folder instanceof ScreenData) {
					try {
						ioContainer = determineContainer(ctx, null, folder, 
								object);
						status.setContainerFromFolder(PojoMapper.asDataObject(
								ioContainer));
					} catch (Exception e) {
						context.getLogger().error(this, "Cannot create " +
								"the container hosting the plate.");
					}
				}
			}
			if (folder == null && dataset != null) { //dataset
				try {
					ioContainer = determineContainer(ctx, dataset, container,
							object);
				} catch (Exception e) {
					context.getLogger().error(this, "Cannot create " +
					"the container hosting the images.");
				}
			} else { //no dataset specified.
				if (container instanceof ScreenData) {
					if (container.getId() <= 0) {
						//project needs to be created to.
						createdData = object.hasObjectBeenCreated(
								container);
						if (createdData == null) {
							try {
								ioContainer = gateway.saveAndReturnObject(ctx,
										container.asIObject(), parameters);
								//register
								object.addNewDataObject(
										PojoMapper.asDataObject(
												ioContainer));
							} catch (Exception e) {
								context.getLogger().error(this, 
										"Cannot create the Screen hosting " +
										"the data.");
							}
						}
					} else ioContainer = container.asIObject();
				}
			}
			if (ImportableObject.isArbitraryFile(file)) {
				ic = gateway.getImportCandidates(ctx, object, file, status);
				candidates = ic.getPaths();
				int size = candidates.size();
				if (size == 0) return Boolean.valueOf(false);
				else if (size == 1) {
					String value = candidates.get(0);
					if (!file.getAbsolutePath().equals(value) && 
						object.isFileinQueue(value)) {
						gateway.closeImport(ctx);
						status.markedAsDuplicate();
						return Boolean.valueOf(true);
					}
					File f = new File(value);
					status.resetFile(f);
					if (ioContainer == null)
						status.setNoContainer();
					result = gateway.importImage(ctx, object, ioContainer, f,
							status, importable.isArchived(), close);
					if (result instanceof ImageData) {
						image = (ImageData) result;
						images.add(image);
						annotatedImportedImage(ctx, list, images);
						return formatResult(ctx, image, userID, thumbnail);
					} else if (result instanceof Set) {
						ll = (Set<ImageData>) result;
						annotatedImportedImage(ctx, list, ll);
						kk = ll.iterator();
						converted = new ArrayList<Object>(ll.size());
						while (kk.hasNext()) {
							converted.add(formatResult(ctx, kk.next(), userID,
									thumbnail));	
						}
						return converted;
					}
					return result;
				} else {
					hcs = isHCS(ic.getContainers());
					Map<File, StatusLabel> files = 
						new HashMap<File, StatusLabel>();
					Iterator<String> i = candidates.iterator();
					while (i.hasNext()) 
						files.put(new File(i.next()), new StatusLabel());
					status.setFiles(files);
					Boolean v = importCandidates(ctx, files, status, object,
							importable.isArchived(), ioContainer, list, userID,
							close, hcs);
					if (v != null) {
						return v.booleanValue();
					}
				}
			} else { //single file let's try to import it.
				if (ioContainer == null)
					status.setNoContainer();
				result = gateway.importImage(ctx, object, ioContainer, file,
					status, importable.isArchived(), close);
				if (result instanceof ImageData) {
					image = (ImageData) result;
					images.add(image);
					annotatedImportedImage(ctx, list, images);
					return formatResult(ctx, image, userID, thumbnail);
				} else if (result instanceof Set) {
					ll = (Set<ImageData>) result;
					annotatedImportedImage(ctx, list, ll);
					kk = ll.iterator();
					converted = new ArrayList<Object>(ll.size());
					while (kk.hasNext()) {
						converted.add(formatResult(ctx, kk.next(), userID,
								thumbnail));
					}
					return converted;
				}
				return result;
			}
		} //file import ends.
		//Checks folder import.
		ic = gateway.getImportCandidates(ctx, object, file, status);
		candidates = ic.getPaths();
		if (candidates.size() == 0) return Boolean.valueOf(false);
		Map<File, StatusLabel> hcsFiles = new HashMap<File, StatusLabel>();
		Map<File, StatusLabel> otherFiles = new HashMap<File, StatusLabel>();
		Map<File, StatusLabel> files = new HashMap<File, StatusLabel>();
		Iterator<String> i = candidates.iterator();
		File f;
		StatusLabel sl;
		int n = candidates.size();
		hcs = isHCS(ic.getContainers());
		while (i.hasNext()) {
			f = new File(i.next());
			sl = new StatusLabel();
			//if (ImportableObject.isHCSFile(f) || hcs) {
			if (hcs) {
				if (n == 1 && file.list().length > 1)
					hcsFiles.put(f, sl);
				else if (n > 1) {
					if (f.getName().endsWith(ImportableObject.DAT_EXTENSION))
						otherFiles.put(f, sl);
					else hcsFiles.put(f, sl);
				} else hcsFiles.put(f, sl);
			} else otherFiles.put(f, sl);
			files.put(f, sl);
		}
		status.setFiles(files);
		//check candidates and see if we are dealing with HCS data
		if (hcsFiles.size() > 0) {
			//remove comment if we want screen from folder.
			//if (container == null && importable.isFolderAsContainer())
			//	container = object.createFolderAsContainer(importable, true);
			if (container != null && container instanceof ScreenData) {
				if (container.getId() <= 0) {
					//project needs to be created to.
					createdData = object.hasObjectBeenCreated(
							container);
					if (createdData == null) {
						try {
							ioContainer = gateway.saveAndReturnObject(ctx,
									container.asIObject(), parameters);
							//register
							object.addNewDataObject(
									PojoMapper.asDataObject(
											ioContainer));
						} catch (Exception e) {
							context.getLogger().error(this, 
									"Cannot create the Screen hosting " +
									"the data.");
						}
					}
				} else ioContainer = container.asIObject();
			}
			importCandidates(ctx, hcsFiles, status, object, 
					importable.isArchived(), ioContainer, list, userID, close, 
					hcs);
		}
		if (otherFiles.size() > 0) {
			folder = object.createFolderAsContainer(importable);
			if (folder != null) { //folder
				//we have to import the image in this container.
				try {
					ioContainer = gateway.saveAndReturnObject(ctx,
							folder.asIObject(), parameters);
					status.setContainerFromFolder(PojoMapper.asDataObject(
							ioContainer));
					if (folder instanceof DatasetData) {
						if (container != null) {
							try {
								if (container.getId() <= 0) { 
									//project needs to be created to.
									createdData = object.hasObjectBeenCreated(
											container);
									if (createdData == null) {
										project = gateway.saveAndReturnObject(
												ctx, container.asIObject(),
												parameters);
										object.addNewDataObject(
											PojoMapper.asDataObject(project));
										link = (ProjectDatasetLink) 
										ModelMapper.linkParentToChild(
												(Dataset) ioContainer, 
												(Project) project);
										link = (ProjectDatasetLink) 
										gateway.saveAndReturnObject(ctx, link,
												parameters);
									} else {
										link = (ProjectDatasetLink) 
										ModelMapper.linkParentToChild(
												(Dataset) ioContainer, 
												(Project) 
												createdData.asProject());
										link = (ProjectDatasetLink) 
										gateway.saveAndReturnObject(ctx, link,
												parameters);
									}
								} else { //project already exists.
									link = (ProjectDatasetLink) 
									ModelMapper.linkParentToChild(
											(Dataset) ioContainer, 
											(Project) container.asProject());
									link = (ProjectDatasetLink) 
									gateway.saveAndReturnObject(ctx, link, 
											parameters);
								}
							} catch (Exception e) {
								context.getLogger().error(this, 
										"Cannot create the container hosting " +
										"the data.");
							}
						}
					}
				} catch (Exception e) {
				}
			} else { //folder 
				if (dataset != null) { //dataset
					try {
						ioContainer = determineContainer(ctx, dataset, container,
								object);
					} catch (Exception e) {
						context.getLogger().error(this, 
								"Cannot create the container hosting " +
								"the data.");
					}
				}
			}
			
			importCandidates(ctx, otherFiles, status, object,
					importable.isArchived(), ioContainer, list, userID, close,
					hcs);
		}
		return Boolean.valueOf(true);
	}
	
	/** 
	 * Implemented as specified by {@link OmeroImageService}. 
	 * @see OmeroImageService#getSupportedFileFormats()
	 */
	public FileFilter[] getSupportedFileFormats()
	{
		if (filters != null) return filters;
		//Retrieve values from bio-formats
		//filters = new ArrayList<FileFilter>();
		//improve that code.
		ImageReader reader = new ImageReader();
		FileFilter[] array = loci.formats.gui.GUITools.buildFileFilters(reader);
		if (array != null) {
			filters = new FileFilter[array.length];
			System.arraycopy(array, 0, filters, 0, array.length);
		} else filters = new FileFilter[0];
		return filters;
	}
	
	/** 
	 * Implemented as specified by {@link OmeroImageService}. 
	 * @see OmeroImageService#createMovie(SecurityContext, long, long, List,
	 * MovieExportParam)
	 */
	public ScriptCallback createMovie(SecurityContext ctx, long imageID,
		long pixelsID, List<Integer> channels, MovieExportParam param)
		throws ProcessException, DSOutOfServiceException, DSAccessException
	{
		if (imageID <= 0)
			throw new IllegalArgumentException("Image ID not valid.");
		if (param == null)
			throw new IllegalArgumentException("No parameters specified.");
		if (channels == null)
			channels = new ArrayList<Integer>();
		ExperimenterData exp = (ExperimenterData) context.lookup(
				LookupNames.CURRENT_USER_DETAILS);

		return gateway.createMovie(ctx, imageID, pixelsID, exp.getId(),
				channels, param);
	}
	
	/** 
	 * Implemented as specified by {@link OmeroImageService}. 
	 * @see OmeroImageService#loadROI(SecurityContext, long, List, long)
	 */
	public List<ROIResult> loadROI(SecurityContext ctx, long imageID,
			List<Long> fileID, long userID)
		throws DSOutOfServiceException, DSAccessException
	{
		if (imageID <= 0)
			throw new IllegalArgumentException("No image specified.");
		return gateway.loadROI(ctx, imageID, fileID, userID);
	}

	/** 
	 * Implemented as specified by {@link OmeroImageService}. 
	 * @see OmeroImageService#saveROI(SecurityContext, long, long, List)
	 */
	public List<ROIData> saveROI(SecurityContext ctx, long imageID, long userID,
		List<ROIData> roiList)
		throws DSOutOfServiceException, DSAccessException
	{
		if (imageID <= 0)
			throw new IllegalArgumentException("No image specified.");
		return gateway.saveROI(ctx, imageID, userID, roiList);
	}
	
	/** 
	 * Implemented as specified by {@link OmeroImageService}. 
	 * @see OmeroImageService#exportImageAsOMETiff(SecurityContext, long, File)
	 */
	public Object exportImageAsOMETiff(SecurityContext ctx, long imageID,
		File file)
		throws DSOutOfServiceException, DSAccessException
	{
		if (imageID <= 0)
			throw new IllegalArgumentException("No image specified.");
		if (file == null)
			throw new IllegalArgumentException("No File specified.");
		return gateway.exportImageAsOMETiff(ctx, file, imageID);
	}

	/** 
	 * Implemented as specified by {@link OmeroImageService}. 
	 * @see OmeroImageService#createFigure(SecurityContext, List, Class, Object)
	 */
	public ScriptCallback createFigure(SecurityContext ctx, List<Long> ids,
		Class type, Object parameters)
		throws ProcessException, DSOutOfServiceException, DSAccessException
	{
		if (parameters == null)
			throw new IllegalArgumentException("No parameters");
		ExperimenterData exp = (ExperimenterData) context.lookup(
				LookupNames.CURRENT_USER_DETAILS);
		if (parameters instanceof FigureParam) {
			FigureParam p = (FigureParam) parameters;
			return gateway.createFigure(ctx, ids, type, p, exp.getId());
		}
		return null;
	}

	/** 
	 * Implemented as specified by {@link OmeroImageService}. 
	 * @see OmeroImageService#loadROIFromServer(SecurityContext, long, long)
	 */
	public List<ROIResult> loadROIFromServer(SecurityContext ctx, long imageID,
		long userID)
		throws DSOutOfServiceException, DSAccessException
	{
		if (imageID <= 0)
			throw new IllegalArgumentException("No image specified.");
		return gateway.loadROI(ctx, imageID, null, userID);
	}

	/** 
	 * Implemented as specified by {@link OmeroImageService}. 
	 * @see OmeroImageService#renderOverLays(SecurityContext, long, PlaneDef,
	 * long, Map, boolean)
	 */
	public Object renderOverLays(SecurityContext ctx, long pixelsID,
		PlaneDef pd, long tableID, Map<Long, Integer> overlays,
		boolean asTexture)
		throws RenderingServiceException
	{
		try {
			return PixelsServicesFactory.renderOverlays(context,
					pixelsID, pd, tableID, overlays, asTexture);
		} catch (Exception e) {
			throw new RenderingServiceException("RenderImage", e);
		}
	}
	
	/** 
	 * Implemented as specified by {@link OmeroImageService}. 
	 * @see OmeroImageService#runScript(SecurityContext, ScriptObject)
	 */
	public ScriptCallback runScript(SecurityContext ctx, ScriptObject script)
			throws ProcessException, DSOutOfServiceException, DSAccessException
	{
		if (script == null) 
			throw new IllegalArgumentException("No script to run.");
		return gateway.runScript(ctx, script);
	}
	
	/**
	 * Implemented as specified by {@link OmeroDataService}.
	 * @see OmeroImageService#loadAvailableScriptsWithUI(SecurityContext)
	 */
	public List<ScriptObject> loadAvailableScriptsWithUI(SecurityContext ctx)
		throws DSOutOfServiceException, DSAccessException
	{
		return gateway.loadRunnableScriptsWithUI(ctx);
	}
	
	/**
	 * Implemented as specified by {@link OmeroDataService}.
	 * @see OmeroImageService#loadAvailableScripts(SecurityContext, long)
	 */
	public List<ScriptObject> loadAvailableScripts(SecurityContext ctx,
		long userID)
		throws DSOutOfServiceException, DSAccessException
	{
		return gateway.loadRunnableScripts(ctx);
	}
	
	/**
	 * Implemented as specified by {@link OmeroDataService}.
	 * @see OmeroImageService#loadScript(SecurityContext, long)
	 */
	public ScriptObject loadScript(SecurityContext ctx, long scriptID)
		throws ProcessException
	{
		return gateway.loadScript(ctx, scriptID);
	}
	
	/**
	 * Implemented as specified by {@link OmeroDataService}.
	 * @see OmeroImageService#getScriptsAsString(SecurityContext)
	 */
	public Map<Long, String> getScriptsAsString(SecurityContext ctx)
		throws DSOutOfServiceException, DSAccessException
	{
		return gateway.getScriptsAsString(ctx);
	}
	
	/**
	 * Implemented as specified by {@link OmeroDataService}.
	 * @see OmeroImageService#uploadScript(SecurityContext, ScriptObject)
	 */
	public Object uploadScript(SecurityContext ctx, ScriptObject script)
		throws DSOutOfServiceException, DSAccessException
	{
		if (script == null)
			throw new IllegalArgumentException("No script to upload.");
		Boolean b = (Boolean) context.lookup(
				LookupNames.USER_ADMINISTRATOR);
		boolean value = false;
		if (b != null) value = b.booleanValue();
		return gateway.uploadScript(ctx, script, value);
	}
	
	/**
	 * Implemented as specified by {@link OmeroDataService}.
	 * @see OmeroImageService#loadRatings(SecurityContext, Class, long, long)
	 */
	public Collection loadROIMeasurements(SecurityContext ctx, Class type,
		long id, long userID) 
		throws DSOutOfServiceException, DSAccessException
	{
		if (ImageData.class.equals(type)) {
			return gateway.loadROIMeasurements(ctx, id, userID);
		}
		List<Long> ids = null;
		if (userID != -1) {
			ids = new ArrayList<Long>(1);
			ids.add(userID);
		}
		List<Long> nodeIds = new ArrayList<Long>(1);
		nodeIds.add(id);
		List<Class> types = new ArrayList<Class>();
		types.add(FileAnnotationData.class);
		Map map = gateway.loadAnnotations(ctx, type, nodeIds, types, ids,
				new Parameters());
		if (map == null || map.size() == 0) return new ArrayList();
		Collection l = (Collection) map.get(id);
		List<FileAnnotationData> list = new ArrayList<FileAnnotationData>();
		if (l != null) {
			Iterator i = l.iterator();
			FileAnnotationData fa;
			String ns;
			while (i.hasNext()) {
				fa = (FileAnnotationData) i.next();
				ns = fa.getNameSpace();
				if (FileAnnotationData.MEASUREMENT_NS.equals(ns))
					list.add(fa);
			}
		}
		return list;
	}

	/**
	 * Implemented as specified by {@link OmeroDataService}.
	 * @see OmeroImageService#getFSThumbnailSet(SecurityContext, List, int, long)
	 */
	public Map<DataObject, BufferedImage> getFSThumbnailSet(SecurityContext ctx,
		List<DataObject> files, int maxLength, long userID)
		throws DSAccessException, DSOutOfServiceException, FSAccessException
	{
		Map<DataObject, BufferedImage> 
			m = new HashMap<DataObject, BufferedImage>();
		if (files == null || files.size() == 0) return m;
		Iterator<DataObject> i = files.iterator();
		DataObject file;
		if (!isBinaryAvailable()) {
			while (i.hasNext()) {
				file = i.next();
				m.put(file, null);
			}
			return m;
		}
		FSFileSystemView view = gateway.getFSRepositories(ctx, userID);
		String path;
		while (i.hasNext()) {
			file = i.next();
			path = view.getThumbnail(file);
			try {
				if (path != null) m.put(file, 
					Factory.scaleBufferedImage(createImage(path), maxLength));
				else m.put(file, null);
			} catch (Exception e) {
				m.put(file, null);
			}
		}
		return m;
	}
	
	/**
	 * Implemented as specified by {@link OmeroDataService}.
	 * @see OmeroImageService#storeWorkflows(SecurityContext, List, long)
	 */
	public Object storeWorkflows(SecurityContext ctx,
		List<WorkflowData> workflows, long userID)
		throws DSAccessException, DSOutOfServiceException
	{
		return gateway.storeWorkflows(ctx, workflows, userID);
	}
	
	/**
	 * Implemented as specified by {@link OmeroDataService}.
	 * @see OmeroImageService#retrieveWorkflows(SecurityContext, long)
	 */
	public List<WorkflowData> retrieveWorkflows(SecurityContext ctx,
		long userID) 
		throws DSAccessException, DSOutOfServiceException
	{
		ExperimenterData exp = (ExperimenterData) context.lookup(
					LookupNames.CURRENT_USER_DETAILS);
		if (userID < 0) userID = exp.getId();
		return gateway.retrieveWorkflows(ctx, userID);
	}
	
	/**
	 * Implemented as specified by {@link OmeroDataService}.
	 * @see OmeroImageService#getExperimenterThumbnailSet(SecurityContext, List, int)
	 */
	public Map<DataObject, BufferedImage> getExperimenterThumbnailSet(
		SecurityContext ctx, List<DataObject> experimenters, int maxLength)
		throws DSAccessException, DSOutOfServiceException
	{
		Map<DataObject, BufferedImage> 
			m = new HashMap<DataObject, BufferedImage>();
		if (experimenters == null || experimenters.size() == 0) return m;
		List<Long> ids = new ArrayList<Long>();
		Iterator<DataObject> i = experimenters.iterator();
		DataObject exp;
		if (!isBinaryAvailable()) {
			while (i.hasNext()) {
				m.put(i.next(), null);
			}
			return m;
		}
		
		String path;
		List<Class> types = new ArrayList<Class>();
		types.add(FileAnnotationData.class);
		Map<Long, DataObject> exps = new HashMap<Long, DataObject>();
		while (i.hasNext()) {
			exp = i.next();
			ids.add(exp.getId());
			m.put(exp, null);
			exps.put(exp.getId(), exp);
		}
		Map annotations;
		try {
			annotations = gateway.loadAnnotations(ctx, ExperimenterData.class,
				ids, types, new ArrayList(), new Parameters());
		} catch (Exception e) {
			return m;
		}
		
		if (annotations == null || annotations.size() == 0)
			return m;
		//Make
		Entry entry;
		Iterator j = annotations.entrySet().iterator();
		Long id;
		Collection values;
		Iterator k;
		Object object;
		String ns;
		FileAnnotationData fa, ann;
		BufferedImage img;
		while (j.hasNext()) {
			entry = (Entry) j.next();
			id = (Long) entry.getKey();
			values = (Collection) entry.getValue();
			k = values.iterator();
			ann = null;
			while (k.hasNext()) {
				object = k.next();
				if (object instanceof FileAnnotationData) {
					fa = (FileAnnotationData) object;
					if (FileAnnotationData.EXPERIMENTER_PHOTO_NS.equals(
							fa.getNameSpace())) {
						if (ann == null) ann = fa;
						else {
							if (fa.getId() > ann.getId()) ann = fa;
						}
					}
				}
			}
			if (ann != null) {
				exp = exps.get(id);
				try {
					img = createImage(gateway.getUserPhoto(ctx,
						ann.getFileID(), ann.getFileSize()));
					m.put(exps.get(id), Factory.scaleBufferedImage(img, 
							maxLength));
				} catch (Exception e) {
					//nothing to do.
				}
				
			}
		}
		return m;
	}
	
	/**
	 * Implemented as specified by {@link OmeroDataService}.
	 * @see OmeroImageService#saveAs(SecurityContext, SaveAsParam)
	 */
	public ScriptCallback saveAs(SecurityContext ctx, SaveAsParam param)
		throws ProcessException, DSAccessException, DSOutOfServiceException
	{
		if (param == null)
			throw new IllegalArgumentException("No parameters specified.");
		List<DataObject> objects = param.getObjects();
		if (objects == null || objects.size() == 0)
			throw new IllegalArgumentException("No objects specified.");
		ExperimenterData exp = (ExperimenterData) context.lookup(
				LookupNames.CURRENT_USER_DETAILS);

		return gateway.saveAs(ctx, exp.getId(), param);
	}

	/**
	 * Implemented as specified by {@link OmeroDataService}.
	 * @see OmeroImageService#isLargeImage(SecurityContext, long)
	 */
	public Boolean isLargeImage(SecurityContext ctx, long pixelsId)
		throws DSAccessException, DSOutOfServiceException
	{
		return gateway.isLargeImage(ctx, pixelsId);
	}
	
}<|MERGE_RESOLUTION|>--- conflicted
+++ resolved
@@ -584,32 +584,8 @@
 		throws RenderingServiceException
 	{
 		try {
-<<<<<<< HEAD
-			//if (!largeImage)
-				return PixelsServicesFactory.render(context, 
+			return PixelsServicesFactory.render(context, 
 						Long.valueOf(pixelsID), pDef, asTexture, largeImage);
-			/*
-			List<Long> ids = new ArrayList<Long>();
-			ids.add(pixelsID);
-			int w = pDef.x;
-			int h = pDef.y;
-			int max = w;
-			if (max < h) max = h;
-			if (max > RenderingControl.MAX_SIZE_THREE) 
-				max = RenderingControl.MAX_SIZE_THREE;
-			Map m = gateway.getThumbnailSet(ids, max, true);
-			byte[] values = (byte[]) m.get(pixelsID);
-			if (asTexture) {
-				values = WriterImage.bytesToBytes(values);
-				return PixelsServicesFactory.createTexture(values, w, h);
-			} else {
-				return createImage(values);
-			}
-			*/
-=======
-			return PixelsServicesFactory.render(context, 
-						Long.valueOf(pixelsID), pDef, asTexture);
->>>>>>> 46de996f
 		} catch (Exception e) {
 			throw new RenderingServiceException("RenderImage", e);
 		}
