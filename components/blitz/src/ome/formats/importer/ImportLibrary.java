--- conflicted
+++ resolved
@@ -259,12 +259,6 @@
             final byte[] buf)
             throws ServerError, IOException {
 
-<<<<<<< HEAD
-            notifyObservers(new ImportEvent.FILE_UPLOAD_STARTED(
-                    null, 0, srcFiles.length, null, null, null));
-=======
-        md.reset();
->>>>>>> 0477dc3d
 
         String digestString = null;
         File file = new File(srcFiles[index]);
