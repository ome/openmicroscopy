/*
 *   $Id$
 *
 *   Copyright 2009 Glencoe Software, Inc. All rights reserved.
 *   Use is subject to license terms supplied in LICENSE.txt
 */

package ome.services.blitz.impl;

import static omero.rtypes.rstring;

import java.util.ArrayList;
import java.util.Arrays;
import java.util.HashSet;
import java.util.List;
import java.util.Set;
import java.util.UUID;

import ome.api.JobHandle;
import ome.model.IObject;
import ome.services.blitz.fire.Registry;
import ome.services.blitz.fire.TopicManager;
import ome.services.blitz.util.BlitzExecutor;
import ome.services.blitz.util.BlitzOnly;
import ome.services.blitz.util.ResultHolder;
import ome.services.blitz.util.ServiceFactoryAware;
import ome.services.scripts.ScriptRepoHelper;
import ome.services.util.Executor;
import ome.system.ServiceFactory;
import ome.util.Filterable;
import omero.ApiUsageException;
import omero.InternalException;
import omero.RTime;
import omero.ServerError;
import omero.ValidationException;
import omero.constants.categories.PROCESSCALLBACK;
import omero.constants.categories.PROCESSORCALLBACK;
import omero.constants.topics.PROCESSORACCEPTS;
import omero.grid.AMI_InternalRepository_getDescription;
import omero.grid.AMI_InternalRepository_getProxy;
import omero.grid.AMI_Tables_getTable;
import omero.grid._InteractiveProcessorTie;
import omero.grid.InteractiveProcessorI;
import omero.grid.InteractiveProcessorPrx;
import omero.grid.InteractiveProcessorPrxHelper;
import omero.grid.InternalRepositoryPrx;
import omero.grid.InternalRepositoryPrxHelper;
import omero.grid.ParamsHelper;
import omero.grid.ProcessorPrx;
import omero.grid.RepositoryMap;
import omero.grid.RepositoryPrx;
import omero.grid.RepositoryPrxHelper;
import omero.grid.TablePrx;
import omero.grid.TablePrxHelper;
import omero.grid.TablesPrx;
import omero.grid.TablesPrxHelper;
import omero.grid._SharedResourcesOperations;
import omero.model.Format;
import omero.model.FormatI;
import omero.model.Job;
import omero.model.JobStatus;
import omero.model.JobStatusI;
import omero.model.OriginalFile;
import omero.model.OriginalFileI;
import omero.util.IceMapper;

import org.apache.commons.logging.Log;
import org.apache.commons.logging.LogFactory;
import org.hibernate.ObjectNotFoundException;
import org.hibernate.Session;
import org.springframework.transaction.annotation.Transactional;

import Ice.Current;
import Ice.LocalException;
import Ice.UserException;

/**
 * Implementation of the SharedResources interface.
 * 
 * @author Josh Moore, josh at glencoesoftware.com
 * @since Beta4.1
 * @see ome.grid.SharedResources
 */
public class SharedResourcesI extends AbstractAmdServant implements
        _SharedResourcesOperations, BlitzOnly, ServiceFactoryAware,
        ParamsHelper.Acquirer { // FIXME

    private final static Log log = LogFactory.getLog(SharedResourcesI.class);

    private final Set<String> tableIds = new HashSet<String>();

    private final Set<String> processorIds = new HashSet<String>();

    private final TopicManager topicManager;

    private final Registry registry;

    private final ScriptRepoHelper helper;

    private final long waitMillis;

    private ServiceFactoryI sf;

    public SharedResourcesI(BlitzExecutor be, TopicManager topicManager,
            Registry registry, ScriptRepoHelper helper) {
        this(be, topicManager, registry, helper, 5000);
    }

    public SharedResourcesI(BlitzExecutor be, TopicManager topicManager,
                Registry registry, ScriptRepoHelper helper, long waitMillis) {
        super(null, be);
        this.waitMillis = waitMillis;
        this.topicManager = topicManager;
        this.registry = registry;
        this.helper = helper;
    }

    public void setServiceFactory(ServiceFactoryI sf) throws ServerError {
        this.sf = sf;
    }

    @Override
    protected void preClose(Ice.Current current) {
        synchronized (tableIds) {
            for (String id : tableIds) {
                TablePrx table =
                    TablePrxHelper.uncheckedCast(
                            sf.adapter.getCommunicator().stringToProxy(id));
                try {
                    table.close();
                } catch (Ice.NotRegisteredException e) {
                    log.debug("Table already gone: " + id);
                } catch (Exception e) {
                    log.error("Exception while closing table " + id, e);
                }

            }
            tableIds.clear();
        }
    }

    // Acquisition framework
    // =========================================================================
    
    private void register(TablePrx prx) {
        if (prx != null) {
            synchronized(tableIds) {
                tableIds.add(
                    Ice.Util.identityToString(prx.ice_getIdentity()));
            }
        }
    }
    
    private void checkAcquisitionWait(int seconds) throws ApiUsageException {
        if (seconds > (3 * 60)) {
            ApiUsageException aue = new ApiUsageException();
            aue.message = "Delay is too long. Maximum = 3 minutes.";
            throw aue;
        }
    }

    /**
     * A task that gets applied to various proxies to test their validity.
     * Usually defined inline as anonymous classes.
     * 
     * @see {@link ProcessorCheck}
     */
    private interface RepeatTask<U extends Ice.ObjectPrx> {
        void requestService(Ice.ObjectPrx server, ResultHolder<U> holder)
                throws ServerError;
    }

    @SuppressWarnings("unchecked")
    private <U extends Ice.ObjectPrx> U lookup(long millis, List<Ice.ObjectPrx> objectPrxs,
            RepeatTask<U> task) throws ServerError {

        ResultHolder<U> holder = new ResultHolder<U>(millis);
        for (Ice.ObjectPrx prx : objectPrxs) {
            if (prx != null) {
                task.requestService(prx, holder);
            }
        }
        return holder.get();
    }

    // Public interface
    // =========================================================================

    static String QUERY = "select o from OriginalFile o where o.mimeType = 'Repository'";

    public RepositoryPrx getScriptRepository(Current __current)
            throws ServerError {
        InternalRepositoryPrx[] repos = registry.lookupRepositories();
        InternalRepositoryPrx prx = null;
        if (repos != null) {
            for (int i = 0; i < repos.length; i++) {
                if (repos[i] != null) {
                    if (repos[i].toString().contains(helper.getUuid())) {
                        prx = repos[i];
                    }
                }
            }
        }
        return prx == null ? null : prx.getProxy();
    }

    @SuppressWarnings("unchecked")
    public RepositoryMap repositories(Current current) throws ServerError {

        // TODO
        // Possibly need to throttle the numbers of acquisitions per time.
        // Need to keep up with closing
        // might need to cache the found repositories.

        final String query = QUERY;
        IceMapper mapper = new IceMapper();
        List<OriginalFile> objs = (List<OriginalFile>) mapper
                .map((List<Filterable>) sf.executor.execute(current.ctx, sf.principal,
                        new Executor.SimpleWork(this, "acquireRepositories") {
                            @Transactional(readOnly = true)
                            public Object doWork(Session session,
                                    ServiceFactory sf) {
                                return sf.getQueryService().findAllByQuery(
                                        QUERY, null);
                            }
                        }));

        InternalRepositoryPrx[] repos = registry.lookupRepositories();

        RepositoryMap map = new RepositoryMap();
        map.descriptions = new ArrayList<OriginalFile>();
        map.proxies = new ArrayList<RepositoryPrx>();

        List<Long> found = new ArrayList<Long>();
        for (InternalRepositoryPrx i : repos) {
            if (i == null) {
                continue;
            }
            try {
                OriginalFile desc = i.getDescription();
                if (desc == null || desc.getId() == null) {
                    log.warn("Description is null for " + i);
                    continue;
                }
                RepositoryPrx proxy = i.getProxy();
                map.descriptions.add(desc);
                map.proxies.add(proxy);
                found.add(desc.getId().getValue());
                sf.allow(proxy);
            } catch (Ice.LocalException e) {
                // Ok.
            }
        }

        for (OriginalFile r : objs) {
            if (!found.contains(r.getId().getValue())) {
                map.descriptions.add(r);
                map.proxies.add(null);
            }
        }

        return map;
    }

    public boolean areTablesEnabled(Current __current) throws ServerError {
        TablesPrx[] tables = registry.lookupTables();
        return null != lookup(waitMillis, Arrays.<Ice.ObjectPrx> asList(tables),
                new RepeatTask<TablesPrx>() {
                    public void requestService(Ice.ObjectPrx prx,
                            final ResultHolder<TablesPrx> holder) {
                        final TablesPrx server = TablesPrxHelper
                                .checkedCast(prx);
                        try {
                            if (server != null && server.getRepository() != null) {
                                holder.set(server);
                            }
                        } catch (Exception e) {
                            log.debug("Exception on getRepository: " + e);
                            holder.set(null);
                        }
                    }
                });
    }

    public TablePrx newTable(final long repo, String path, Current __current)
            throws ServerError {

        // Overriding repository logic for creation. As long as the
        // security system is still in charge, we need to have the files
        // being created for the proper user.
        final OriginalFile file = new OriginalFileI();
        RTime time = omero.rtypes.rtime(System.currentTimeMillis());
        file.setAtime(time);
        file.setMtime(time);
        file.setCtime(time);
        file.setSha1(omero.rtypes.rstring("UNKNOWN"));
        file.setMimeType(omero.rtypes.rstring("OMERO.tables"));
        file.setSize(omero.rtypes.rlong(0));
        file.setPath(omero.rtypes.rstring(path));
        file.setName(omero.rtypes.rstring(path));

        IObject obj = (IObject) sf.executor.execute(__current.ctx,
                sf.principal, new Executor.SimpleWork(this, "newTable", repo, path) {
            @Transactional(readOnly = false)
            public Object doWork(Session session, ServiceFactory sf) {
                try {
                    IObject obj = (IObject) new IceMapper().reverse(file);
                    return sf.getUpdateService().saveAndReturnObject(obj);
                } catch (Exception e) {
                    log.error(e);
                    return null;
                }
            }

        });
        
        OriginalFile saved = (OriginalFile) new IceMapper().map(obj);
        if (saved == null) {
            throw new InternalException(null, null, "Failed to save file");
        }
        return openTable(saved, __current);

    }

    @SuppressWarnings("unchecked")
    public TablePrx openTable(final OriginalFile file, final Current __current)
            throws ServerError {

        // Now make sure the current user has permissions to do this
        if (file == null || file.getId() == null) {

            throw new ValidationException(null, null,
                    "file must be a managed instance.");

        }

        sf.executor.execute(__current.ctx, sf.principal, new Executor.SimpleWork(this,
                "checkOriginalFilePermissions", file.getId().getValue()) {
            @Transactional(readOnly = true)
            public Object doWork(Session session, ServiceFactory sf) {
                return sf.getQueryService().get(
                        ome.model.meta.OriginalFile.class,
                        file.getId().getValue());

            }
        });

        // Okay. All's valid.
        TablesPrx[] tables = registry.lookupTables();
        TablePrx tablePrx = (TablePrx) lookup(waitMillis,
                Arrays.<Ice.ObjectPrx> asList(tables),
                new RepeatTask<TablePrx>() {
                    public void requestService(Ice.ObjectPrx prx,
                            final ResultHolder holder) {
                        final TablesPrx server = TablesPrxHelper
                                .uncheckedCast(prx);
                        server.getTable_async(new AMI_Tables_getTable() {

                            @Override
                            public void ice_exception(LocalException ex) {
                                holder.set(null);
                            }

                            @Override
                            public void ice_response(TablePrx __ret) {
                                holder.set(__ret);
                            }

                            @Override
                            public void ice_exception(UserException ex) {
                                holder.set(null);
                            }
                        }, file, sf.proxy(), __current.ctx);
                    }
                });

        sf. allow(tablePrx);
        register(tablePrx);
        return tablePrx;

    }

    // Check job
    // Lookup processor
    // Create wrapper (InteractiveProcessor)
    // Create session (with session)
    // Setup environment
    // Send off to processor
    public InteractiveProcessorPrx acquireProcessor(final Job submittedJob,
            int seconds, final Current current) throws ServerError {

        checkAcquisitionWait(seconds);

        // Check job
        final IceMapper mapper = new IceMapper();
<<<<<<< HEAD
        final ome.model.meta.Job savedJob = saveJob(submittedJob, mapper);
=======
        final ome.model.jobs.Job savedJob = saveJob(submittedJob, mapper, current);
>>>>>>> 62ddb9fe
        if (savedJob == null) {
            throw new ApiUsageException(null, null, "Could not submit job. ");
        }

        // Okay. All's valid.
        final Job job = (Job) mapper.map(savedJob);
        ResultHolder<String> holder = new ResultHolder<String>(seconds*1000);
        ProcessorCallbackI callback = new ProcessorCallbackI(sf, holder, job);
        ProcessorPrx server = callback.activateAndWait(current);

        // Nothing left to try
        if (server == null) {
            updateJob(job.getId().getValue(), "Error", "No processor available", current);
            throw new omero.ResourceError(null, null, "No processor available.");
        }

        long timeout = System.currentTimeMillis() + 60 * 60 * 1000L;

        InteractiveProcessorI ip = new InteractiveProcessorI(sf.principal,
                sf.sessionManager, sf.executor, server, job, timeout,
                sf.control, new ParamsHelper(this, sf.getExecutor(), sf.getPrincipal()),
                current);
        Ice.Identity procId = sessionedID("InteractiveProcessor");
        Ice.ObjectPrx rv = sf.registerServant(procId, new _InteractiveProcessorTie(ip));
        sf.allow(rv);
        return InteractiveProcessorPrxHelper.uncheckedCast(rv);
    }

    public void addProcessor(ProcessorPrx proc, Current __current)
            throws ServerError {
        topicManager.register(PROCESSORACCEPTS.value, proc, false);
        processorIds.add(Ice.Util.identityToString(proc.ice_getIdentity()));
        if (sf.control != null) {
            sf.control.categories().add(
                    new String[]{PROCESSORCALLBACK.value, PROCESSCALLBACK.value});
        }
    }

    public void removeProcessor(ProcessorPrx proc, Current __current)
            throws ServerError {
        topicManager.unregister(PROCESSORACCEPTS.value, proc);
        processorIds.remove(Ice.Util.identityToString(proc.ice_getIdentity()));
    }

    //
    // HELPERS
    //
    // =========================================================================


    private Ice.Identity sessionedID(String type) {
        String key = type + "-" + UUID.randomUUID();
        return sf.getIdentity(key);
    }

<<<<<<< HEAD
    private ome.model.meta.Job saveJob(final Job submittedJob,
            final IceMapper mapper) {
        // First create the job with a status of WAITING.
        // The InteractiveProcessor will be responsible for its
        // further lifetime.
        final ome.model.meta.Job savedJob = (ome.model.meta.Job) sf.executor
                .execute(sf.principal, new Executor.SimpleWork(this,
=======
    private ome.model.jobs.Job saveJob(final Job submittedJob,
            final IceMapper mapper, final Ice.Current current) {
        // First create the job with a status of WAITING.
        // The InteractiveProcessor will be responsible for its
        // further lifetime.
        final ome.model.jobs.Job savedJob = (ome.model.jobs.Job) sf.executor
                .execute(current.ctx, sf.principal, new Executor.SimpleWork(this,
>>>>>>> 62ddb9fe
                        "submitJob") {
                    @Transactional(readOnly = false)
                    public ome.model.meta.Job doWork(Session session,
                            ServiceFactory sf) {

                        final JobHandle handle = sf.createJobHandle();
                        try {
                            JobStatus status = new JobStatusI();
                            status.setValue(omero.rtypes
                                    .rstring(JobHandle.WAITING));
                            submittedJob.setStatus(status);
                            handle.submit((ome.model.meta.Job) mapper
                                    .reverse(submittedJob));
                            return handle.getJob();
                        } catch (ApiUsageException e) {
                            return null;
                        } catch (ObjectNotFoundException onfe) {
                            return null;
                        } finally {
                            if (handle != null) {
                                handle.close();
                            }
                        }
                    }
                });
        return savedJob;
    }

    private void updateJob(final long id, final String status, final String message, final Ice.Current current) {
        sf.executor.execute(current.ctx, sf.principal, new Executor.SimpleWork(this, "updateJob") {
            @Transactional(readOnly = false)
            public Object doWork(Session session,
                    ServiceFactory sf) {

                final JobHandle handle = sf.createJobHandle();
                try {
                    handle.attach(id);
                    handle.setStatusAndMessage(status, message);
                    return null;
                } finally {
                    handle.close();
                }
            }
        });
    }

}<|MERGE_RESOLUTION|>--- conflicted
+++ resolved
@@ -393,11 +393,7 @@
 
         // Check job
         final IceMapper mapper = new IceMapper();
-<<<<<<< HEAD
-        final ome.model.meta.Job savedJob = saveJob(submittedJob, mapper);
-=======
-        final ome.model.jobs.Job savedJob = saveJob(submittedJob, mapper, current);
->>>>>>> 62ddb9fe
+        final ome.model.meta.Job savedJob = saveJob(submittedJob, mapper, current);
         if (savedJob == null) {
             throw new ApiUsageException(null, null, "Could not submit job. ");
         }
@@ -453,23 +449,13 @@
         return sf.getIdentity(key);
     }
 
-<<<<<<< HEAD
     private ome.model.meta.Job saveJob(final Job submittedJob,
-            final IceMapper mapper) {
+            final IceMapper mapper, final Ice.Current current) {
         // First create the job with a status of WAITING.
         // The InteractiveProcessor will be responsible for its
         // further lifetime.
         final ome.model.meta.Job savedJob = (ome.model.meta.Job) sf.executor
-                .execute(sf.principal, new Executor.SimpleWork(this,
-=======
-    private ome.model.jobs.Job saveJob(final Job submittedJob,
-            final IceMapper mapper, final Ice.Current current) {
-        // First create the job with a status of WAITING.
-        // The InteractiveProcessor will be responsible for its
-        // further lifetime.
-        final ome.model.jobs.Job savedJob = (ome.model.jobs.Job) sf.executor
                 .execute(current.ctx, sf.principal, new Executor.SimpleWork(this,
->>>>>>> 62ddb9fe
                         "submitJob") {
                     @Transactional(readOnly = false)
                     public ome.model.meta.Job doWork(Session session,
