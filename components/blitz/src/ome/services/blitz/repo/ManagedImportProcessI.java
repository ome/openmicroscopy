--- conflicted
+++ resolved
@@ -333,32 +333,21 @@
                                 hashes.size()));
             }
 
-<<<<<<< HEAD
-        Map<Integer, String> failingChecksums = new HashMap<Integer, String>();
-        final IQueryPrx iQuery = sf.getQueryService(__current);
-        final String hql = "SELECT originalFile.hash FROM FilesetEntry "
-                + "WHERE fileset.id = :id AND originalFile.path || originalFile.name = :usedfile";
-        for (int i = 0; i < size; i++) {
-            String usedFile = location.sharedPath + FsFile.separatorChar + location.usedFiles.get(i);
-            final Parameters params = new ParametersI().addId(fs.getId()).add("usedfile", omero.rtypes.rstring(usedFile));
-            final RString result = (RString) iQuery.projection(hql, params).get(0).get(0);
-            final String clientHash = hashes.get(i);
-            final String serverHash = result.getValue();
-            if (!clientHash.equals(serverHash)) {
-                failingChecksums.put(i, serverHash);
-=======
             Map<Integer, String> failingChecksums = new HashMap<Integer, String>();
+            final IQueryPrx iQuery = sf.getQueryService(__current);
+            final String hql = "SELECT originalFile.hash FROM FilesetEntry "
+                    + "WHERE fileset.id = :id AND originalFile.path || originalFile.name = :usedfile";
             for (int i = 0; i < size; i++) {
                 StopWatch sw1 = new Slf4JStopWatch();
                 String usedFile = location.sharedPath + FsFile.separatorChar + location.usedFiles.get(i);
-                CheckedPath cp = repo.checkPath(usedFile, settings.checksumAlgorithm, this.current);
+                final Parameters params = new ParametersI().addId(fs.getId()).add("usedfile", omero.rtypes.rstring(usedFile));
+                final RString result = (RString) iQuery.projection(hql, params).get(0).get(0);
                 final String clientHash = hashes.get(i);
-                final String serverHash = cp.hash();
+                final String serverHash = result.getValue();
                 if (!clientHash.equals(serverHash)) {
                     failingChecksums.put(i, serverHash);
                 }
                 sw1.stop("omero.import.process.checksum");
->>>>>>> c8c9997e
             }
 
             if (!failingChecksums.isEmpty()) {
