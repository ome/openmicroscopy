/*
 *------------------------------------------------------------------------------
 *  Copyright (C) 2015 University of Dundee. All rights reserved.
 *
 *
 *  This program is free software; you can redistribute it and/or modify
 *  it under the terms of the GNU General Public License as published by
 *  the Free Software Foundation; either version 2 of the License, or
 *  (at your option) any later version.
 *  This program is distributed in the hope that it will be useful,
 *  but WITHOUT ANY WARRANTY; without even the implied warranty of
 *  MERCHANTABILITY or FITNESS FOR A PARTICULAR PURPOSE. See the
 *  GNU General Public License for more details.
 *
 *  You should have received a copy of the GNU General Public License along
 *  with this program; if not, write to the Free Software Foundation, Inc.,
 *  51 Franklin Street, Fifth Floor, Boston, MA 02110-1301 USA.
 *
 *------------------------------------------------------------------------------
 */
package omero.gateway.facility;

import java.util.ArrayList;
import java.util.Collection;
import java.util.HashMap;
import java.util.Iterator;
import java.util.List;
import java.util.Map;
import java.util.Map.Entry;
import java.util.concurrent.ExecutionException;

import org.apache.commons.collections.CollectionUtils;

import omero.ServerError;
import omero.api.IRoiPrx;
import omero.api.IUpdatePrx;
import omero.api.RoiOptions;
import omero.api.RoiResult;
import omero.gateway.Gateway;
import omero.gateway.SecurityContext;
import omero.gateway.exception.DSAccessException;
import omero.gateway.exception.DSOutOfServiceException;
import omero.gateway.model.ROIResult;
import omero.gateway.util.ModelMapper;
import omero.gateway.util.PyTablesUtils;
import omero.model.IObject;
import omero.model.Image;
import omero.model.ImageI;
import omero.model.Line;
import omero.model.Polyline;
import omero.model.Roi;
import omero.model.Shape;
import pojos.ROICoordinate;
import pojos.ROIData;
import pojos.ShapeData;
import pojos.util.PojoMapper;


/**
 * A {@link Facility} for ROI.
 * 
 * @author Dominik Lindner &nbsp;&nbsp;&nbsp;&nbsp; <a
 *         href="mailto:d.lindner@dundee.ac.uk">d.lindner@dundee.ac.uk</a>
 * @since 5.1
 */

public class ROIFacility extends Facility {

    private DataManagerFacility dm;

    /**
     * Creates a new instance
     * @param gateway Reference to the {@link Gateway}
     * @throws ExecutionException
     */
    ROIFacility(Gateway gateway) throws ExecutionException {
        super(gateway);
        this.dm = gateway.getFacility(DataManagerFacility.class);
    }

    /**
     * Loads the ROI related to the specified image.
     *
     * @param ctx
     *            The security context.
     * @param roiId
     *            The ROI's id.
     * @return See above.
     * @throws DSOutOfServiceException
     *             If the connection is broken, or logged in.
     * @throws DSAccessException
     *             If an error occurred while trying to retrieve data from OMEDS
     *             service.
     */
    public ROIResult loadROI(SecurityContext ctx, long roiId)
            throws DSOutOfServiceException, DSAccessException {
        try {
            IRoiPrx svc = gateway.getROIService(ctx);
            RoiOptions options = new RoiOptions();
            RoiResult rr = svc.findByRoi(roiId, options);
            ROIResult result = new ROIResult(
                    PojoMapper.<ROIData> asCastedDataObjects(rr.rois));
            return result;
        } catch (ServerError e) {
            handleException(this, e, "Couldn't get ROIs by plane.");
        }
        return null;
    }
    
    /**
     * Loads the ROI related to the specified image.
     *
     * @param ctx
     *            The security context.
     * @param imageID
     *            The image's ID.
     * @param z
     *          The selection z-section.
     * @param t
     *          The selection timepoint.
     * @return See above.
     * @throws DSOutOfServiceException
     *             If the connection is broken, or logged in.
     * @throws DSAccessException
     *             If an error occurred while trying to retrieve data from OMEDS
     *             service.
     */
    public List<ROIResult> loadROIsByPlane(SecurityContext ctx, long imageID, int z, int t)
            throws DSOutOfServiceException, DSAccessException {
        List<ROIResult> results = new ArrayList<ROIResult>();
        try {
            IRoiPrx svc = gateway.getROIService(ctx);
            RoiOptions options = new RoiOptions();
            RoiResult r = svc.findByPlane(imageID, z, t, options);
            ROIResult result = new ROIResult(PojoMapper.<ROIData>asCastedDataObjects(r.rois));
            results.add(result);
        } catch (ServerError e) {
            handleException(this, e, "Couldn't get ROIs by plane.");
        }
        return results;
    }

    
    /**
     * Loads the ROI related to the specified image.
     *
     * @param ctx
     *            The security context.
     * @param imageID
     *            The image's ID.
     * @return See above.
     * @throws DSOutOfServiceException
     *             If the connection is broken, or logged in.
     * @throws DSAccessException
     *             If an error occurred while trying to retrieve data from OMEDS
     *             service.
     */
    public List<ROIResult> loadROIs(SecurityContext ctx, long imageID)
            throws DSOutOfServiceException, DSAccessException {
        return loadROIs(ctx, imageID, null, gateway.getLoggedInUser().getId());
    }

    /**
     * Loads the ROI related to the specified image.
     *
     * @param ctx
     *            The security context.
     * @param imageID
     *            The image's ID.
     * @param measurements The measurements IDs linked to the image if any.
     * @return See above.
     * @throws DSOutOfServiceException
     *             If the connection is broken, or logged in.
     * @throws DSAccessException
     *             If an error occurred while trying to retrieve data from OMEDS
     *             service.
     */
    public List<ROIResult> loadROIs(SecurityContext ctx, long imageID,
            List<Long> measurements) throws DSOutOfServiceException,
            DSAccessException {
        return loadROIs(ctx, imageID, measurements, -1);
    }

    /**
     * Loads the ROI related to the specified image.
     *
     * @param ctx
     *            The security context.
     * @param imageID
     *            The image's ID.
     * @param measurements The measurements IDs linked to the image if any.
     * @param userID
     *            The user's ID.
     * @return See above.
     * @throws DSOutOfServiceException
     *             If the connection is broken, or logged in.
     * @throws DSAccessException
     *             If an error occurred while trying to retrieve data from OMEDS
     *             service.
     */
    public List<ROIResult> loadROIs(SecurityContext ctx, long imageID,
            List<Long> measurements, long userID)
            throws DSOutOfServiceException, DSAccessException {
        List<ROIResult> results = new ArrayList<ROIResult>();

        try {
            IRoiPrx svc = gateway.getROIService(ctx);
            RoiOptions options = new RoiOptions();
            if (userID >= 0)
                options.userId = omero.rtypes.rlong(userID);
            RoiResult r;
            ROIResult result;
            if (CollectionUtils.isEmpty(measurements)) {
                options = new RoiOptions();
                r = svc.findByImage(imageID, options);
                if (r == null)
                    return results;
                results.add(new ROIResult(PojoMapper.<ROIData>asCastedDataObjects(r.rois)));
            } else { // measurements
                Map<Long, RoiResult> map = svc.getMeasuredRoisMap(imageID,
                        measurements, options);
                if (map == null)
                    return results;
                Iterator i = map.entrySet().iterator();
                Long id;
                Entry entry;
                while (i.hasNext()) {
                    entry = (Entry) i.next();
                    id = (Long) entry.getKey();
                    r = (RoiResult) entry.getValue();
                    // get the table
                    result = new ROIResult(PojoMapper.<ROIData>asCastedDataObjects(r.rois), id);
                    result.setResult(PyTablesUtils.createTableResult(
                            svc.getTable(id), "Image", imageID));
                    results.add(result);
                }
            }
        } catch (Exception e) {
            handleException(this, e, "Cannot load the ROI for image: "
                    + imageID);
        }
        return results;
    }

    /**
     * Save the ROI for the image to the server.
     *
     * @param ctx
     *            The security context.
     * @param imageID
     *            The image's ID.
     * @param roiList
     *            The list of ROI to save.
     * @return updated list of ROIData objects.
     * @throws DSOutOfServiceException
     *             If the connection is broken, or logged in.
     * @throws DSAccessException
     *             If an error occurred while trying to retrieve data from OMEDS
     *             service.
     */
    public Collection<ROIData> saveROIs(SecurityContext ctx, long imageID,
            Collection<ROIData> roiList) throws DSOutOfServiceException,
            DSAccessException {
        return saveROIs(ctx, imageID, -1,
                roiList);
    }

    /**
     * Save the ROI for the image to the server.
     *
     * @param ctx
     *            The security context.
     * @param imageID
     *            The image's ID.
     * @param userID
     *            The user's ID.
     * @param roiList
     *            The list of ROI to save.
     * @return updated list of ROIData objects.
     * @throws DSOutOfServiceException
     *             If the connection is broken, or logged in.
     * @throws DSAccessException
     *             If an error occurred while trying to retrieve data from OMEDS
     *             service.
     */
    public Collection<ROIData> saveROIs(SecurityContext ctx, long imageID,
            long userID, Collection<ROIData> roiList) throws DSOutOfServiceException,
            DSAccessException {

        try {
            IUpdatePrx updateService = gateway.getUpdateService(ctx);
            IRoiPrx svc = gateway.getROIService(ctx);
            RoiOptions options = new RoiOptions();
<<<<<<< HEAD
            options.userId = omero.rtypes.rlong(userID);
=======
            if (userID >= 0)
                options.userId = omero.rtypes.rlong(userID);
>>>>>>> 91b31e15
            RoiResult serverReturn;
            serverReturn = svc.findByImage(imageID, new RoiOptions());
            Map<Long, Roi> roiMap = new HashMap<Long, Roi>();
            List<Roi> serverRoiList = serverReturn.rois;

            /* Create a map of all the client roi with id as key */
            Map<Long, ROIData> clientROIMap = new HashMap<Long, ROIData>();
            for (ROIData roi : roiList) {
                if (roi != null)
                    clientROIMap.put(roi.getId(), roi);
            }


            /* Create a map of the <id, serverROI>, but remove any roi from
             * the server that should be deleted, before creating map.
             * To delete an roi we first must delete all the roiShapes in
             * the roi. */
            for (Roi r : serverRoiList) {
                if (r != null) {
                    //rois are now deleted using the roi service.
                    if (clientROIMap.containsKey(r.getId().getValue()))
                        roiMap.put(r.getId().getValue(), r);
                }
            }

            /* For each roi in the client, see what should be done:
             * 1. Create a new roi if it does not exist.
             * 2. build a map of the roiShapes in the clientROI with
             * ROICoordinate as a key.
             * 3. as above but for server roiShapes.
             * 4. iterate through the maps to see if the shapes have been
             * deleted in the roi on the client, if so then delete the shape on
             * the server.
             * 5. Somehow the server roi becomes stale on the client so we have
             * to retrieve the roi again from the server before updating it.
             * 6. Check to see if the roi in the cleint has been updated
             */
            List<ShapeData> shapeList;
            ShapeData shape;
            Map<ROICoordinate, ShapeData> clientCoordMap;
            Roi serverRoi;
            Iterator<List<ShapeData>> shapeIterator;
            Iterator<ROICoordinate> serverIterator;
            Map<ROICoordinate, Shape>serverCoordMap;
            Shape s;
            ROICoordinate coord;
            long id;
            RoiResult tempResults;
            int shapeIndex;

            Collection<ROIData> updated = new ArrayList<ROIData>();
            List<Long> deleted = new ArrayList<Long>();
            Image unloaded = new ImageI(imageID, false);
            Roi rr;
            int z, t;
            for (ROIData roi : roiList)
            {
                /*
                 * Step 1. Add new ROI to the server.
                 */
                if (!roiMap.containsKey(roi.getId()))
                {
                    rr = (Roi) roi.asIObject();
                    rr.setImage(unloaded);
                    rr = (Roi) updateService.saveAndReturnObject(rr);
                    updated.add(new ROIData(rr));
                    continue;
                }

                /*
                 * Step 2. create the client roiShape map.
                 */
                serverRoi = roiMap.get(roi.getId());
                shapeIterator  = roi.getIterator();

                clientCoordMap = new HashMap<ROICoordinate, ShapeData>();
                while (shapeIterator.hasNext()) {
                    shapeList = shapeIterator.next();
                    shape = shapeList.get(0);
                    if (shape != null)
                        clientCoordMap.put(shape.getROICoordinate(), shape);
                }

                /*
                 * Step 3. create the server roiShape map.
                 */
                serverCoordMap  = new HashMap<ROICoordinate, Shape>();
                if (serverRoi != null) {
                    for (int i = 0 ; i < serverRoi.sizeOfShapes(); i++) {
                        s = serverRoi.getShape(i);
                        if (s != null) {
                            z = 0;
                            t = 0;
                            if (s.getTheZ() != null) z = s.getTheZ().getValue();
                            if (s.getTheT() != null) t = s.getTheT().getValue();
                            serverCoordMap.put(new ROICoordinate(z, t), s);
                        }
                    }
                }
                /*
                 * Step 4. delete any shapes in the server that have been deleted
                 * in the client.
                 */
                Iterator si = serverCoordMap.entrySet().iterator();
                Entry entry;
                List<ROICoordinate> removed = new ArrayList<ROICoordinate>();
                List<IObject> toDelete = new ArrayList<IObject>();
                while (si.hasNext()) {
                    entry = (Entry) si.next();
                    coord = (ROICoordinate) entry.getKey();
                    if (!clientCoordMap.containsKey(coord)) {
                        s = (Shape) entry.getValue();
                        if (s != null) {
                            serverRoi.removeShape(s);
                            serverRoi = (Roi) updateService.saveAndReturnObject(serverRoi);
                            updated.add(new ROIData(serverRoi));
                        }
                    } else {
                        s = (Shape) entry.getValue();
                        if (s instanceof Line || s instanceof Polyline) {
                            shape = clientCoordMap.get(coord);
                            if ((s instanceof Line &&
                                    shape.asIObject() instanceof Polyline) ||
                                (s instanceof Polyline &&
                                    shape.asIObject() instanceof Line)) {
                                removed.add(coord);
                                serverRoi.removeShape(s);
                                serverRoi = (Roi) updateService.saveAndReturnObject(serverRoi);
                                updated.add(new ROIData(serverRoi));
                                deleted.add(s.getId().getValue());
                            }
                        }
                    }
                }

                /*
                 * Step 6. Check to see if the roi in the client has been updated
                 * if so replace the server roiShape with the client one.
                 */
                si = clientCoordMap.entrySet().iterator();
                Shape serverShape;
                long sid;
                Shape sh;
                while (si.hasNext()) {
                    entry = (Entry) si.next();
                    coord = (ROICoordinate) entry.getKey();
                    shape = (ShapeData) entry.getValue();
                    sh = (Shape) shape.asIObject();
                    ModelMapper.unloadCollections(sh);
                    if (shape != null) {
                        if (!serverCoordMap.containsKey(coord))
                            serverRoi.addShape(sh);
                        else if (shape.isDirty()) {
                            shapeIndex = -1;
                            if (deleted.contains(shape.getId())) {
                                serverRoi.addShape(sh);
                                break;
                            }
                            for (int j = 0 ; j < serverRoi.sizeOfShapes() ; j++)
                            {
                                if (serverRoi != null) {
                                    serverShape = serverRoi.getShape(j);
                                    if (serverShape != null &&
                                            serverShape.getId() != null) {
                                        sid = serverShape.getId().getValue();
                                        if (sid == shape.getId()) {
                                            shapeIndex = j;
                                            break;
                                        }
                                    }
                                }
                            }

                            if (shapeIndex == -1) {
                                serverShape = null;
                                shapeIndex = -1;
                                for (int j = 0 ; j < serverRoi.sizeOfShapes() ;
                                j++)
                                {
                                    if (serverRoi != null)
                                    {
                                        z = 0;
                                        t = 0;
                                        serverShape = serverRoi.getShape(j);
                                        if (serverShape != null) {
                                            if (serverShape.getTheT() != null)
                                                t =
                                                serverShape.getTheT().getValue();
                                            if (serverShape.getTheZ() != null)
                                                z =
                                                serverShape.getTheZ().getValue();
                                            if (t == shape.getT() &&
                                                z == shape.getZ())
                                            {
                                                shapeIndex = j;
                                                break;
                                            }
                                        }
                                    }
                                }
                                if (shapeIndex !=-1) {
                                    if (!removed.contains(coord))
                                        dm.deleteObject(ctx, serverShape);
                                    serverRoi.addShape(sh);
                                } else {
                                    throw new Exception("serverRoi.shapeList " +
                                        "is corrupted");
                                }
                            }
                            else {
                                serverRoi.setShape(shapeIndex, sh);
                            }
                        }
                    }
                }

                /*
                 * Step 7. update properties of ROI, if they are changed.
                 *
                 */
                if (serverRoi != null) {
                    Roi ri = (Roi) roi.asIObject();
                    serverRoi.setDescription(ri.getDescription());
                    serverRoi.setNamespaces(ri.getNamespaces());
                    serverRoi.setKeywords(ri.getKeywords());
                    serverRoi.setImage(unloaded);
                    ri = (Roi) updateService.saveAndReturnObject(serverRoi);
                    updated.add(new ROIData(ri));
                }

            }
            return updated;
        } catch (Exception e) {
            handleException(this, e, "Cannot Save the ROI for image: "
                    + imageID);
        }
        return new ArrayList<ROIData>();
    }

}<|MERGE_RESOLUTION|>--- conflicted
+++ resolved
@@ -291,12 +291,8 @@
             IUpdatePrx updateService = gateway.getUpdateService(ctx);
             IRoiPrx svc = gateway.getROIService(ctx);
             RoiOptions options = new RoiOptions();
-<<<<<<< HEAD
-            options.userId = omero.rtypes.rlong(userID);
-=======
             if (userID >= 0)
                 options.userId = omero.rtypes.rlong(userID);
->>>>>>> 91b31e15
             RoiResult serverReturn;
             serverReturn = svc.findByImage(imageID, new RoiOptions());
             Map<Long, Roi> roiMap = new HashMap<Long, Roi>();
