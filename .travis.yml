language: java

env:
    - BUILD=java BUILD_TARGET="build-default test-compile" TEST_TARGET="-p"
    - BUILD=py BUILD_TARGET="build-default" TEST_TARGET="-py test -Dtest.with.fail=true"

jdk:
  - openjdk7
  - oraclejdk8

before_install:
    - sudo apt-get -qq update
    - sudo apt-get install -qq git
    - sudo apt-get install -qq zeroc-ice34
    - sudo apt-get install -qq python-imaging python-numpy python-tables python-genshi
    - git config github.token 3bc7fc530b01081559eb911f59ccfec7f4fb2592
    - git config --global user.email snoopycrimecop@gmail.com
    - git config --global user.name 'Snoopy Crime Cop'
    - sudo pip install scc --use-mirrors
    - scc travis-merge
    - if [[ $BUILD == 'py' ]]; then sudo pip install flake8 --use-mirrors; fi

install: python build.py $BUILD_TARGET

# Running python tests as script, since there's no compile step.
script:
    - if [[ $BUILD == 'py' ]]; then flake8 -v components/tools/OmeroPy/src/omero/plugins;  fi
    - if [[ $BUILD == 'py' ]]; then flake8 -v components/tools/OmeroPy/test/integration/clitest;  fi
<<<<<<< HEAD
    - if [[ $BUILD == 'py' ]]; then flake8 -v components/tools/OmeroPy/test/unit/clitest;  fi
    - python build.py $TEST_TARGET
=======
    - python build.py $TEST_TARGET

matrix:
  exclude:
    - jdk: oraclejdk8
      env: BUILD=py BUILD_TARGET="build-default test-compile" TEST_TARGET="-py test -Dtest.with.fail=true"
    - jdk: oraclejdk8
      env: BUILD=cpp BUILD_TARGET="build-all test-compile-all" TEST_TARGET="-cpp test -Dtest.with.fail=true"
>>>>>>> fc4869cf
<|MERGE_RESOLUTION|>--- conflicted
+++ resolved
@@ -26,10 +26,7 @@
 script:
     - if [[ $BUILD == 'py' ]]; then flake8 -v components/tools/OmeroPy/src/omero/plugins;  fi
     - if [[ $BUILD == 'py' ]]; then flake8 -v components/tools/OmeroPy/test/integration/clitest;  fi
-<<<<<<< HEAD
     - if [[ $BUILD == 'py' ]]; then flake8 -v components/tools/OmeroPy/test/unit/clitest;  fi
-    - python build.py $TEST_TARGET
-=======
     - python build.py $TEST_TARGET
 
 matrix:
@@ -37,5 +34,4 @@
     - jdk: oraclejdk8
       env: BUILD=py BUILD_TARGET="build-default test-compile" TEST_TARGET="-py test -Dtest.with.fail=true"
     - jdk: oraclejdk8
-      env: BUILD=cpp BUILD_TARGET="build-all test-compile-all" TEST_TARGET="-cpp test -Dtest.with.fail=true"
->>>>>>> fc4869cf
+      env: BUILD=cpp BUILD_TARGET="build-all test-compile-all" TEST_TARGET="-cpp test -Dtest.with.fail=true"