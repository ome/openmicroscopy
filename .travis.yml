language: java
<<<<<<< HEAD
dist: trusty
=======
dist: precise
>>>>>>> 181bfdcb
jdk: oraclejdk8

# This (sudo: false) is needed to "run on container-based infrastructure" on
# which cache: is available
# http://docs.travis-ci.com/user/workers/container-based-infrastructure/
sudo: false

# http://docs.travis-ci.com/user/caching/#Arbitrary-directories
cache:
  directories:
  - $HOME/.m2
  - download

matrix:
      fast_finish: true

addons:
  apt_packages:
    - git
    - zeroc-ice35
    - python-imaging
    - python-numpy
    - python-tables
    - python-yaml
    - cmake
    - libgtest-dev

env:
    - BUILD="build-python"
    - BUILD="build-java"

before_install:
    - pip install --user pytest
    - if [[ $BUILD == 'build-python' ]]; then pip install --user -r ./components/tools/OmeroWeb/requirements-py27-all-ice35.txt; fi
    - export PATH=$PATH:$HOME/.local/bin
    - if [[ $BUILD == 'build-python' ]]; then travis_retry pip install --user flake8==2.4.0 pytest==2.7.3; fi
    - if [[ $BUILD == 'build-python' ]]; then ./components/tools/travis-build py-flake8; fi

# retries the build due to:
# https://github.com/travis-ci/travis-ci/issues/2507
install:
    - if [[ $BUILD == 'build-python' ]]; then travis_retry ./components/tools/travis-build py-build; fi
    - if [[ $BUILD == 'build-java' ]]; then travis_retry ./components/tools/travis-build java-build; fi

script:
    - if [[ $BUILD == 'build-python' ]]; then ./components/tools/travis-build py-test; fi
    - if [[ $BUILD == 'build-java' ]]; then ./components/tools/travis-build java-test; fi

notifications:
  slack:
    secure: YoCiRg7KuG+jQdW2wD5aBVurfJoKTT+/bKexZD/t5w+WjR4oKi0eoj+La4niUHxmUGHmJAuRYq/7wpP7nq1RBOcXQYpq9S842tmhhQZeC2EGFGw3YlBBEQj9oqMl9JlcI4lTkSo4V/uCnwdrFAGfGaAjICuCnEb9rvBhsXeqYtU=
    on_success: change<|MERGE_RESOLUTION|>--- conflicted
+++ resolved
@@ -1,9 +1,5 @@
 language: java
-<<<<<<< HEAD
-dist: trusty
-=======
 dist: precise
->>>>>>> 181bfdcb
 jdk: oraclejdk8
 
 # This (sudo: false) is needed to "run on container-based infrastructure" on
