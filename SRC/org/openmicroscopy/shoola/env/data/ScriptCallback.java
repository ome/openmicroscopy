/*
 * org.openmicroscopy.shoola.env.data.ScriptCallback 
 *
 *------------------------------------------------------------------------------
 *  Copyright (C) 2006-2010 University of Dundee. All rights reserved.
 *
 *
 * 	This program is free software; you can redistribute it and/or modify
 *  it under the terms of the GNU General Public License as published by
 *  the Free Software Foundation; either version 2 of the License, or
 *  (at your option) any later version.
 *  This program is distributed in the hope that it will be useful,
 *  but WITHOUT ANY WARRANTY; without even the implied warranty of
 *  MERCHANTABILITY or FITNESS FOR A PARTICULAR PURPOSE.  See the
 *  GNU General Public License for more details.
 *  
 *  You should have received a copy of the GNU General Public License along
 *  with this program; if not, write to the Free Software Foundation, Inc.,
 *  51 Franklin Street, Fifth Floor, Boston, MA 02110-1301 USA.
 *
 *------------------------------------------------------------------------------
 */
package org.openmicroscopy.shoola.env.data;


//Java imports
import java.util.HashMap;
import java.util.Iterator;
import java.util.Map;
import java.util.Map.Entry;

//Third-party libraries

//Application-internal dependencies
import org.openmicroscopy.shoola.env.data.events.DSCallAdapter;
import org.openmicroscopy.shoola.env.data.model.ParamData;
import Ice.Current;
import omero.RString;
import omero.RType;
import omero.ServerError;
import omero.client;
import omero.grid.ProcessCallbackI;
import omero.grid.ScriptProcessPrx;

/** 
 * A handle to a script computation.
 *
 * @author  Jean-Marie Burel &nbsp;&nbsp;&nbsp;&nbsp;
 * <a href="mailto:j.burel@dundee.ac.uk">j.burel@dundee.ac.uk</a>
 * @author Donald MacDonald &nbsp;&nbsp;&nbsp;&nbsp;
 * <a href="mailto:donald@lifesci.dundee.ac.uk">donald@lifesci.dundee.ac.uk</a>
 * @version 3.0
 * <small>
 * (<b>Internal version:</b> $Revision: $Date: $)
 * </small>
 * @since 3.0-Beta4
 */
public class ScriptCallback 
	extends ProcessCallbackI
{

	/** The identifier of the script. */
	private long              scriptID;
	
	/** Helper reference to the adapter to notify. */
	private DSCallAdapter adapter;
	
	/**
	 * Creates a new instance.
	 * 
	 * @param scriptID The identifier of the script to run.
	 * @param client   Reference to the client.
	 * @param process  The process to handle.
	 * @throws ServerError Thrown if an error occurred while initializing the
	 * 					   call-back.
	 */
<<<<<<< HEAD
	public ScriptCallback(long scriptID, client client, final ScriptProcessPrx process)
=======
	public ScriptCallback(long scriptID, client client, 
			final ScriptProcessPrx process)
>>>>>>> 2d66b97e
		throws ServerError
	{
		super(client, process);
		this.scriptID = scriptID;
	}
	
	/**
	 * Sets the adapter. 
	 * 
	 * @param adapter The value to set.
	 */
	public void setAdapter(DSCallAdapter adapter)
	{
		this.adapter = adapter;
	}
	
	/**
	 * Returns the name of the script.
	 * 
	 * @return See above.
	 */
	public String getName()
	{
		String value = "";
		try {
			RString desc = 
				((ScriptProcessPrx) process).getJob().getDescription();
			if (desc != null) value = desc.getValue();
		} catch (Exception e) {
		}
		return value;
	}
	
	/** Cancels the on-going process. */
	public void cancel()
		throws ProcessException
	{
		try {
			process.cancel();
			close();
		} catch (Exception e) {
			throw new ProcessException("Cannot cancel the following " +
					"script:"+getName());
		}
	}
	
	/**
	 * Overridden to handle the end of the process.
	 * @see ProcessCallbackI#processFinished(int, Current)
	 */
	public void processFinished(int value, Current current)
	{
		super.processFinished(value, current);
		if (adapter == null) return;
		try {
			if (adapter != null) {
				Map<String, RType> 
				results = ((ScriptProcessPrx) process).getResults(0);
				if (results == null)
					adapter.handleResult(null);
				else {
					Map<String, Object> r = new HashMap<String, Object>();
					Iterator i = results.entrySet().iterator();
					RType type;
					Entry entry;
					while (i.hasNext()) {
						entry = (Entry) i.next();
						r.put((String) entry.getKey(), 
							ParamData.convertRType((RType) entry.getValue()));
					}
					adapter.handleResult(r);
				}
			}
		} catch (Exception e) {
		    if (adapter != null) adapter.handleResult(null);
		}
		
		try {
			close();
		} catch (Exception e) {
			//ignore the exception.
		}
	}
	
	/**
	 * Overridden to handle the cancellation of the process.
	 * @see ProcessCallbackI#processCancelled(boolean, Current)
	 */
	public void processCancelled(boolean value, Current current)
	{
		super.processCancelled(value, current);
		if (adapter != null) adapter.handleResult(null);
	}

	/**
	 * Overridden to handle the fact of the process has been killed.
	 * @see ProcessCallbackI#processKilled(boolean, Current)
	 */
	public void processKilled(boolean value, Current current)
	{
		super.processKilled(value, current);
		if (adapter != null) adapter.handleResult(null);
	}
	
}<|MERGE_RESOLUTION|>--- conflicted
+++ resolved
@@ -74,12 +74,8 @@
 	 * @throws ServerError Thrown if an error occurred while initializing the
 	 * 					   call-back.
 	 */
-<<<<<<< HEAD
-	public ScriptCallback(long scriptID, client client, final ScriptProcessPrx process)
-=======
 	public ScriptCallback(long scriptID, client client, 
 			final ScriptProcessPrx process)
->>>>>>> 2d66b97e
 		throws ServerError
 	{
 		super(client, process);
